extern crate libc;

use sovrin::api::ErrorCode;

use self::libc::c_char;
use std::ffi::CStr;
use std::collections::HashMap;
use std::sync::atomic::{AtomicUsize, Ordering, ATOMIC_USIZE_INIT};
use std::sync::Mutex;


lazy_static! {
    static ref COMMAND_HANDLE_COUNTER: AtomicUsize = ATOMIC_USIZE_INIT;
}

pub struct CallbackUtils {}

impl CallbackUtils {
    pub fn closure_to_create_pool_ledger_cb(closure: Box<FnMut(ErrorCode) + Send>) -> (i32,
                                                                                       Option<extern fn(command_handle: i32,
                                                                                                        err: ErrorCode)>) {
        lazy_static! {
            static ref CREATE_POOL_LEDGER_CALLBACKS: Mutex<HashMap<i32, Box<FnMut(ErrorCode) + Send>>> = Default::default();
        }

        extern "C" fn create_pool_ledger_callback(command_handle: i32, err: ErrorCode) {
            let mut callbacks = CREATE_POOL_LEDGER_CALLBACKS.lock().unwrap();
            let mut cb = callbacks.remove(&command_handle).unwrap();
            cb(err)
        }

        let mut callbacks = CREATE_POOL_LEDGER_CALLBACKS.lock().unwrap();
        let command_handle = (COMMAND_HANDLE_COUNTER.fetch_add(1, Ordering::SeqCst) + 1) as i32;
        callbacks.insert(command_handle, closure);

        (command_handle, Some(create_pool_ledger_callback))
    }

    pub fn closure_to_open_pool_ledger_cb(closure: Box<FnMut(ErrorCode, i32) + Send>)
                                          -> (i32,
                                              Option<extern fn(command_handle: i32, err: ErrorCode,
                                                               pool_handle: i32)>) {
        lazy_static! {
            static ref OPEN_POOL_LEDGER_CALLBACKS: Mutex<HashMap<i32, Box<FnMut(ErrorCode, i32) + Send>>> = Default::default();
        }

        extern "C" fn open_pool_ledger_callback(command_handle: i32, err: ErrorCode, pool_handle: i32) {
            let mut callbacks = OPEN_POOL_LEDGER_CALLBACKS.lock().unwrap();
            let mut cb = callbacks.remove(&command_handle).unwrap();
            cb(err, pool_handle)
        }

        let mut callbacks = OPEN_POOL_LEDGER_CALLBACKS.lock().unwrap();
        let command_handle = (COMMAND_HANDLE_COUNTER.fetch_add(1, Ordering::SeqCst) + 1) as i32;
        callbacks.insert(command_handle, closure);

        (command_handle, Some(open_pool_ledger_callback))
    }

    pub fn closure_to_send_tx_cb(closure: Box<FnMut(ErrorCode, String) + Send>)
                                 -> (i32,
                                     Option<extern fn(command_handle: i32, err: ErrorCode,
                                                      request_result_json: *const c_char)>) {
        lazy_static! {
            static ref OPEN_POOL_LEDGER_CALLBACKS: Mutex<HashMap<i32, Box<FnMut(ErrorCode, String) + Send>>> = Default::default();
        }

        extern "C" fn send_tx_callback(command_handle: i32, err: ErrorCode, request_result_json: *const c_char) {
            let mut callbacks = OPEN_POOL_LEDGER_CALLBACKS.lock().unwrap();
            let mut cb = callbacks.remove(&command_handle).unwrap();
            let str: &CStr =
                unsafe {
                    CStr::from_ptr(request_result_json)
                };
            cb(err, str.to_str().unwrap().to_string());
        }

        let mut callbacks = OPEN_POOL_LEDGER_CALLBACKS.lock().unwrap();
        let command_handle = (COMMAND_HANDLE_COUNTER.fetch_add(1, Ordering::SeqCst) + 1) as i32;
        callbacks.insert(command_handle, closure);

        (command_handle, Some(send_tx_callback))
    }

    pub fn closure_to_issuer_create_claim_definition_cb(closure: Box<FnMut(ErrorCode, String, String) + Send>) -> (i32,
                                                                                                                   Option<extern fn(command_handle: i32,
                                                                                                                                    err: ErrorCode,
                                                                                                                                    claim_def_json: *const c_char,
                                                                                                                                    claim_def_uuid: *const c_char)>) {
        lazy_static! {
            static ref CREATE_CLAIM_DEFINITION_CALLBACKS: Mutex < HashMap < i32, Box < FnMut(ErrorCode, String, String) + Send > >> = Default::default();
        }

        extern "C" fn create_claim_definition_callback(command_handle: i32, err: ErrorCode, claim_def_json: *const c_char, claim_def_uuid: *const c_char) {
            let mut callbacks = CREATE_CLAIM_DEFINITION_CALLBACKS.lock().unwrap();
            let mut cb = callbacks.remove(&command_handle).unwrap();
            let claim_def_json = unsafe { CStr::from_ptr(claim_def_json).to_str().unwrap().to_string() };
            let claim_def_uuid = unsafe { CStr::from_ptr(claim_def_uuid).to_str().unwrap().to_string() };
            cb(err, claim_def_json, claim_def_uuid)
        }

        let mut callbacks = CREATE_CLAIM_DEFINITION_CALLBACKS.lock().unwrap();
        let command_handle = (COMMAND_HANDLE_COUNTER.fetch_add(1, Ordering::SeqCst) + 1) as i32;
        callbacks.insert(command_handle, closure);

        (command_handle, Some(create_claim_definition_callback))
    }

    pub fn closure_to_create_wallet_cb(closure: Box<FnMut(ErrorCode) + Send>) -> (i32,
                                                                                  Option<extern fn(command_handle: i32,
                                                                                                   err: ErrorCode)>) {
        lazy_static! {
            static ref CREATE_WALLET_CALLBACKS: Mutex<HashMap<i32, Box<FnMut(ErrorCode) + Send>>> = Default::default();
        }

        extern "C" fn create_wallet_callback(command_handle: i32, err: ErrorCode) {
            let mut callbacks = CREATE_WALLET_CALLBACKS.lock().unwrap();
            let mut cb = callbacks.remove(&command_handle).unwrap();
            cb(err)
        }

        let mut callbacks = CREATE_WALLET_CALLBACKS.lock().unwrap();
        let command_handle = (COMMAND_HANDLE_COUNTER.fetch_add(1, Ordering::SeqCst) + 1) as i32;
        callbacks.insert(command_handle, closure);

        (command_handle, Some(create_wallet_callback))
    }

    pub fn closure_to_open_wallet_cb(closure: Box<FnMut(ErrorCode, i32) + Send>)
                                     -> (i32,
                                         Option<extern fn(command_handle: i32, err: ErrorCode,
                                                          handle: i32)>) {
        lazy_static! {
            static ref OPEN_WALLET_CALLBACKS: Mutex<HashMap<i32, Box<FnMut(ErrorCode, i32) + Send>>> = Default::default();
        }

        extern "C" fn open_wallet_callback(command_handle: i32, err: ErrorCode, handle: i32) {
            let mut callbacks = OPEN_WALLET_CALLBACKS.lock().unwrap();
            let mut cb = callbacks.remove(&command_handle).unwrap();
            cb(err, handle)
        }

        let mut callbacks = OPEN_WALLET_CALLBACKS.lock().unwrap();
        let command_handle = (COMMAND_HANDLE_COUNTER.fetch_add(1, Ordering::SeqCst) + 1) as i32;
        callbacks.insert(command_handle, closure);

        (command_handle, Some(open_wallet_callback))
    }

    pub fn closure_to_wallet_set_seq_no_for_value_cb(closure: Box<FnMut(ErrorCode) + Send>) -> (i32,
                                                                                                Option<extern fn(command_handle: i32,
                                                                                                                 err: ErrorCode)>) {
        lazy_static! {
            static ref WALLET_SET_SEQ_NO_FOR_VALUE_CALLBACKS: Mutex<HashMap<i32, Box<FnMut(ErrorCode) + Send>>> = Default::default();
        }

        extern "C" fn closure_to_wallet_set_seq_no_for_value_callback(command_handle: i32, err: ErrorCode) {
            let mut callbacks = WALLET_SET_SEQ_NO_FOR_VALUE_CALLBACKS.lock().unwrap();
            let mut cb = callbacks.remove(&command_handle).unwrap();
            cb(err)
        }

        let mut callbacks = WALLET_SET_SEQ_NO_FOR_VALUE_CALLBACKS.lock().unwrap();
        let command_handle = (COMMAND_HANDLE_COUNTER.fetch_add(1, Ordering::SeqCst) + 1) as i32;
        callbacks.insert(command_handle, closure);

        (command_handle, Some(closure_to_wallet_set_seq_no_for_value_callback))
    }

    pub fn closure_to_prover_create_master_secret_cb(closure: Box<FnMut(ErrorCode) + Send>) -> (i32,
                                                                                                Option<extern fn(command_handle: i32,
                                                                                                                 err: ErrorCode)>) {
        lazy_static! {
            static ref PROVER_CREATE_MASTER_SECRET_CALLBACKS: Mutex<HashMap<i32, Box<FnMut(ErrorCode) + Send>>> = Default::default();
        }

        extern "C" fn closure_to_prover_create_master_secret_callback(command_handle: i32, err: ErrorCode) {
            let mut callbacks = PROVER_CREATE_MASTER_SECRET_CALLBACKS.lock().unwrap();
            let mut cb = callbacks.remove(&command_handle).unwrap();
            cb(err)
        }

        let mut callbacks = PROVER_CREATE_MASTER_SECRET_CALLBACKS.lock().unwrap();
        let command_handle = (COMMAND_HANDLE_COUNTER.fetch_add(1, Ordering::SeqCst) + 1) as i32;
        callbacks.insert(command_handle, closure);

        (command_handle, Some(closure_to_prover_create_master_secret_callback))
    }

    pub fn closure_to_prover_create_claim_req_cb(closure: Box<FnMut(ErrorCode, String) + Send>) -> (i32,
                                                                                                    Option<extern fn(command_handle: i32,
                                                                                                                     err: ErrorCode,
                                                                                                                     claim_req_json: *const c_char)>) {
        lazy_static! {
            static ref PROVER_CREATE_CLAIM_REQ_CALLBACKS: Mutex < HashMap < i32, Box < FnMut(ErrorCode, String) + Send > >> = Default::default();
        }

        extern "C" fn prover_create_claim_req_callback(command_handle: i32, err: ErrorCode, claim_req_json: *const c_char) {
            let mut callbacks = PROVER_CREATE_CLAIM_REQ_CALLBACKS.lock().unwrap();
            let mut cb = callbacks.remove(&command_handle).unwrap();
            let claim_req_json = unsafe { CStr::from_ptr(claim_req_json).to_str().unwrap().to_string() };
            cb(err, claim_req_json)
        }

        let mut callbacks = PROVER_CREATE_CLAIM_REQ_CALLBACKS.lock().unwrap();
        let command_handle = (COMMAND_HANDLE_COUNTER.fetch_add(1, Ordering::SeqCst) + 1) as i32;
        callbacks.insert(command_handle, closure);

        (command_handle, Some(prover_create_claim_req_callback))
    }

    pub fn closure_to_issuer_create_claim_cb(closure: Box<FnMut(ErrorCode, String, String) + Send>) -> (i32,
                                                                                                        Option<extern fn(command_handle: i32,
                                                                                                                         err: ErrorCode,
                                                                                                                         revoc_reg_update_json: *const c_char,
                                                                                                                         xclaim_json: *const c_char)>) {
        lazy_static! {
            static ref CREATE_CLAIM_CALLBACKS: Mutex < HashMap < i32, Box < FnMut(ErrorCode, String, String) + Send > >> = Default::default();
        }

        extern "C" fn create_claim_callback(command_handle: i32, err: ErrorCode, revoc_reg_update_json: *const c_char, xclaim_json: *const c_char) {
            let mut callbacks = CREATE_CLAIM_CALLBACKS.lock().unwrap();
            let mut cb = callbacks.remove(&command_handle).unwrap();
            let revoc_reg_update_json = unsafe { CStr::from_ptr(revoc_reg_update_json).to_str().unwrap().to_string() };
            let xclaim_json = unsafe { CStr::from_ptr(xclaim_json).to_str().unwrap().to_string() };
            cb(err, revoc_reg_update_json, xclaim_json)
        }

        let mut callbacks = CREATE_CLAIM_CALLBACKS.lock().unwrap();
        let command_handle = (COMMAND_HANDLE_COUNTER.fetch_add(1, Ordering::SeqCst) + 1) as i32;
        callbacks.insert(command_handle, closure);

        (command_handle, Some(create_claim_callback))
    }

    pub fn closure_to_prover_store_claim_cb(closure: Box<FnMut(ErrorCode) + Send>) -> (i32,
                                                                                       Option<extern fn(command_handle: i32,
                                                                                                        err: ErrorCode)>) {
        lazy_static! {
            static ref PROVER_STORE_CLAIM_CALLBACKS: Mutex<HashMap<i32, Box<FnMut(ErrorCode) + Send>>> = Default::default();
        }

        extern "C" fn prover_store_claim_callback(command_handle: i32, err: ErrorCode) {
            let mut callbacks = PROVER_STORE_CLAIM_CALLBACKS.lock().unwrap();
            let mut cb = callbacks.remove(&command_handle).unwrap();
            cb(err)
        }

        let mut callbacks = PROVER_STORE_CLAIM_CALLBACKS.lock().unwrap();
        let command_handle = (COMMAND_HANDLE_COUNTER.fetch_add(1, Ordering::SeqCst) + 1) as i32;
        callbacks.insert(command_handle, closure);

        (command_handle, Some(prover_store_claim_callback))
    }

    pub fn closure_to_prover_get_claims_for_proof_req_cb(closure: Box<FnMut(ErrorCode, String) + Send>) -> (i32,
                                                                                                            Option<extern fn(command_handle: i32,
                                                                                                                             err: ErrorCode,
                                                                                                                             claims_json: *const c_char)>) {
        lazy_static! {
            static ref PROVER_GET_CLAIMS_FOR_PROOF_REQ_CALLBACKS: Mutex < HashMap < i32, Box < FnMut(ErrorCode, String) + Send > >> = Default::default();
        }

        extern "C" fn prover_get_claims_for_proof_req_callback(command_handle: i32, err: ErrorCode, claims_json: *const c_char) {
            let mut callbacks = PROVER_GET_CLAIMS_FOR_PROOF_REQ_CALLBACKS.lock().unwrap();
            let mut cb = callbacks.remove(&command_handle).unwrap();
            let claims_json = unsafe { CStr::from_ptr(claims_json).to_str().unwrap().to_string() };
            cb(err, claims_json)
        }

        let mut callbacks = PROVER_GET_CLAIMS_FOR_PROOF_REQ_CALLBACKS.lock().unwrap();
        let command_handle = (COMMAND_HANDLE_COUNTER.fetch_add(1, Ordering::SeqCst) + 1) as i32;
        callbacks.insert(command_handle, closure);

        (command_handle, Some(prover_get_claims_for_proof_req_callback))
    }

    pub fn closure_to_prover_create_proof_cb(closure: Box<FnMut(ErrorCode, String) + Send>) -> (i32,
                                                                                                Option<extern fn(command_handle: i32,
                                                                                                                 err: ErrorCode,
                                                                                                                 proof_json: *const c_char)>) {
        lazy_static! {
            static ref PROVER_CREATE_PROOF_CALLBACKS: Mutex < HashMap < i32, Box < FnMut(ErrorCode, String) + Send > >> = Default::default();
        }

        extern "C" fn prover_create_proof_callback(command_handle: i32, err: ErrorCode, proof_json: *const c_char) {
            let mut callbacks = PROVER_CREATE_PROOF_CALLBACKS.lock().unwrap();
            let mut cb = callbacks.remove(&command_handle).unwrap();
            let proof_json = unsafe { CStr::from_ptr(proof_json).to_str().unwrap().to_string() };
            cb(err, proof_json)
        }

        let mut callbacks = PROVER_CREATE_PROOF_CALLBACKS.lock().unwrap();
        let command_handle = (COMMAND_HANDLE_COUNTER.fetch_add(1, Ordering::SeqCst) + 1) as i32;
        callbacks.insert(command_handle, closure);

        (command_handle, Some(prover_create_proof_callback))
    }

    pub fn closure_to_verifier_verify_proof_cb(closure: Box<FnMut(ErrorCode, bool) + Send>) -> (i32,
                                                                                                Option<extern fn(command_handle: i32,
                                                                                                                 err: ErrorCode,
                                                                                                                 valid: bool)>) {
        lazy_static! {
            static ref VERIFIER_VERIFY_PROOF_CALLBACKS: Mutex < HashMap < i32, Box < FnMut(ErrorCode, bool) + Send > >> = Default::default();
        }

        extern "C" fn verifier_verify_proof_callback(command_handle: i32, err: ErrorCode, valid: bool) {
            let mut callbacks = VERIFIER_VERIFY_PROOF_CALLBACKS.lock().unwrap();
            let mut cb = callbacks.remove(&command_handle).unwrap();
            cb(err, valid)
        }

        let mut callbacks = VERIFIER_VERIFY_PROOF_CALLBACKS.lock().unwrap();
        let command_handle = (COMMAND_HANDLE_COUNTER.fetch_add(1, Ordering::SeqCst) + 1) as i32;
        callbacks.insert(command_handle, closure);

        (command_handle, Some(verifier_verify_proof_callback))
    }

    pub fn closure_to_create_and_store_my_did_cb(closure: Box<FnMut(ErrorCode, String, String, String) + Send>) -> (i32,
                                                                                                                    Option<extern fn(command_handle: i32,
                                                                                                                                     err: ErrorCode,
                                                                                                                                     did: *const c_char,
                                                                                                                                     verkey: *const c_char,
                                                                                                                                     pk: *const c_char)>) {
        lazy_static! {
            static ref CREATE_AND_STORE_MY_DID_CALLBACKS: Mutex < HashMap < i32, Box < FnMut(ErrorCode, String, String, String) + Send > >> = Default::default();
        }

        extern "C" fn create_and_store_my_did_callback(command_handle: i32, err: ErrorCode, did: *const c_char, verkey: *const c_char, pk: *const c_char) {
            let mut callbacks = CREATE_AND_STORE_MY_DID_CALLBACKS.lock().unwrap();
            let mut cb = callbacks.remove(&command_handle).unwrap();
            let did = unsafe { CStr::from_ptr(did).to_str().unwrap().to_string() };
            let verkey = unsafe { CStr::from_ptr(verkey).to_str().unwrap().to_string() };
            let pk = unsafe { CStr::from_ptr(pk).to_str().unwrap().to_string() };
            cb(err, did, verkey, pk)
        }

        let mut callbacks = CREATE_AND_STORE_MY_DID_CALLBACKS.lock().unwrap();
        let command_handle = (COMMAND_HANDLE_COUNTER.fetch_add(1, Ordering::SeqCst) + 1) as i32;
        callbacks.insert(command_handle, closure);

        (command_handle, Some(create_and_store_my_did_callback))
    }

    pub fn closure_to_store_their_did_cb(closure: Box<FnMut(ErrorCode) + Send>) -> (i32,
                                                                                    Option<extern fn(command_handle: i32,
                                                                                                     err: ErrorCode)>) {
        lazy_static! {
            static ref STORE_THEIR_DID_CALLBACKS: Mutex<HashMap<i32, Box<FnMut(ErrorCode) + Send>>> = Default::default();
        }

        extern "C" fn store_their_did_callback(command_handle: i32, err: ErrorCode) {
            let mut callbacks = STORE_THEIR_DID_CALLBACKS.lock().unwrap();
            let mut cb = callbacks.remove(&command_handle).unwrap();
            cb(err)
        }

        let mut callbacks = STORE_THEIR_DID_CALLBACKS.lock().unwrap();
        let command_handle = (COMMAND_HANDLE_COUNTER.fetch_add(1, Ordering::SeqCst) + 1) as i32;
        callbacks.insert(command_handle, closure);

        (command_handle, Some(store_their_did_callback))
    }

    pub fn closure_to_sign_cb(closure: Box<FnMut(ErrorCode, String) + Send>)
                              -> (i32,
                                  Option<extern fn(command_handle: i32, err: ErrorCode,
                                                   signature: *const c_char)>) {
        lazy_static! {
            static ref SIGN_CALLBACKS: Mutex<HashMap<i32, Box<FnMut(ErrorCode, String) + Send>>> = Default::default();
        }

        extern "C" fn sign_callback(command_handle: i32, err: ErrorCode, signature: *const c_char) {
            let mut callbacks = SIGN_CALLBACKS.lock().unwrap();
            let mut cb = callbacks.remove(&command_handle).unwrap();
            let signature = unsafe { CStr::from_ptr(signature).to_str().unwrap().to_string() };
            cb(err, signature);
        }

        let mut callbacks = SIGN_CALLBACKS.lock().unwrap();
        let command_handle = (COMMAND_HANDLE_COUNTER.fetch_add(1, Ordering::SeqCst) + 1) as i32;
        callbacks.insert(command_handle, closure);

        (command_handle, Some(sign_callback))
    }

    pub fn closure_to_verify_signature_cb(closure: Box<FnMut(ErrorCode, bool) + Send>) -> (i32,
                                                                                           Option<extern fn(command_handle: i32,
                                                                                                            err: ErrorCode,
                                                                                                            valid: bool)>) {
        lazy_static! {
            static ref VERIFY_SIGNATURE_CALLBACKS: Mutex < HashMap < i32, Box < FnMut(ErrorCode, bool) + Send > >> = Default::default();
        }

        extern "C" fn closure_to_verify_signature_callback(command_handle: i32, err: ErrorCode, valid: bool) {
            let mut callbacks = VERIFY_SIGNATURE_CALLBACKS.lock().unwrap();
            let mut cb = callbacks.remove(&command_handle).unwrap();
            cb(err, valid)
        }

        let mut callbacks = VERIFY_SIGNATURE_CALLBACKS.lock().unwrap();
        let command_handle = (COMMAND_HANDLE_COUNTER.fetch_add(1, Ordering::SeqCst) + 1) as i32;
        callbacks.insert(command_handle, closure);

        (command_handle, Some(closure_to_verify_signature_callback))
    }

    pub fn closure_to_claim_offer_json_cb(closure: Box<FnMut(ErrorCode) + Send>) -> (i32,
                                                                                     Option<extern fn(command_handle: i32,
                                                                                                      err: ErrorCode)>) {
        lazy_static! {
            static ref PROVER_STORE_CLAIM_OFFER_CALLBACKS: Mutex<HashMap<i32, Box<FnMut(ErrorCode) + Send>>> = Default::default();
        }

        extern "C" fn closure_to_claim_offer_json_callback(command_handle: i32, err: ErrorCode) {
            let mut callbacks = PROVER_STORE_CLAIM_OFFER_CALLBACKS.lock().unwrap();
            let mut cb = callbacks.remove(&command_handle).unwrap();
            cb(err)
        }

        let mut callbacks = PROVER_STORE_CLAIM_OFFER_CALLBACKS.lock().unwrap();
        let command_handle = (COMMAND_HANDLE_COUNTER.fetch_add(1, Ordering::SeqCst) + 1) as i32;
        callbacks.insert(command_handle, closure);

        (command_handle, Some(closure_to_claim_offer_json_callback))
    }

    pub fn closure_to_prover_get_claim_offers_cb(closure: Box<FnMut(ErrorCode, String) + Send>)
                                                 -> (i32,
                                                     Option<extern fn(command_handle: i32, err: ErrorCode,
                                                                      claim_offers_json: *const c_char)>) {
        lazy_static! {
            static ref GET_CLAIM_OFFERS_CALLBACKS: Mutex<HashMap<i32, Box<FnMut(ErrorCode, String) + Send>>> = Default::default();
        }

        extern "C" fn prover_get_claim_offers_callback(command_handle: i32, err: ErrorCode, claim_offers_json: *const c_char) {
            let mut callbacks = GET_CLAIM_OFFERS_CALLBACKS.lock().unwrap();
            let mut cb = callbacks.remove(&command_handle).unwrap();
            let claim_offers_json = unsafe { CStr::from_ptr(claim_offers_json).to_str().unwrap().to_string() };
            cb(err, claim_offers_json);
        }

        let mut callbacks = GET_CLAIM_OFFERS_CALLBACKS.lock().unwrap();
        let command_handle = (COMMAND_HANDLE_COUNTER.fetch_add(1, Ordering::SeqCst) + 1) as i32;
        callbacks.insert(command_handle, closure);

        (command_handle, Some(prover_get_claim_offers_callback))
    }

<<<<<<< HEAD
    pub fn closure_to_agent_connect_cb(closure: Box<FnMut(ErrorCode, i32) + Send>)
                                       -> (i32,
                                           Option<extern fn(command_handle: i32, err: ErrorCode,
                                                            pool_handle: i32)>) {
        lazy_static! {
            static ref CALLBACKS: Mutex<HashMap<i32, Box<FnMut(ErrorCode, i32) + Send>>> = Default::default();
        }

        extern "C" fn agent_connect_callback(command_handle: i32, err: ErrorCode, pool_handle: i32) {
            let mut callbacks = CALLBACKS.lock().unwrap();
            let mut cb = callbacks.remove(&command_handle).unwrap();
            cb(err, pool_handle)
        }

        let mut callbacks = CALLBACKS.lock().unwrap();
        let command_handle = (COMMAND_HANDLE_COUNTER.fetch_add(1, Ordering::SeqCst) + 1) as i32;
        callbacks.insert(command_handle, closure);

        (command_handle, Some(agent_connect_callback))
    }

    pub fn closure_to_agent_message_cb(closure: Box<FnMut(i32, ErrorCode, String) + Send>)
                                       -> Option<extern fn(connection_handle: i32, err: ErrorCode, msg: *const c_char)> {
        lazy_static! {
            static ref CALLBACKS: Mutex<Vec<Box<FnMut(i32, ErrorCode, String) + Send>>> = Default::default();
        }

        extern "C" fn agent_message_callback(conn_handle: i32, err: ErrorCode, msg: *const c_char) {
            let mut callbacks = CALLBACKS.lock().unwrap();
            let msg = unsafe { CStr::from_ptr(msg).to_str().unwrap().to_string() };
            for cb in callbacks.iter_mut() {
                cb(conn_handle, err, msg.clone())
            }
        }

        let mut callbacks = CALLBACKS.lock().unwrap();
        callbacks.push(closure);

        Some(agent_message_callback)
=======
    pub fn closure_to_sign_and_submit_request_cb(closure: Box<FnMut(ErrorCode, String) + Send>) -> (i32,
                                                                                                    Option<extern fn(command_handle: i32,
                                                                                                                     err: ErrorCode,
                                                                                                                     request_result_json: *const c_char)>) {
        lazy_static! {
            static ref SIGN_AND_SUBMIT_REQUEST_CALLBACKS: Mutex < HashMap < i32, Box < FnMut(ErrorCode, String) + Send > >> = Default::default();
        }

        extern "C" fn closure_to_sign_and_submit_request_callback(command_handle: i32, err: ErrorCode, request_result_json: *const c_char) {
            let mut callbacks = SIGN_AND_SUBMIT_REQUEST_CALLBACKS.lock().unwrap();
            let mut cb = callbacks.remove(&command_handle).unwrap();
            let request_result_json = unsafe { CStr::from_ptr(request_result_json).to_str().unwrap().to_string() };
            cb(err, request_result_json)
        }

        let mut callbacks = SIGN_AND_SUBMIT_REQUEST_CALLBACKS.lock().unwrap();
        let command_handle = (COMMAND_HANDLE_COUNTER.fetch_add(1, Ordering::SeqCst) + 1) as i32;
        callbacks.insert(command_handle, closure);

        (command_handle, Some(closure_to_sign_and_submit_request_callback))
    }

    pub fn closure_to_submit_request_cb(closure: Box<FnMut(ErrorCode, String) + Send>) -> (i32,
                                                                                           Option<extern fn(command_handle: i32,
                                                                                                            err: ErrorCode,
                                                                                                            request_result_json: *const c_char)>) {
        lazy_static! {
            static ref SUBMIT_REQUEST_CALLBACKS: Mutex < HashMap < i32, Box < FnMut(ErrorCode, String) + Send > >> = Default::default();
        }

        extern "C" fn closure_to_submit_request_callback(command_handle: i32, err: ErrorCode, request_result_json: *const c_char) {
            let mut callbacks = SUBMIT_REQUEST_CALLBACKS.lock().unwrap();
            let mut cb = callbacks.remove(&command_handle).unwrap();
            let request_result_json = unsafe { CStr::from_ptr(request_result_json).to_str().unwrap().to_string() };
            cb(err, request_result_json)
        }

        let mut callbacks = SUBMIT_REQUEST_CALLBACKS.lock().unwrap();
        let command_handle = (COMMAND_HANDLE_COUNTER.fetch_add(1, Ordering::SeqCst) + 1) as i32;
        callbacks.insert(command_handle, closure);

        (command_handle, Some(closure_to_submit_request_callback))
    }

    pub fn closure_to_build_request_cb(closure: Box<FnMut(ErrorCode, String) + Send>) -> (i32,
                                                                                          Option<extern fn(command_handle: i32,
                                                                                                           err: ErrorCode,
                                                                                                           request_json: *const c_char)>) {
        lazy_static! {
            static ref BUILD_REQUEST_CALLBACKS: Mutex < HashMap < i32, Box < FnMut(ErrorCode, String) + Send > >> = Default::default();
        }

        extern "C" fn closure_to_build_request_callback(command_handle: i32, err: ErrorCode, request_json: *const c_char) {
            let mut callbacks = BUILD_REQUEST_CALLBACKS.lock().unwrap();
            let mut cb = callbacks.remove(&command_handle).unwrap();
            let request_json = unsafe { CStr::from_ptr(request_json).to_str().unwrap().to_string() };
            cb(err, request_json)
        }

        let mut callbacks = BUILD_REQUEST_CALLBACKS.lock().unwrap();
        let command_handle = (COMMAND_HANDLE_COUNTER.fetch_add(1, Ordering::SeqCst) + 1) as i32;
        callbacks.insert(command_handle, closure);

        (command_handle, Some(closure_to_build_request_callback))
>>>>>>> 73609ff6
    }
}<|MERGE_RESOLUTION|>--- conflicted
+++ resolved
@@ -449,7 +449,6 @@
         (command_handle, Some(prover_get_claim_offers_callback))
     }
 
-<<<<<<< HEAD
     pub fn closure_to_agent_connect_cb(closure: Box<FnMut(ErrorCode, i32) + Send>)
                                        -> (i32,
                                            Option<extern fn(command_handle: i32, err: ErrorCode,
@@ -489,7 +488,8 @@
         callbacks.push(closure);
 
         Some(agent_message_callback)
-=======
+    }
+
     pub fn closure_to_sign_and_submit_request_cb(closure: Box<FnMut(ErrorCode, String) + Send>) -> (i32,
                                                                                                     Option<extern fn(command_handle: i32,
                                                                                                                      err: ErrorCode,
@@ -554,6 +554,5 @@
         callbacks.insert(command_handle, closure);
 
         (command_handle, Some(closure_to_build_request_callback))
->>>>>>> 73609ff6
     }
 }