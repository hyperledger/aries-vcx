--- conflicted
+++ resolved
@@ -94,13 +94,8 @@
         op: "REPLY".to_string(),
         result: ReplyResult {
             req_id: 1491566332010860,
-<<<<<<< HEAD
-            txn_id: "5511e5493c1d37dfa67b73269a392a7aca5b71e9d10ac106adc7f9e552aee560".to_string(),
-            data: None
-=======
             data: Some("{\"dest\":\"FYmoFw55GeQH7SRFa37dkx1d2dZ3zUF8ckg7wmL7ofN4\",\"identifier\":\"GJ1SzoWzavQYfNL9XkaJdrQejfztN4XqdsiV4ct3LXKL\",\"role\":\"2\",\"verkey\":null}".to_string()),
             identifier: "Th7MpTaRZVRYnPiabds81Y".to_string(),
->>>>>>> 21b28ee8
         }
     };
     let act_reply: Reply = serde_json::from_str(resp.unwrap().as_str()).unwrap();
@@ -473,7 +468,6 @@
 
 #[derive(Deserialize, PartialEq, Debug)]
 #[serde(rename_all = "camelCase")]
-<<<<<<< HEAD
 pub struct GetSchemaResultData {
     pub attr_names: Vec<String>,
     pub name: String,
@@ -482,10 +476,4 @@
     #[serde(rename = "type")]
     pub _type: Option<String>,
     pub version: String
-=======
-struct ReplyResult {
-    identifier: String,
-    req_id: u64,
-    data: Option<String>
->>>>>>> 21b28ee8
 }