--- conflicted
+++ resolved
@@ -4,25 +4,7 @@
 use shared_vcx::maybe_known::MaybeKnown;
 
 use super::{role::Role, Protocol};
-<<<<<<< HEAD
-use crate::msg_types::{
-    present_proof::PresentProofTypeV2,
-    protocols::{
-        basic_message::BasicMessageTypeV1,
-        connection::ConnectionTypeV1,
-        cred_issuance::{CredentialIssuanceTypeV1, CredentialIssuanceTypeV2},
-        discover_features::DiscoverFeaturesTypeV1,
-        notification::NotificationTypeV1,
-        out_of_band::OutOfBandTypeV1,
-        present_proof::PresentProofTypeV1,
-        report_problem::ReportProblemTypeV1,
-        revocation::RevocationTypeV2,
-        routing::RoutingTypeV1,
-        signature::SignatureTypeV1,
-        trust_ping::TrustPingTypeV1,
-    },
-=======
-use crate::msg_types::protocols::{
+use crate::msg_types::{protocols::{
     basic_message::BasicMessageTypeV1,
     connection::ConnectionTypeV1,
     cred_issuance::{CredentialIssuanceTypeV1, CredentialIssuanceTypeV2},
@@ -36,8 +18,7 @@
     routing::RoutingTypeV1,
     signature::SignatureTypeV1,
     trust_ping::TrustPingTypeV1,
->>>>>>> 787b51c3
-};
+}, present_proof::PresentProofTypeV2};
 type RegistryMap = HashMap<(&'static str, u8), Vec<RegistryEntry>>;
 
 /// An entry in the protocol registry.
