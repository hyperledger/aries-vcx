--- conflicted
+++ resolved
@@ -5,7 +5,6 @@
 
 use super::{role::Role, Protocol};
 use crate::msg_types::protocols::{
-<<<<<<< HEAD
     basic_message::BasicMessageTypeV1,
     connection::ConnectionTypeV1,
     cred_issuance::{CredentialIssuanceTypeV1, CredentialIssuanceTypeV2},
@@ -17,13 +16,6 @@
     revocation::RevocationTypeV2,
     routing::RoutingTypeV1,
     signature::SignatureTypeV1,
-=======
-    basic_message::BasicMessageTypeV1, connection::ConnectionTypeV1,
-    cred_issuance::CredentialIssuanceTypeV1, discover_features::DiscoverFeaturesTypeV1,
-    notification::NotificationTypeV1, out_of_band::OutOfBandTypeV1,
-    present_proof::PresentProofTypeV1, report_problem::ReportProblemTypeV1,
-    revocation::RevocationTypeV2, routing::RoutingTypeV1, signature::SignatureTypeV1,
->>>>>>> bfac0358
     trust_ping::TrustPingTypeV1,
 };
 type RegistryMap = HashMap<(&'static str, u8), Vec<RegistryEntry>>;
