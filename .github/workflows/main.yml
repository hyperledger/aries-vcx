name: CI

on:
  push:
    branches:
      - main
  pull_request:
    branches:
      - "**"

env:
  DOCKER_BUILDKIT: 1
  MAIN_BRANCH: main
  URL_DOCKER_REGISTRY: ghcr.io
  DOCKER_IMAGE_AGENCY: ghcr.io/absaoss/vcxagencynode/vcxagency-node:2.6.0
  DOCKER_IMAGE_POOL: ghcr.io/hyperledger/aries-vcx/indy_pool_localhost:1.15.0

  DOCKER_REPO_LOCAL_ALPINE_CORE: alpine-core
  DOCKER_REPO_LOCAL_LIBVCX: libvcx
  DOCKER_REPO_LOCAL_ANDROID: android-test
  DOCKER_REPO_LOCAL_VDRPROXY: vdrproxy

  RUST_TOOLCHAIN_VERSON: 1.65.0
  NODE_VERSION: 18.x

jobs:
  verify-code-formatting:
    runs-on: ubuntu-20.04
    steps:
      - name: "Git checkout"
        uses: actions/checkout@v3
      - uses: actions-rs/toolchain@v1
        with:
          toolchain: 1.65.0
          components: rustfmt, clippy
      - name: "Verify code formatting"
        run: |
          cargo fmt --check

  workflow-setup:
    runs-on: ubuntu-20.04
    outputs:
      PUBLISH_VERSION: ${{ steps.run-info.outputs.publish-version }}
      RELEASE: ${{ steps.run-info.outputs.release }}
      PRERELEASE: ${{ steps.run-info.outputs.pre-release }}
      BRANCH_NAME: ${{ steps.run-info.outputs.branch-name }}
      IS_FORK: ${{ steps.run-info.outputs.is-fork }}

      SKIP_IOS: ${{ steps.skip-info.outputs.skip-ios }}
      SKIP_ANDROID: ${{ steps.skip-info.outputs.skip-android }}
      SKIP_NAPI_M1: ${{ steps.skip-info.outputs.skip-napi-m1 }}
      SKIP_CI: ${{ steps.skip-info.outputs.skip-ci }}

      DOCKER_IMG_CACHED_ALPINE_CORE: ${{ steps.docker-imgs.outputs.DOCKER_IMG_CACHED_ALPINE_CORE }}
      DOCKER_IMG_CACHED_LIBVCX: ${{ steps.docker-imgs.outputs.DOCKER_IMG_CACHED_LIBVCX }}
      DOCKER_IMG_CACHED_ANDROID: ${{ steps.docker-imgs.outputs.DOCKER_IMG_CACHED_ANDROID }}
      DOCKER_IMG_CACHED_VDRPROXY: ${{ steps.docker-imgs.outputs.DOCKER_IMG_CACHED_VDRPROXY }}
    steps:
      - name: "Git checkout"
        uses: actions/checkout@v1
      - uses: actions-rs/toolchain@v1
        with:
          toolchain: 1.65.0
      - name: "Construct CI run-info"
        id: run-info
        uses: ./.github/actions/construct-run-info
      - name: "Detect CI skip steps"
        id: skip-info
        uses: ./.github/actions/detect-skip-info
      - name: "Set outputs"
        id: docker-imgs
        run: |
          set -x

          HASH_DOCKERFILE_ALPINE_CORE=${{ hashFiles('ci/alpine_core.dockerfile')}}
          HASH_DOCKERFILE_LIBVCX=${{ hashFiles('ci/libvcx.dockerfile') }}
          HASH_DOCKERFILE_VDRPROXY=${{ hashFiles('ci/vdrproxy.dockerfile') }}
          HASH_SRC_LIBVDRTOOLS=${{ hashFiles('libvdrtools') }}
          HASH_SRC_LIBVCX=${{ hashFiles('libvcx') }}
          HASH_SRC_ARIESVCX=${{ hashFiles('aries_vcx') }}
          HASH_SRC_ARIESVCX_CORE=${{ hashFiles('aries_vcx_core') }}
          HASH_SRC_AGENCYCLIENT=${{ hashFiles('agency_client') }}
          HASH_SRC_DIDDOC=${{ hashFiles('diddoc') }}
          HASH_SRC_MESSAGES=${{ hashFiles('messages') }}
          HASH_SRC_WRAPPER_JAVA=${{ hashFiles('wrappers/java') }}

          SEED_HASH_ARIESVCX=${HASH_SRC_LIBVDRTOOLS:0:11}-${HASH_SRC_ARIESVCX_CORE:0:11}-${HASH_SRC_ARIESVCX:0:11}-${HASH_SRC_AGENCYCLIENT:0:11}-${HASH_SRC_DIDDOC:0:11}-${HASH_SRC_MESSAGES:0:11}}
          HASH_ARIESVCX=$(echo -n "$SEED_HASH_ARIESVCX" | sha256sum | awk '{print $1}')

          SEED_HASH_DOCKER_LIBVCX=${HASH_ARIESVCX:0:11}-${HASH_DOCKERFILE_LIBVCX:0:11}-${HASH_SRC_LIBVCX:0:11}
          HASH_DOCKER_LIBVCX=$(echo -n "$SEED_HASH_DOCKER_LIBVCX" | sha256sum | awk '{print $1}')

          SEED_HASH_DOCKER_ANDROID=${HASH_ARIESVCX:0:11}-${HASH_DOCKER_LIBVCX:0:11}-${HASH_SRC_WRAPPER_JAVA:0:11}
          HASH_DOCKER_ANDROID=$(echo -n "$SEED_HASH_DOCKER_ANDROID" | sha256sum | awk '{print $1}')

          echo "DOCKER_IMG_CACHED_ALPINE_CORE=$DOCKER_REPO_LOCAL_ALPINE_CORE:$HASH_DOCKERFILE_ALPINE_CORE" >> $GITHUB_OUTPUT
          echo "DOCKER_IMG_CACHED_LIBVCX=$DOCKER_REPO_LOCAL_LIBVCX:$HASH_DOCKER_LIBVCX" >> $GITHUB_OUTPUT
          echo "DOCKER_IMG_CACHED_ANDROID=$DOCKER_REPO_LOCAL_ANDROID:$HASH_DOCKER_ANDROID" >> $GITHUB_OUTPUT
          echo "DOCKER_IMG_CACHED_VDRPROXY=$DOCKER_REPO_LOCAL_VDRPROXY:$HASH_DOCKERFILE_VDRPROXY" >> $GITHUB_OUTPUT

  workflow-setup-check:
    runs-on: ubuntu-20.04
    needs: workflow-setup
    steps:
      - name: "Print outputs"
        run: |
          echo "PUBLISH_VERSION ${{ needs.workflow-setup.outputs.PUBLISH_VERSION }}"
          echo "RELEASE ${{ needs.workflow-setup.outputs.RELEASE }}"
          echo "PRERELEASE ${{ needs.workflow-setup.outputs.PRERELEASE }}"
          echo "BRANCH_NAME ${{ needs.workflow-setup.outputs.BRANCH_NAME }}"
          echo "IS_FORK ${{ needs.workflow-setup.outputs.IS_FORK }}"
          echo "SKIP_IOS ${{ needs.workflow-setup.outputs.SKIP_IOS }}"
          echo "SKIP_ANDROID ${{ needs.workflow-setup.outputs.SKIP_ANDROID }}"
          echo "SKIP_NAPI_M1 ${{ needs.workflow-setup.outputs.SKIP_NAPI_M1 }}"
          echo "SKIP_CI ${{ needs.workflow-setup.outputs.SKIP_CI }}"
          echo "DOCKER_IMG_CACHED_ALPINE_CORE ${{ needs.workflow-setup.outputs.DOCKER_IMG_CACHED_ALPINE_CORE }}"
          echo "DOCKER_IMG_CACHED_LIBVCX ${{ needs.workflow-setup.outputs.DOCKER_IMG_CACHED_LIBVCX }}"
          echo "DOCKER_IMG_CACHED_ANDROID ${{ needs.workflow-setup.outputs.DOCKER_IMG_CACHED_ANDROID }}"
          echo "DOCKER_IMG_CACHED_VDRPROXY ${{ needs.workflow-setup.outputs.DOCKER_IMG_CACHED_VDRPROXY }}"

  clippy-aries-vcx:
    runs-on: ubuntu-20.04
    steps:
      - name: "Git checkout"
        uses: actions/checkout@v3
      - uses: actions-rs/toolchain@v1
        with:
          toolchain: 1.65.0
          components: rustfmt, clippy
      - name: "Install dependencies"
        shell: bash
        run: |
          sudo apt-get update -y
          sudo apt-get install -y libsodium-dev libssl-dev libzmq3-dev
      - name: "Verify clippy warnings"
        run: |
          cd aries_vcx && cargo clippy

  clippy-libvcx:
    runs-on: ubuntu-20.04
    steps:
      - name: "Git checkout"
        uses: actions/checkout@v3
      - uses: actions-rs/toolchain@v1
        with:
          toolchain: 1.65.0
          components: rustfmt, clippy
      - name: "Install dependencies"
        shell: bash
        run: |
          sudo apt-get update -y
          sudo apt-get install -y libsodium-dev libssl-dev libzmq3-dev
      - name: "Verify clippy warnings"
        run: |
          cd libvcx && cargo clippy

  check-aries-vcx-feature-variants:
    runs-on: ubuntu-20.04
    steps:
      - name: "Git checkout"
        uses: actions/checkout@v3
      - uses: actions-rs/toolchain@v1
        with:
          toolchain: 1.65.0
          components: rustfmt, clippy
      - name: "Install dependencies"
        shell: bash
        run: |
          sudo apt-get update -y
          sudo apt-get install -y libsodium-dev libssl-dev libzmq3-dev
      - name: "Verify aries_vcx compiles with different dependency feature variants"
        run: |
          cd aries_vcx
          cargo check
          cargo check --no-default-features
          cargo check --features vdrtools --no-default-features
          cargo check --features modular_libs --no-default-features

  ##########################################################################################
  ##############################   DOCKER BUILD   ##########################################

  build-docker-alpine-core:
    needs: workflow-setup
    runs-on: ubuntu-20.04
    env:
      DOCKER_IMG_CACHED: ${{ needs.workflow-setup.outputs.DOCKER_IMG_CACHED_ALPINE_CORE }}
      BRANCH_NAME: ${{ needs.workflow-setup.outputs.BRANCH_NAME }}
    steps:
      - name: "Git checkout"
        uses: actions/checkout@v3
      - name: "Docker Login"
        uses: azure/docker-login@v1
        with:
          login-server: ${{ env.URL_DOCKER_REGISTRY }}
          username: $GITHUB_ACTOR
          password: ${{ secrets.GITHUB_TOKEN }}
      - name: "Build and cache image"
        uses: ./.github/actions/build-image
        with:
          docker-img: ${{ env.DOCKER_IMG_CACHED }}
          build-arg: "USER_ID=$UID"
          dockerfile-path: "ci/alpine_core.dockerfile"
          branch-name: ${{ env.BRANCH_NAME }}
          branch-main: ${{ env.MAIN_BRANCH }}
          docker-repo-local-name: ${{ env.DOCKER_REPO_LOCAL_ALPINE_CORE }}

  build-docker-libvcx:
    needs: [ workflow-setup, build-docker-alpine-core ]
    if: ${{ needs.workflow-setup.outputs.SKIP_CI != 'true' }}
    runs-on: ubuntu-20.04
    env:
      DOCKER_IMG_CACHED: ${{ needs.workflow-setup.outputs.DOCKER_IMG_CACHED_LIBVCX }}
      DOCKER_IMG_CACHED_ALPINE_CORE: ${{ needs.workflow-setup.outputs.DOCKER_IMG_CACHED_ALPINE_CORE }}
      BRANCH_NAME: ${{ needs.workflow-setup.outputs.BRANCH_NAME }}
    steps:
      - name: "Git checkout"
        uses: actions/checkout@v3
      - name: "Docker Login"
        uses: azure/docker-login@v1
        with:
          login-server: ${{ env.URL_DOCKER_REGISTRY }}
          username: $GITHUB_ACTOR
          password: ${{ secrets.GITHUB_TOKEN }}
      - name: "Load alpine core image"
        uses: ./.github/actions/load-image
        with:
          docker-img: ${{ env.DOCKER_IMG_CACHED_ALPINE_CORE }}
      - name: "Build and cache image"
        uses: ./.github/actions/build-image
        with:
          docker-img: ${{ env.DOCKER_IMG_CACHED }}
          build-arg: "ALPINE_CORE_IMAGE=$DOCKER_IMG_CACHED_ALPINE_CORE"
          dockerfile-path: "ci/libvcx.dockerfile"
          branch-name: ${{ env.BRANCH_NAME }}
          branch-main: ${{ env.MAIN_BRANCH }}
          docker-repo-local-name: ${{ env.DOCKER_REPO_LOCAL_LIBVCX }}

  build-docker-android:
    needs: workflow-setup
    if: ${{ needs.workflow-setup.outputs.SKIP_CI != 'true' && needs.workflow-setup.outputs.SKIP_ANDROID != 'true'}}
    runs-on: ubuntu-20.04
    env:
      DOCKER_IMG_CACHED: ${{needs.workflow-setup.outputs.DOCKER_IMG_CACHED_ANDROID}}
      BRANCH_NAME: ${{ needs.workflow-setup.outputs.BRANCH_NAME }}
    steps:
      - name: "Git checkout"
        uses: actions/checkout@v3
      - name: "Docker Login"
        uses: azure/docker-login@v1
        with:
          login-server: ${{ env.URL_DOCKER_REGISTRY }}
          username: $GITHUB_ACTOR
          password: ${{ secrets.GITHUB_TOKEN }}
      - name: "Build and cache image"
        uses: ./.github/actions/build-image
        with:
          docker-img: ${{ env.DOCKER_IMG_CACHED }}
          dockerfile-path: "wrappers/java/ci/android.dockerfile"
          branch-name: ${{ env.BRANCH_NAME }}
          branch-main: ${{ env.MAIN_BRANCH }}
          docker-repo-local-name: ${{ env.DOCKER_REPO_LOCAL_ANDROID }}

  build-docker-vdrproxy:
    needs: [ workflow-setup, build-docker-alpine-core ]
    if: ${{ needs.workflow-setup.outputs.SKIP_CI != 'true' }}
    runs-on: ubuntu-20.04
    env:
      DOCKER_IMG_CACHED_ALPINE_CORE: ${{ needs.workflow-setup.outputs.DOCKER_IMG_CACHED_ALPINE_CORE }}
      DOCKER_IMG_CACHED: ${{ needs.workflow-setup.outputs.DOCKER_IMG_CACHED_VDRPROXY }}
      BRANCH_NAME: ${{ needs.workflow-setup.outputs.BRANCH_NAME }}
    outputs:
      image-name: ${{ steps.meta.outputs.tags }}
    steps:
      - name: "Git checkout"
        uses: actions/checkout@v3
      - name: Login to GitHub Container Registry
        uses: docker/login-action@v2
        with:
          registry: ghcr.io
          username: ${{ github.actor }}
          password: ${{ secrets.GITHUB_TOKEN }}
      - name: "Load alpine core image"
        uses: ./.github/actions/load-image
        with:
          docker-img: ${{ env.DOCKER_IMG_CACHED_ALPINE_CORE }}
      - name: "Build and cache image"
        uses: ./.github/actions/build-image
        with:
          docker-img: ${{ env.DOCKER_IMG_CACHED }}
          dockerfile-path: "ci/vdrproxy.dockerfile"
          build-arg: "ALPINE_CORE_IMAGE=$DOCKER_IMG_CACHED_ALPINE_CORE"
          branch-name: ${{ env.BRANCH_NAME }}
          branch-main: ${{ env.MAIN_BRANCH }}
          docker-repo-local-name: ${{ env.DOCKER_REPO_LOCAL_VDRPROXY }}

  ##########################################################################################
  ##############################   DOCKER PUBLISH   ########################################

  publish-docker-libvcx:
    runs-on: ubuntu-20.04
    needs: [ workflow-setup, build-docker-libvcx ]
    if: ${{ needs.workflow-setup.outputs.SKIP_CI != 'true' }}
    env:
      DOCKER_IMG_CACHED: ${{ needs.workflow-setup.outputs.DOCKER_IMG_CACHED_LIBVCX }}
      PUBLISH_VERSION: ${{ needs.workflow-setup.outputs.PUBLISH_VERSION }}
      BRANCH_NAME: ${{ needs.workflow-setup.outputs.BRANCH_NAME }}
      IS_FORK: ${{ needs.workflow-setup.outputs.IS_FORK }}
    steps:
      - name: "Git checkout"
        if: ${{ env.IS_FORK == 'false' }}
        uses: actions/checkout@v3
      - name: "Docker Login"
        uses: azure/docker-login@v1
        with:
          login-server: ${{ env.URL_DOCKER_REGISTRY }}
          username: $GITHUB_ACTOR
          password: ${{ secrets.GITHUB_TOKEN }}
      - name: "Publish versioned image"
        if: ${{ env.IS_FORK == 'false' }}
        uses: ./.github/actions/publish-image
        with:
          docker-img: ${{ env.DOCKER_IMG_CACHED }}
          publish-version: ${{ env.PUBLISH_VERSION }}

  ##########################################################################################
  ###############################    CODECOV    ###########################################

  code-coverage-aries-vcx-unit-tests:
    needs: workflow-setup
    if: ${{ needs.workflow-setup.outputs.SKIP_CI != 'true' }}
    runs-on: ubuntu-20.04
    steps:
      - name: "Git checkout"
        uses: actions/checkout@v3
      - name: "Setup rust codecov environment"
        uses: ./.github/actions/setup-codecov-rust
        with:
          skip-docker-setup: true
      - name: "Run workspace tests: general_test"
        run: |
          RUSTFLAGS='-Zprofile -Ccodegen-units=1 -Cinline-threshold=0 -Clink-dead-code -Coverflow-checks=off -Cpanic=abort -Zpanic_abort_tests' \
          RUSTDOCFLAGS='-Zprofile -Ccodegen-units=1 -Cinline-threshold=0 -Clink-dead-code -Coverflow-checks=off -Cpanic=abort -Zpanic_abort_tests' \
          RUST_TEST_THREADS=1 CARGO_INCREMENTAL=0 TEST_POOL_IP=127.0.0.1 cargo test --package aries-vcx;

          mkdir -p /tmp/artifacts/coverage
          grcov ./target/debug/ -s . -t lcov --llvm --branch --ignore-not-existing -o /tmp/artifacts/coverage/coverage.lcov
      - name: "Upload coverage to Codecov"
        uses: codecov/codecov-action@v2
        with:
          directory: /tmp/artifacts/coverage
          flags: unittests-aries-vcx
          name: codecov-unit-aries-vcx
          fail_ci_if_error: true
          path_to_write_report: /tmp/artifacts/coverage/codecov_report.gz
      - uses: actions/upload-artifact@v3
        with:
          name: code-coverage-report-unit-aries-vcx
          path: /tmp/artifacts/coverage

  code-coverage-aries-vcx-integration-tests:
    needs: workflow-setup
    if: ${{ needs.workflow-setup.outputs.SKIP_CI != 'true' }}
    runs-on: ubuntu-20.04
    steps:
      - name: "Git checkout"
        uses: actions/checkout@v3
      - name: "Setup rust codecov environment"
        uses: ./.github/actions/setup-codecov-rust
      - name: "Run workspace tests: pool_tests agency_pool_tests"
        run: |
          RUSTFLAGS='-Zprofile -Ccodegen-units=1 -Cinline-threshold=0 -Clink-dead-code -Coverflow-checks=off -Cpanic=abort -Zpanic_abort_tests' \
          RUSTDOCFLAGS='-Zprofile -Ccodegen-units=1 -Cinline-threshold=0 -Clink-dead-code -Coverflow-checks=off -Cpanic=abort -Zpanic_abort_tests' \
          RUST_TEST_THREADS=1 CARGO_INCREMENTAL=0 TEST_POOL_IP=127.0.0.1 cargo test --package aries-vcx -- --ignored;

          mkdir -p /tmp/artifacts/coverage
          grcov ./target/debug/ -s . -t lcov --llvm --branch --ignore-not-existing -o /tmp/artifacts/coverage/coverage.lcov
      - name: "Upload coverage to Codecov"
        uses: codecov/codecov-action@v2
        with:
          directory: /tmp/artifacts/coverage
          flags: unittests-aries-vcx
          name: codecov-unit-aries-vcx
          fail_ci_if_error: true
          path_to_write_report: /tmp/artifacts/coverage/codecov_report.gz
      - uses: actions/upload-artifact@v3
        with:
          name: code-coverage-report-unit-aries-vcx
          path: /tmp/artifacts/coverage

  #TODO - can this be included within code-coverage-aries-vcx-integration-tests?
  code-coverage-aries-vcx-modular-dependencies-integration-tests:
    needs: workflow-setup
    if: ${{ needs.workflow-setup.outputs.SKIP_CI != 'true' }}
    runs-on: ubuntu-20.04
    steps:
      - name: "Git checkout"
        uses: actions/checkout@v3
      - name: "Setup rust codecov environment"
        uses: ./.github/actions/setup-codecov-rust
      - name: "Run workspace tests: modular_libs_tests pool_tests agency_pool_tests"
        run: |
          RUSTFLAGS='-Zprofile -Ccodegen-units=1 -Cinline-threshold=0 -Clink-dead-code -Coverflow-checks=off -Cpanic=abort -Zpanic_abort_tests' \
          RUSTDOCFLAGS='-Zprofile -Ccodegen-units=1 -Cinline-threshold=0 -Clink-dead-code -Coverflow-checks=off -Cpanic=abort -Zpanic_abort_tests' \
          RUST_TEST_THREADS=1 CARGO_INCREMENTAL=0 TEST_POOL_IP=127.0.0.1 cargo test --package aries-vcx -F 'modular_libs' -- --ignored;

          mkdir -p /tmp/artifacts/coverage
          grcov ./target/debug/ -s . -t lcov --llvm --branch --ignore-not-existing -o /tmp/artifacts/coverage/coverage.lcov
      - name: "Upload coverage to Codecov"
        uses: codecov/codecov-action@v2
        with:
          directory: /tmp/artifacts/coverage
          flags: unittests-aries-vcx
          name: codecov-unit-aries-vcx
          fail_ci_if_error: true
          path_to_write_report: /tmp/artifacts/coverage/codecov_report.gz
      - uses: actions/upload-artifact@v3
        with:
          name: code-coverage-report-unit-aries-vcx
          path: /tmp/artifacts/coverage

  ##########################################################################################
  ###############################    TESTING    ###########################################

  test-unit-workspace:
    needs: workflow-setup
    runs-on: ubuntu-20.04
    steps:
      - name: "Git checkout"
        uses: actions/checkout@v3
      - name: "Setup rust testing environment"
        uses: ./.github/actions/setup-testing-rust
        with:
          skip-docker-setup: true
      - name: "Run workspace tests: general_test"
        run: RUST_TEST_THREADS=1 cargo test --workspace --lib --exclude aries-vcx-agent --exclude libvdrtools

  test-integration-aries-vcx:
    needs: workflow-setup
    runs-on: ubuntu-20.04
    steps:
      - name: "Git checkout"
        uses: actions/checkout@v3
      - name: "Setup rust testing environment"
        uses: ./.github/actions/setup-testing-rust
      - name: "Run aries-vcx tests: pool_tests agency_pool_tests"
        run: RUST_TEST_THREADS=1 cargo test --manifest-path="aries_vcx/Cargo.toml" -- --ignored;

  test-integration-aries-vcx-mysql:
    needs: workflow-setup
    runs-on: ubuntu-20.04
    steps:
      - name: "Git checkout"
        uses: actions/checkout@v3
      - name: "Setup rust testing environment"
        uses: ./.github/actions/setup-testing-rust
      - name: "Run aries-vcx tests: mysql_test"
        run: RUST_TEST_THREADS=1 cargo test --manifest-path="aries_vcx/Cargo.toml" test_mysql -- --include-ignored;

  test-integration-aries-vcx-vdrproxy:
    needs: [workflow-setup, build-docker-vdrproxy]
    runs-on: ubuntu-20.04
    env:
      RUST_TEST_THREADS: 1
      VDR_PROXY_CLIENT_URL: http://127.0.0.1:3030
      DOCKER_IMAGE_VDRPROXY: ${{ needs.workflow-setup.outputs.DOCKER_IMG_CACHED_VDRPROXY }}
      GENESIS_URL: https://raw.githubusercontent.com/AbsaOSS/sovrin-networks/master/genesis/127.0.0.1
      VDR_PROXY_PORT: 3030
    steps:
      - name: "Git checkout"
        uses: actions/checkout@v3
      - name: "Load android image"
        uses: ./.github/actions/load-image
        with:
          docker-img: ${{ env.DOCKER_IMAGE_VDRPROXY }}
      - name: "Setup rust testing environment"
        uses: ./.github/actions/setup-testing-rust
        with:
          skip-vdrproxy-setup: false
      - name: "Run aries-vcx tests: vdrproxy_test"
        run: cargo test --manifest-path="aries_vcx/Cargo.toml" -F vdr_proxy_ledger -- --ignored

  test-integration-libvcx:
    needs: workflow-setup
    if: ${{ needs.workflow-setup.outputs.SKIP_CI != 'true' }}
    runs-on: ubuntu-20.04
    steps:
      - name: "Git checkout"
        uses: actions/checkout@v3
      - name: "Setup rust testing environment"
        uses: ./.github/actions/setup-testing-rust
      - name: "Run libvcx tests: pool_tests"
        run: |
          RUST_TEST_THREADS=1 cargo test --manifest-path="libvcx/Cargo.toml" -F "pool_tests";

  test-integration-resolver:
    needs: workflow-setup
    if: ${{ needs.workflow-setup.outputs.SKIP_CI != 'true' }}
    runs-on: ubuntu-20.04
    steps:
      - name: "Git checkout"
        uses: actions/checkout@v3
      - name: "Setup rust testing environment"
        uses: ./.github/actions/setup-testing-rust
      - name: "Run resolver tests"
        run: |
<<<<<<< HEAD
          RUST_TEST_THREADS=1 cargo test -p did_doc_builder -p did_parser -p did_resolver -p did_resolver_registry -p did_resolver_sov --test "*"
=======
          RUST_TEST_THREADS=1 cargo test -p did_doc -p did_parser -p did_resolver -p did_resolver_registry -p did_resolver_sov -p did_resolver_web --test "*"
>>>>>>> 3072394d

  test-node-wrapper:
    needs: workflow-setup
    if: ${{ needs.workflow-setup.outputs.SKIP_CI != 'true' }}
    runs-on: ubuntu-22.04
    strategy:
      matrix:
        node-version: [18.x]
    steps:
      - name: "Git checkout"
        uses: actions/checkout@v3
      - name: "Setup NodeJS libvcx testing environment"
        uses: ./.github/actions/setup-testing-nodejs
        with:
          skip-docker-setup: true
          node-version: ${{ matrix.node-version }}
      - name: "Run tests"
        run: cd wrappers/node && RUST_LOG=vcx=trace npm run test

  test-integration-node-wrapper:
    needs: workflow-setup
    if: ${{ needs.workflow-setup.outputs.SKIP_CI != 'true' }}
    runs-on: ubuntu-22.04
    strategy:
      matrix:
        node-version: [18.x]
    steps:
      - name: "Git checkout"
        uses: actions/checkout@v3
      - name: "Setup NodeJS libvcx testing environment"
        uses: ./.github/actions/setup-testing-nodejs
        with:
          node-version: ${{ matrix.node-version }}
      - name: "Install vcxagent-core dependencies"
        run: (cd agents/node/vcxagent-core && npm install)
      - name: "Run demo"
        run: (cd agents/node/vcxagent-core && AGENCY_URL=http://localhost:8080 npm run demo)
      - name: "Run demo with revocation"
        run: (cd agents/node/vcxagent-core && AGENCY_URL=http://localhost:8080 npm run demo:revocation)
      - name: "Run integration tests"
        run: (cd agents/node/vcxagent-core && AGENCY_URL=http://localhost:8080 npm run test:integration)

  test-android-build:
    runs-on: ubuntu-20.04
    needs: [ workflow-setup, build-docker-android ]
    if: ${{ needs.workflow-setup.outputs.SKIP_CI != 'true' && needs.workflow-setup.outputs.SKIP_ANDROID != 'true' }}
    env:
      DOCKER_IMG_CACHED_ANDROID: ${{needs.workflow-setup.outputs.DOCKER_IMG_CACHED_ANDROID}}
    steps:
      - name: "Git checkout"
        uses: actions/checkout@v3
      - name: "Docker Login"
        uses: azure/docker-login@v1
        with:
          login-server: ${{ env.URL_DOCKER_REGISTRY }}
          username: $GITHUB_ACTOR
          password: ${{ secrets.GITHUB_TOKEN }}
      - name: "Load android image"
        uses: ./.github/actions/load-image
        with:
          docker-img: ${{ env.DOCKER_IMG_CACHED_ANDROID }}
      - name: "Run android tests"
        run: |
          rm -rf /tmp/imgcache
          docker run --rm -i  $DOCKER_IMG_CACHED_ANDROID \
                              sh -c '(cd $HOME/aries-vcx && ./wrappers/java/ci/android.test.sh armv7)'

  build-and-publish-ios-wrapper:
    needs: workflow-setup
    if: ${{ needs.workflow-setup.outputs.SKIP_CI != 'true' && needs.workflow-setup.outputs.SKIP_IOS != 'true' }}
    runs-on: macos-11
    env:
      LIBVCX_VERSION: ${{ needs.workflow-setup.outputs.PUBLISH_VERSION }}
      PUBLISH_VERSION: ${{ needs.workflow-setup.outputs.PUBLISH_VERSION }}
    steps:
      - name: "Git checkout"
        uses: actions/checkout@v2
      - name: Switch to xcode version 12.4
        run: |
          sudo xcode-select --switch /Applications/Xcode_12.4.app/Contents/Developer
          xcodebuild -version
      - name: "Build iOS wrapper"
        run: |
          ./wrappers/ios/ci/build.sh
      - uses: actions/upload-artifact@v3
        with:
          name: libvcx-ios-${{ env.PUBLISH_VERSION }}-device
          path: /tmp/artifacts/libvcx-ios-${{ env.PUBLISH_VERSION }}-device.zip
      - uses: actions/upload-artifact@v3
        with:
          name: libvcx-ios-${{ env.PUBLISH_VERSION }}-universal
          path: /tmp/artifacts/libvcx-ios-${{ env.PUBLISH_VERSION }}-universal.zip

  build-and-publish-android-device:
    runs-on: ubuntu-20.04
    needs: [ workflow-setup, build-docker-android ]
    if: ${{ needs.workflow-setup.outputs.SKIP_CI != 'true' && needs.workflow-setup.outputs.SKIP_ANDROID != 'true' }}
    env:
      FULL_VERSION_NAME: libvcx-android-${{needs.workflow-setup.outputs.PUBLISH_VERSION}}-device
      DOCKER_IMG_CACHED_ANDROID: ${{ needs.workflow-setup.outputs.DOCKER_IMG_CACHED_ANDROID }}
    steps:
      - name: "Git checkout"
        uses: actions/checkout@v3
      - name: "Docker Login"
        uses: azure/docker-login@v1
        with:
          login-server: ${{ env.URL_DOCKER_REGISTRY }}
          username: $GITHUB_ACTOR
          password: ${{ secrets.GITHUB_TOKEN }}
      - name: "Load android image"
        uses: ./.github/actions/load-image
        with:
          docker-img: ${{ env.DOCKER_IMG_CACHED_ANDROID }}
      - name: "Build, run android wrapper tests, and publish artifacts"
        uses: ./.github/actions/publish-android
        with:
          abis: "arm arm64"
          docker-img-name: ${{ needs.workflow-setup.outputs.DOCKER_IMG_CACHED_ANDROID }}
          full-version-name: ${{ env.FULL_VERSION_NAME }}
      - name: "Publish aar artifact"
        uses: actions/upload-artifact@v3
        with:
          name: ${{ env.FULL_VERSION_NAME }}
          path: /tmp/artifacts/aar/${{ env.FULL_VERSION_NAME }}.aar

  build-and-publish-android-emulator:
    runs-on: ubuntu-20.04
    needs: [ workflow-setup, build-docker-android ]
    if: ${{ needs.workflow-setup.outputs.SKIP_CI != 'true' && needs.workflow-setup.outputs.SKIP_ANDROID != 'true' }}
    env:
      FULL_VERSION_NAME: libvcx-android-${{needs.workflow-setup.outputs.PUBLISH_VERSION}}-emulator
      DOCKER_IMG_CACHED_ANDROID: ${{ needs.workflow-setup.outputs.DOCKER_IMG_CACHED_ANDROID }}
    steps:
      - name: "Git checkout"
        uses: actions/checkout@v3
      - name: "Docker Login"
        uses: azure/docker-login@v1
        with:
          login-server: ${{ env.URL_DOCKER_REGISTRY }}
          username: $GITHUB_ACTOR
          password: ${{ secrets.GITHUB_TOKEN }}
      - name: "Load android image"
        uses: ./.github/actions/load-image
        with:
          docker-img: ${{ env.DOCKER_IMG_CACHED_ANDROID }}
      - name: "Build, run android wrapper tests, and publish artifacts"
        uses: ./.github/actions/publish-android
        with:
          abis: "x86 x86_64"
          docker-img-name: ${{ needs.workflow-setup.outputs.DOCKER_IMG_CACHED_ANDROID }}
          full-version-name: ${{ env.FULL_VERSION_NAME }}
      - uses: actions/upload-artifact@v3
        with:
          name: ${{ env.FULL_VERSION_NAME }}
          path: /tmp/artifacts/aar/${{ env.FULL_VERSION_NAME }}.aar

  build-and-publish-ubuntu-lib:
    needs: workflow-setup
    if: ${{ needs.workflow-setup.outputs.SKIP_CI != 'true' }}
    runs-on: ubuntu-20.04
    steps:
      - name: "Git checkout"
        uses: actions/checkout@v3
      - uses: actions-rs/toolchain@v1
        with:
          toolchain: 1.65.0
      - uses: Swatinem/rust-cache@v2
        with:
          key: "11"
      - name: "Install dependencies"
        shell: bash
        run: |
          sudo apt-get update -y
          sudo apt-get install -y libsodium-dev libssl-dev libzmq3-dev
      - name: "Build libvcx.so"
        run: cargo build --release
      - name: "Publish artifact libvcx.so"
        uses: actions/upload-artifact@v3
        with:
          name: libvcx.so
          path: target/release/libvcx.so

  build-and-publish-darwin-lib:
    needs: workflow-setup
    if: ${{ needs.workflow-setup.outputs.SKIP_CI != 'true' }}
    runs-on: macos-11
    steps:
      - name: "Git checkout"
        uses: actions/checkout@v3
      - uses: actions-rs/toolchain@v1
        with:
          toolchain: 1.65.0
      - uses: Swatinem/rust-cache@v2
        with:
          key: "11"
      - name: "Install dependencies"
        shell: bash
        run: |
          brew install openssl
          brew install zeromq
          brew install libsodium
          brew install pkg-config
      - name: "Build libvcx.dylib"
        run: cargo build --release
      - name: "Publish artifact libvcx.dylib"
        uses: actions/upload-artifact@v3
        with:
          name: libvcx.dylib
          path: target/release/libvcx.dylib

  ##########################################################################################
  ############################   NPMJS PUBLISHING   #######################################

  publish-node-wrapper:
    runs-on: ubuntu-20.04
    needs:
      - workflow-setup
      - test-unit-workspace
      - test-integration-libvcx
      - test-integration-aries-vcx
      - test-integration-aries-vcx-mysql
      - test-node-wrapper
      - test-integration-node-wrapper
      - publish-napi
    if: ${{ needs.workflow-setup.outputs.SKIP_CI != 'true' }}
    env:
      PUBLISH_VERSION: ${{needs.workflow-setup.outputs.PUBLISH_VERSION}}
    steps:
      - name: "Git checkout"
        uses: actions/checkout@v3
      - name: "Use Node.js 18"
        uses: actions/setup-node@v3
        with:
          node-version: ${{ env.NODE_VERSION }}
      - name: "Publish package"
        run: |
          if [[ "$PUBLISH_VERSION" ]]
          then
            NPMJS_TOKEN=${{ secrets.NPMJS_TOKEN }} PUBLISH_VERSION=${{ env.PUBLISH_VERSION }} ./wrappers/node/publish.sh
          else
             echo "New version was not defined, skipping release."
          fi

  publish-agent-core:
    runs-on: ubuntu-20.04
    needs:
      - workflow-setup
      - test-unit-workspace
      - test-integration-libvcx
      - test-integration-aries-vcx
      - test-integration-aries-vcx-mysql
      - test-node-wrapper
      - test-integration-node-wrapper
      - publish-napi
      - publish-node-wrapper
    if: ${{ needs.workflow-setup.outputs.SKIP_CI != 'true' }}
    env:
      NPMJS_TOKEN: ${{ secrets.NPMJS_TOKEN }}
      PUBLISH_VERSION: ${{needs.workflow-setup.outputs.PUBLISH_VERSION}}
    steps:
      - name: "Git checkout"
        uses: actions/checkout@v3
      - name: "Use Node.js 18"
        uses: actions/setup-node@v3
        with:
          node-version: ${{ env.NODE_VERSION }}
      - name: "Release agent-core package"
        run: |
          if [[ "$PUBLISH_VERSION" ]]
          then
            NPMJS_TOKEN=${{ secrets.NPMJS_TOKEN }} PUBLISH_VERSION=${{ env.PUBLISH_VERSION }} ./agents/node/vcxagent-core/publish.sh
          else
             echo "New version was not defined, skipping release."
          fi

  build-napi:
    needs:
      - workflow-setup
    if: ${{ needs.workflow-setup.outputs.SKIP_CI != 'true' }}
    strategy:
      fail-fast: false
      matrix:
        settings:
          - host: ubuntu-20.04
            target: x86_64-unknown-linux-gnu
            build: |-
              set -e
              sudo apt-get update -y
              sudo apt-get install -y libssl-dev libzmq3-dev
              npm run build:napi -- --target x86_64-unknown-linux-gnu
              strip *.node
          - host: ubuntu-20.04
            target: x86_64-unknown-linux-musl
            docker: ghcr.io/hyperledger/aries-vcx/napi-rs-alpine
            build: |-
              set -e
              cd wrappers/vcx-napi-rs
              npm run build:napi
              strip *.node
          - host: macos-latest
            target: x86_64-apple-darwin
            build: |
              brew install openssl zmq pkg-config
              npm run build:napi
              strip -x *.node
          - host: macos-latest
            target: aarch64-apple-darwin
            skip: ${{ needs.workflow-setup.outputs.SKIP_NAPI_M1 }}
            build: |
              wget https://github.com/macports/macports-base/releases/download/v2.8.0/MacPorts-2.8.0-12-Monterey.pkg
              sudo installer -pkg ./MacPorts-2.8.0-12-Monterey.pkg -target /
              export PATH=/opt/local/bin:/opt/local/sbin:$PATH

              sudo port install openssl +universal zmq +universal
              export OPENSSL_DIR=/opt/local
              export OPENSSL_INCLUDE_DIR=/opt/local/include/
              export OPENSSL_LIB_DIR=/opt/local/lib/

              export SODIUM_LIB_DIR=/opt/local/lib/
              export SODIUM_INCLUDE_DIR=/opt/local/include

              export LIBZMQ_LIB_DIR=/opt/local/lib/
              export LIBZMQ_INCLUDE_DIR=/opt/local/include

              export PKG_CONFIG_ALLOW_CROSS=1
              export PKG_CONFIG_SYSROOT_DIR=/
              export RUST_BACKTRACE=1
              npm run build:napi -- --target aarch64-apple-darwin
              strip -x *.node
    name: ${{ matrix.settings.target }}
    runs-on: ${{ matrix.settings.host }}
    steps:
      - uses: actions/checkout@v3
      - uses: ./.github/actions/build-napi
        if: ${{ matrix.settings.skip != 'true' }}
        with:
          docker: ${{ matrix.settings.docker }}
          target: ${{ matrix.settings.target }}
          build: ${{ matrix.settings.build }}
          node-version: ${{ env.NODE_VERSION }}
          rust-version: ${{ env.RUST_TOOLCHAIN_VERSON }}

  publish-napi:
    runs-on: ubuntu-20.04
    needs:
      - workflow-setup
      - build-napi
    if: ${{ needs.workflow-setup.outputs.SKIP_CI != 'true' }}
    steps:
      - uses: actions/checkout@v3
      - uses: ./.github/actions/publish-napi
        with:
          publish-version: ${{ needs.workflow-setup.outputs.PUBLISH_VERSION }}
          npmjs-token: ${{ secrets.NPMJS_TOKEN }}
          node-version: ${{ env.NODE_VERSION }}

  ##########################################################################################
  ##############################      RELEASE      #########################################

  make-release:
    runs-on: ubuntu-20.04
    needs:
      - workflow-setup
      - build-and-publish-ios-wrapper
      - build-and-publish-android-device
      - build-and-publish-android-emulator
      - test-unit-workspace
      - test-integration-libvcx
      - test-integration-aries-vcx
      - test-integration-aries-vcx-mysql
      - test-android-build
      - test-node-wrapper
      - test-integration-node-wrapper
    if: ${{ needs.workflow-setup.outputs.RELEASE == 'true' || needs.workflow-setup.outputs.PRERELEASE == 'true' }}
    outputs:
      RELEASE_UPLOAD_URL: ${{ steps.create-release.outputs.upload_url }}
    steps:
      - name: "Git checkout"
        uses: actions/checkout@v2
      - name: "Generate changelog"
        uses: heinrichreimer/action-github-changelog-generator@v2.3
        with:
          token: ${{ secrets.GITHUB_TOKEN }}
          futureRelease: ${{ needs.workflow-setup.outputs.PUBLISH_VERSION }}
          releaseBranch: main
          pullRequests: true
          unreleased: false
          unreleasedOnly: false
          issuesWoLabels: true
          prWoLabels: true
          stripGeneratorNotice: true
          stripHeaders: false
          maxIssues: 50
          excludeLabels: duplicate,question,invalid,wontfix,changelog-excluded
          breakingLabels: backwards-incompatible,breaking
          deprecatedLabels: deprecated
          headerLabel: "# Changelog"
          breakingLabel: '### Breaking changes'
          enhancementLabel: '### Enhancements'
          bugsLabel: '### Bug fixes'
          deprecatedLabel: '###  Deprecations'
          removedLabel: '### Removals'
          securityLabel: '### Security fixes'
          issuesLabel: '### Other issues'
          prLabel: '### Other pull requests'
          addSections: '{"ci":{"prefix":"### CI changes","labels":["ci"]},"wrappers":{"prefix":"### Wrapper changes","labels":["wrappers"]},"agents":{"prefix":"### Changes to agents","labels":["agents"]},"features":{"prefix":"### Features","labels":["features"]},"hotfix":{"prefix":"### Hotfixes","labels":["hotfix"]},"security":{"prefix":"### Security fixes","labels":["security"]},"refactoring":{"prefix":"### Refactoring","labels":["refactoring"]},"tests":{"prefix":"### Tests","labels":["tests"]},"update":{"prefix":"### Updates","labels":["update"]}}'
          excludeTagsRegex: '^((([0-9]+)\.([0-9]+)\.([0-9]+)(?:-([0-9a-zA-Z-]+(?:\.[0-9a-zA-Z-]+)*))+)?)$'

      - name: "Create a new release"
        id: create-release
        uses: actions/create-release@v1
        env:
          GITHUB_TOKEN: ${{ secrets.GITHUB_TOKEN }}
        with:
          tag_name: ${{ needs.workflow-setup.outputs.PUBLISH_VERSION }}
          release_name: Release ${{ needs.workflow-setup.outputs.PUBLISH_VERSION }}
          body_path: ./CHANGELOG.md
          draft: ${{ needs.workflow-setup.outputs.PRERELEASE == 'true' }}
          prerelease: ${{ needs.workflow-setup.outputs.PRERELEASE == 'true' }}

  release-android-device:
    runs-on: ubuntu-20.04
    needs: [ workflow-setup, make-release ]
    if: ${{ needs.workflow-setup.outputs.SKIP_CI != 'true' }}
    steps:
      - name: "Fetch android device build from artifacts"
        uses: actions/download-artifact@v2
        with:
          name: libvcx-android-${{ needs.workflow-setup.outputs.PUBLISH_VERSION }}-device
      - name: "Upload release assets"
        uses: actions/upload-release-asset@v1
        env:
          GITHUB_TOKEN: ${{ secrets.GITHUB_TOKEN }}
        with:
          upload_url: ${{ needs.make-release.outputs.RELEASE_UPLOAD_URL }}
          asset_path: ./libvcx-android-${{ needs.workflow-setup.outputs.PUBLISH_VERSION }}-device.aar
          asset_name: libvcx-android-${{ needs.workflow-setup.outputs.PUBLISH_VERSION }}-device.aar
          asset_content_type: application/aar

  release-android-emulator:
    runs-on: ubuntu-20.04
    needs: [ workflow-setup, make-release ]
    if: ${{ needs.workflow-setup.outputs.SKIP_CI != 'true' }}
    steps:
      - name: "Fetch android emulator build from artifacts"
        uses: actions/download-artifact@v2
        with:
          name: libvcx-android-${{ needs.workflow-setup.outputs.PUBLISH_VERSION }}-emulator
      - name: "Upload release assets"
        uses: actions/upload-release-asset@v1
        env:
          GITHUB_TOKEN: ${{ secrets.GITHUB_TOKEN }}
        with:
          upload_url: ${{ needs.make-release.outputs.RELEASE_UPLOAD_URL }}
          asset_path: ./libvcx-android-${{ needs.workflow-setup.outputs.PUBLISH_VERSION }}-emulator.aar
          asset_name: libvcx-android-${{ needs.workflow-setup.outputs.PUBLISH_VERSION }}-emulator.aar
          asset_content_type: application/aar

  release-ios-device:
    runs-on: ubuntu-20.04
    needs: [ workflow-setup, make-release ]
    if: ${{ needs.workflow-setup.outputs.SKIP_CI != 'true' }}
    steps:
      - name: "Fetch iOS device build from artifacts"
        uses: actions/download-artifact@v2
        with:
          name: libvcx-ios-${{ needs.workflow-setup.outputs.PUBLISH_VERSION }}-device
      - name: "Upload release assets"
        uses: actions/upload-release-asset@v1
        env:
          GITHUB_TOKEN: ${{ secrets.GITHUB_TOKEN }}
        with:
          upload_url: ${{ needs.make-release.outputs.RELEASE_UPLOAD_URL }}
          asset_path: ./libvcx-ios-${{ needs.workflow-setup.outputs.PUBLISH_VERSION }}-device.zip
          asset_name: libvcx-ios-${{ needs.workflow-setup.outputs.PUBLISH_VERSION }}-device.zip
          asset_content_type: application/zip

  release-ios-universal:
    runs-on: ubuntu-20.04
    needs: [ workflow-setup, make-release ]
    if: ${{ needs.workflow-setup.outputs.SKIP_CI != 'true' }}
    steps:
      - name: "Fetch iOS universal build from artifacts"
        uses: actions/download-artifact@v2
        with:
          name: libvcx-ios-${{ needs.workflow-setup.outputs.PUBLISH_VERSION }}-universal
      - name: "Upload release assets"
        uses: actions/upload-release-asset@v1
        env:
          GITHUB_TOKEN: ${{ secrets.GITHUB_TOKEN }}
        with:
          upload_url: ${{ needs.make-release.outputs.RELEASE_UPLOAD_URL }}
          asset_path: ./libvcx-ios-${{ needs.workflow-setup.outputs.PUBLISH_VERSION }}-universal.zip
          asset_name: libvcx-ios-${{ needs.workflow-setup.outputs.PUBLISH_VERSION }}-universal.zip
          asset_content_type: application/zip<|MERGE_RESOLUTION|>--- conflicted
+++ resolved
@@ -503,11 +503,7 @@
         uses: ./.github/actions/setup-testing-rust
       - name: "Run resolver tests"
         run: |
-<<<<<<< HEAD
-          RUST_TEST_THREADS=1 cargo test -p did_doc_builder -p did_parser -p did_resolver -p did_resolver_registry -p did_resolver_sov --test "*"
-=======
           RUST_TEST_THREADS=1 cargo test -p did_doc -p did_parser -p did_resolver -p did_resolver_registry -p did_resolver_sov -p did_resolver_web --test "*"
->>>>>>> 3072394d
 
   test-node-wrapper:
     needs: workflow-setup
