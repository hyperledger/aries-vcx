name: CI

on:
  push:
    branches:
      - main
  pull_request:
    branches:
      - "**"

env:
  DOCKER_BUILDKIT: 1
  MAIN_BRANCH: main
  URL_DOCKER_REGISTRY: ghcr.io
  DOCKER_IMAGE_AGENCY: ghcr.io/absaoss/vcxagencynode/vcxagency-node:2.6.0
  DOCKER_IMAGE_POOL: ghcr.io/hyperledger/aries-vcx/indy_pool_localhost:1.15.0

  DOCKER_REPO_LOCAL_VDRPROXY: vdrproxy

  RUST_TOOLCHAIN_VERSION: 1.74.1
  NODE_VERSION: 18.x

jobs:
  verify-code-formatting:
    runs-on: ubuntu-20.04
    steps:
      - name: "Git checkout"
        uses: actions/checkout@v3
      - uses: actions-rs/toolchain@v1
        with:
          toolchain: nightly-2023-05-08
          components: rustfmt
          override: true
      - name: "Install just"
        run: sudo snap install --edge --classic just
      - name: "Verify code formatting"
        run: just fmt-check

  workflow-setup:
    runs-on: ubuntu-20.04
    outputs:
      PUBLISH_VERSION: ${{ steps.run-info.outputs.publish-version }}
      RELEASE: ${{ steps.run-info.outputs.release }}
      PRERELEASE: ${{ steps.run-info.outputs.pre-release }}
      BRANCH_NAME: ${{ steps.run-info.outputs.branch-name }}
      IS_FORK: ${{ steps.run-info.outputs.is-fork }}

      SKIP_NAPI_M1: ${{ steps.skip-info.outputs.skip-napi-m1 }}
      SKIP_CI: ${{ steps.skip-info.outputs.skip-ci }}

      DOCKER_IMG_CACHED_VDRPROXY: ${{ steps.docker-imgs.outputs.DOCKER_IMG_CACHED_VDRPROXY }}
    steps:
      - name: "Git checkout"
        uses: actions/checkout@v1
      - uses: actions-rs/toolchain@v1
        with:
          toolchain: ${{ env.RUST_TOOLCHAIN_VERSION }}
          default: true
      - name: "Construct CI run-info"
        id: run-info
        uses: ./.github/actions/construct-run-info
      - name: "Detect CI skip steps"
        id: skip-info
        uses: ./.github/actions/detect-skip-info
      - name: "Set outputs"
        id: docker-imgs
        run: |
          set -x

          HASH_DOCKERFILE_LIBVCX=${{ hashFiles('.github/ci/libvcx.dockerfile') }}
          HASH_DOCKERFILE_VDRPROXY=${{ hashFiles('.github/ci/vdrproxy.dockerfile') }}
          HASH_SRC_LIBVDRTOOLS=${{ hashFiles('libvdrtools') }}
          HASH_SRC_LIBVCX=${{ hashFiles('libvcx') }}
          HASH_SRC_ARIESVCX=${{ hashFiles('aries_vcx') }}
          HASH_SRC_ARIESVCX_CORE=${{ hashFiles('aries_vcx_core') }}
          HASH_SRC_AGENCYCLIENT=${{ hashFiles('agency_client') }}
          HASH_SRC_DIDDOC=${{ hashFiles('diddoc') }}
          HASH_SRC_MESSAGES=${{ hashFiles('messages') }}

          SEED_HASH_ARIESVCX=${HASH_SRC_LIBVDRTOOLS:0:11}-${HASH_SRC_ARIESVCX_CORE:0:11}-${HASH_SRC_ARIESVCX:0:11}-${HASH_SRC_AGENCYCLIENT:0:11}-${HASH_SRC_DIDDOC:0:11}-${HASH_SRC_MESSAGES:0:11}}
          HASH_ARIESVCX=$(echo -n "$SEED_HASH_ARIESVCX" | sha256sum | awk '{print $1}')
          echo "DOCKER_IMG_CACHED_VDRPROXY=$DOCKER_REPO_LOCAL_VDRPROXY:$HASH_DOCKERFILE_VDRPROXY" >> $GITHUB_OUTPUT

  workflow-setup-check:
    runs-on: ubuntu-20.04
    needs: workflow-setup
    steps:
      - name: "Print outputs"
        run: |
          echo "PUBLISH_VERSION ${{ needs.workflow-setup.outputs.PUBLISH_VERSION }}"
          echo "RELEASE ${{ needs.workflow-setup.outputs.RELEASE }}"
          echo "PRERELEASE ${{ needs.workflow-setup.outputs.PRERELEASE }}"
          echo "BRANCH_NAME ${{ needs.workflow-setup.outputs.BRANCH_NAME }}"
          echo "IS_FORK ${{ needs.workflow-setup.outputs.IS_FORK }}"
          echo "SKIP_NAPI_M1 ${{ needs.workflow-setup.outputs.SKIP_NAPI_M1 }}"
          echo "SKIP_CI ${{ needs.workflow-setup.outputs.SKIP_CI }}"
          echo "DOCKER_IMG_CACHED_VDRPROXY ${{ needs.workflow-setup.outputs.DOCKER_IMG_CACHED_VDRPROXY }}"

  workspace_clippy:
    runs-on: ubuntu-20.04
    steps:
      - name: "Git checkout"
        uses: actions/checkout@v3
      - uses: actions-rs/toolchain@v1
        with:
          toolchain: ${{ env.RUST_TOOLCHAIN_VERSION }}
          default: true
          components: clippy
      - name: "Install dependencies"
        shell: bash
        run: |
          sudo apt-get update -y
          sudo apt-get install -y libsodium-dev libssl-dev libzmq3-dev
          sudo snap install --edge --classic just
      - name: "Verify clippy across the entire workspace with default features"
        run: just clippy-workspace

  aries_vcx_clippy:
    runs-on: ubuntu-20.04
    strategy:
      matrix:
        backend: ["credx,vdrtools_wallet", "vdr_proxy_ledger"]
    steps:
      - name: "Git checkout"
        uses: actions/checkout@v3
      - uses: actions-rs/toolchain@v1
        with:
          toolchain: ${{ env.RUST_TOOLCHAIN_VERSION }}
          default: true
          components: clippy
      - name: "Install dependencies"
        shell: bash
        run: |
          sudo apt-get update -y
          sudo apt-get install -y libsodium-dev libssl-dev libzmq3-dev
          sudo snap install --edge --classic just
      - name: "Verify clippy across the entire workspace with default features"
        run: just clippy-aries-vcx ${{ matrix.backend }}

  aries_vcx_core_clippy:
    runs-on: ubuntu-20.04
    strategy:
      matrix:
        backend: ["credx,vdrtools_wallet", "vdr_proxy_ledger"]
    steps:
      - name: "Git checkout"
        uses: actions/checkout@v3
      - uses: actions-rs/toolchain@v1
        with:
          toolchain: ${{ env.RUST_TOOLCHAIN_VERSION }}
          default: true
          components: clippy
      - name: "Install dependencies"
        shell: bash
        run: |
          sudo apt-get update -y
          sudo apt-get install -y libsodium-dev libssl-dev libzmq3-dev
          sudo snap install --edge --classic just
      - name: "Verify clippy across the entire workspace with default features"
        run: just clippy-aries-vcx-core ${{ matrix.backend }}

  ##########################################################################################
  ##############################   DOCKER BUILD   ##########################################

  # todo: move to indy-vdr repo
  build-docker-vdrproxy:
    needs: [ workflow-setup ]
    if: ${{ needs.workflow-setup.outputs.SKIP_CI != 'true' }}
    runs-on: ubuntu-20.04
    env:
      DOCKER_IMG_CACHED: ${{ needs.workflow-setup.outputs.DOCKER_IMG_CACHED_VDRPROXY }}
      BRANCH_NAME: ${{ needs.workflow-setup.outputs.BRANCH_NAME }}
    outputs:
      image-name: ${{ steps.meta.outputs.tags }}
    steps:
      - name: "Git checkout"
        uses: actions/checkout@v3
      - name: Login to GitHub Container Registry
        uses: docker/login-action@v2
        with:
          registry: ghcr.io
          username: ${{ github.actor }}
          password: ${{ secrets.GITHUB_TOKEN }}
      - name: "Build and cache image"
        uses: ./.github/actions/build-image
        with:
          docker-img: ${{ env.DOCKER_IMG_CACHED }}
          dockerfile-path: ".github/ci/vdrproxy.dockerfile"
          build-arg: "ALPINE_CORE_IMAGE=$DOCKER_IMG_CACHED_ALPINE_CORE"
          branch-name: ${{ env.BRANCH_NAME }}
          branch-main: ${{ env.MAIN_BRANCH }}
          docker-repo-local-name: ${{ env.DOCKER_REPO_LOCAL_VDRPROXY }}

  ##########################################################################################
  ##############################   DOCKER PUBLISH   ########################################

  publish-docker-vdrproxy:
    runs-on: ubuntu-20.04
    needs: [ workflow-setup, build-docker-vdrproxy ]
    if: ${{ needs.workflow-setup.outputs.SKIP_CI != 'true' }}
    env:
      DOCKER_IMG_CACHED: ${{ needs.workflow-setup.outputs.DOCKER_IMG_CACHED_VDRPROXY }}
      PUBLISH_VERSION: ${{ needs.workflow-setup.outputs.PUBLISH_VERSION }}
      BRANCH_NAME: ${{ needs.workflow-setup.outputs.BRANCH_NAME }}
      IS_FORK: ${{ needs.workflow-setup.outputs.IS_FORK }}
    steps:
      - name: "Git checkout"
        if: ${{ env.IS_FORK == 'false' }}
        uses: actions/checkout@v3
      - name: "Docker Login"
        uses: azure/docker-login@v1
        with:
          login-server: ${{ env.URL_DOCKER_REGISTRY }}
          username: $GITHUB_ACTOR
          password: ${{ secrets.GITHUB_TOKEN }}
      - name: "Publish versioned image"
        if: ${{ env.IS_FORK == 'false' }}
        uses: ./.github/actions/publish-image
        with:
          docker-img: ${{ env.DOCKER_IMG_CACHED }}
          publish-version: ${{ env.PUBLISH_VERSION }}

#  ##########################################################################################
#  ###############################    CODECOV    ###########################################

  code-coverage-aries-vcx-integration-modular-libs:
    needs: workflow-setup
    if: ${{ needs.workflow-setup.outputs.SKIP_CI != 'true' }}
    runs-on: ubuntu-20.04
    steps:
      - name: "Git checkout"
        uses: actions/checkout@v3
      - name: "Setup rust codecov environment"
        uses: ./.github/actions/setup-codecov-rust
      - name: "Run workspace tests: modular libs profile"
        run: |
          RUSTFLAGS='-Zprofile -Ccodegen-units=1 -Cinline-threshold=0 -Clink-dead-code -Coverflow-checks=off -Cpanic=abort -Zpanic_abort_tests' \
          RUSTDOCFLAGS='-Zprofile -Ccodegen-units=1 -Cinline-threshold=0 -Clink-dead-code -Coverflow-checks=off -Cpanic=abort -Zpanic_abort_tests' \
          RUST_TEST_THREADS=1 CARGO_INCREMENTAL=0 TEST_POOL_IP=127.0.0.1 cargo test --package aries_vcx -F vdrtools_wallet credx -- --ignored;

          mkdir -p /tmp/artifacts/coverage
          grcov ./target/debug/ -s . -t lcov --llvm --branch --ignore-not-existing -o /tmp/artifacts/coverage/coverage.lcov
      - name: "Upload coverage to Codecov"
        uses: codecov/codecov-action@v2
        with:
          directory: /tmp/artifacts/coverage
          flags: unittests-aries-vcx
          name: codecov-unit-aries-vcx
          fail_ci_if_error: true
          path_to_write_report: /tmp/artifacts/coverage/codecov_report.gz
      - uses: actions/upload-artifact@v3
        with:
          name: code-coverage-report-unit-aries-vcx
          path: /tmp/artifacts/coverage

  ##########################################################################################
  ###############################    TESTING    ###########################################

  test-unit-workspace:
    needs: workflow-setup
    runs-on: ubuntu-20.04
    steps:
      - name: "Git checkout"
        uses: actions/checkout@v3
      - name: "Setup rust testing environment"
        uses: ./.github/actions/setup-testing-rust
        with:
          rust-toolchain-version: ${{ env.RUST_TOOLCHAIN_VERSION }}
          skip-docker-setup: true
      - name: "Install just"
        run: sudo snap install --edge --classic just
      - name: "Run workspace unit tests"
        run: just test-unit

  test-integration-aries-vcx:
    needs: workflow-setup
    runs-on: ubuntu-20.04
    steps:
      - name: "Git checkout"
        uses: actions/checkout@v3
      - name: "Setup rust testing environment"
        uses: ./.github/actions/setup-testing-rust
        with:
          rust-toolchain-version: ${{ env.RUST_TOOLCHAIN_VERSION }}
<<<<<<< HEAD
          default: true
      - name: "Install just"
        run: sudo snap install --edge --classic just
=======
>>>>>>> 4425e0d7
      - name: "Run aries-vcx integration tests"
        run: just test-integration-aries-vcx

  test-integration-aries-vcx-anoncreds-rs:
    needs: workflow-setup
    runs-on: ubuntu-20.04
    steps:
      - name: "Git checkout"
        uses: actions/checkout@v3
      - name: "Setup rust testing environment"
        uses: ./.github/actions/setup-testing-rust
        with:
          rust-toolchain-version: ${{ env.RUST_TOOLCHAIN_VERSION }}
<<<<<<< HEAD
          default: true
      - name: "Install just"
        run: sudo snap install --edge --classic just
=======
>>>>>>> 4425e0d7
      - name: "Run anoncreds-rs integration tests"
        run: just test-integration-aries-vcx-anoncreds-rs

  test-integration-aries-vcx-mysql:
    needs: workflow-setup
    runs-on: ubuntu-20.04
    steps:
      - name: "Git checkout"
        uses: actions/checkout@v3
      - name: "Setup rust testing environment"
        uses: ./.github/actions/setup-testing-rust
        with:
          rust-toolchain-version: ${{ env.RUST_TOOLCHAIN_VERSION }}
<<<<<<< HEAD
          default: true
      - name: "Install just"
        run: sudo snap install --edge --classic just
=======
>>>>>>> 4425e0d7
      - name: "Run aries_vcx tests: mysql_test"
        run: just test-integration-aries-vcx-mysql

  test-integration-aries-vcx-vdrproxy:
    needs: [workflow-setup, build-docker-vdrproxy]
    runs-on: ubuntu-20.04
    env:
      RUST_TEST_THREADS: 1
      VDR_PROXY_CLIENT_URL: http://127.0.0.1:3030
      DOCKER_IMAGE_VDRPROXY: ${{ needs.workflow-setup.outputs.DOCKER_IMG_CACHED_VDRPROXY }}
      GENESIS_URL: https://raw.githubusercontent.com/AbsaOSS/sovrin-networks/master/genesis/127.0.0.1.ndjson
      VDR_PROXY_PORT: 3030
    steps:
      - name: "Git checkout"
        uses: actions/checkout@v3
      - name: "Load image"
        uses: ./.github/actions/load-image
        with:
          docker-img: ${{ env.DOCKER_IMAGE_VDRPROXY }}
      - name: "Setup rust testing environment"
        uses: ./.github/actions/setup-testing-rust
        with:
          rust-toolchain-version: ${{ env.RUST_TOOLCHAIN_VERSION }}
          skip-vdrproxy-setup: false
      - name: "Install just"
        run: sudo snap install --edge --classic just
      - name: "Run aries_vcx tests: vdrproxy_test"
        run: just test-integration-aries-vcx-vdrproxy
      - name: "Collect docker logs on failure"
        if: failure()
        uses: ./.github/actions/upload-docker-logs
        with:
          name: "docker-services-${{ github.job }}"

  test-integration-libvcx:
    needs: workflow-setup
    if: ${{ needs.workflow-setup.outputs.SKIP_CI != 'true' }}
    runs-on: ubuntu-20.04
    steps:
      - name: "Git checkout"
        uses: actions/checkout@v3
      - name: "Setup rust testing environment"
        uses: ./.github/actions/setup-testing-rust
        with:
          rust-toolchain-version: ${{ env.RUST_TOOLCHAIN_VERSION }}
<<<<<<< HEAD
          default: true
      - name: "Install just"
        run: sudo snap install --edge --classic just
=======
>>>>>>> 4425e0d7
      - name: "Run libvcx_core integration tests"
        run: just test-integration-libvcx

  test-integration-did-crate:
    needs: workflow-setup
    if: ${{ needs.workflow-setup.outputs.SKIP_CI != 'true' }}
    runs-on: ubuntu-20.04
    steps:
      - name: "Git checkout"
        uses: actions/checkout@v3
      - name: "Setup rust testing environment"
        uses: ./.github/actions/setup-testing-rust
        with:
          rust-toolchain-version: ${{ env.RUST_TOOLCHAIN_VERSION }}
<<<<<<< HEAD
          default: true
      - name: "Install just"
        run: sudo snap install --edge --classic just
=======
>>>>>>> 4425e0d7
      - name: "Run resolver tests"
        run: just test-integration-did-crate

  test-integration-node-wrapper:
    needs: workflow-setup
    if: ${{ needs.workflow-setup.outputs.SKIP_CI != 'true' }}
    runs-on: ubuntu-22.04
    strategy:
      matrix:
        node-version: [18.x]
    steps:
      - name: "Git checkout"
        uses: actions/checkout@v3
      - name: "Setup NodeJS libvcx testing environment"
        uses: ./.github/actions/setup-testing-nodejs
        with:
          rust-toolchain-version: ${{ env.RUST_TOOLCHAIN_VERSION }}
          node-version: ${{ matrix.node-version }}
      - name: "Run wrapper integration tests"
        run: (cd aries/wrappers/node && npm run test:integration)
      - name: "Install vcxagent-core dependencies"
        run: (cd aries/agents/node/vcxagent-core && npm install)
      - name: "Run demo"
        run: (cd aries/agents/node/vcxagent-core && AGENCY_URL=http://localhost:8080 npm run demo)
      - name: "Run demo with revocation"
        run: (cd aries/agents/node/vcxagent-core && AGENCY_URL=http://localhost:8080 npm run demo:revocation)
      - name: "Run integration tests"
        run: (cd aries/agents/node/vcxagent-core && AGENCY_URL=http://localhost:8080 npm run test:integration)

  ##########################################################################################
  ############################   NPMJS PUBLISHING   #######################################

  publish-node-wrapper:
    runs-on: ubuntu-20.04
    needs:
      - workflow-setup
      - publish-napi
    if: ${{ needs.workflow-setup.outputs.SKIP_CI != 'true' }}
    env:
      PUBLISH_VERSION: ${{needs.workflow-setup.outputs.PUBLISH_VERSION}}
    steps:
      - name: "Git checkout"
        uses: actions/checkout@v3
      - name: "Use Node.js 18"
        uses: actions/setup-node@v3
        with:
          node-version: ${{ env.NODE_VERSION }}
      - name: "Publish package"
        run: |
          if [[ "$PUBLISH_VERSION" ]]
          then
            NPMJS_TOKEN=${{ secrets.NPMJS_TOKEN }} PUBLISH_VERSION=${{ env.PUBLISH_VERSION }} ./aries/wrappers/node/publish.sh
          else
             echo "New version was not defined, skipping release."
          fi

  publish-agent-core:
    runs-on: ubuntu-20.04
    needs:
      - workflow-setup
      - publish-node-wrapper
    if: ${{ needs.workflow-setup.outputs.SKIP_CI != 'true' }}
    env:
      NPMJS_TOKEN: ${{ secrets.NPMJS_TOKEN }}
      PUBLISH_VERSION: ${{needs.workflow-setup.outputs.PUBLISH_VERSION}}
    steps:
      - name: "Git checkout"
        uses: actions/checkout@v3
      - name: "Use Node.js 18"
        uses: actions/setup-node@v3
        with:
          node-version: ${{ env.NODE_VERSION }}
      - name: "Release agent-core package"
        run: |
          if [[ "$PUBLISH_VERSION" ]]
          then
            NPMJS_TOKEN=${{ secrets.NPMJS_TOKEN }} PUBLISH_VERSION=${{ env.PUBLISH_VERSION }} ./aries/agents/node/vcxagent-core/publish.sh
          else
             echo "New version was not defined, skipping release."
          fi

  build-napi:
    needs:
      - workflow-setup
    if: ${{ needs.workflow-setup.outputs.SKIP_CI != 'true' }}
    strategy:
      fail-fast: false
      matrix:
        settings:
          - host: ubuntu-20.04
            target: x86_64-unknown-linux-gnu
            build: |-
              set -e
              sudo apt-get update -y
              sudo apt-get install -y libssl-dev libzmq3-dev
              npm run build:napi
              strip *.node
          - host: ubuntu-20.04
            target: x86_64-unknown-linux-musl
            docker: ghcr.io/hyperledger/aries-vcx/napi-rs-alpine
            build: |-
              set -e
              env
              unset CC
              unset CXX
              cd aries/wrappers/vcx-napi-rs
              npm run build:napi
              strip *.node
          - host: macos-latest
            target: x86_64-apple-darwin
            build: |
              brew install openssl zmq pkg-config
              npm run build:napi
              strip -x *.node
          - host: macos-latest
            target: aarch64-apple-darwin
            skip: ${{ needs.workflow-setup.outputs.SKIP_NAPI_M1 }}
            build: |
              wget https://github.com/macports/macports-base/releases/download/v2.8.0/MacPorts-2.8.0-12-Monterey.pkg
              sudo installer -pkg ./MacPorts-2.8.0-12-Monterey.pkg -target /
              export PATH=/opt/local/bin:/opt/local/sbin:$PATH

              sudo port install openssl +universal zmq +universal
              export OPENSSL_DIR=/opt/local
              export OPENSSL_INCLUDE_DIR=/opt/local/include/
              export OPENSSL_LIB_DIR=/opt/local/lib/

              export SODIUM_LIB_DIR=/opt/local/lib/
              export SODIUM_INCLUDE_DIR=/opt/local/include

              export LIBZMQ_LIB_DIR=/opt/local/lib/
              export LIBZMQ_INCLUDE_DIR=/opt/local/include

              export PKG_CONFIG_ALLOW_CROSS=1
              export PKG_CONFIG_SYSROOT_DIR=/
              export RUST_BACKTRACE=1
              npm run build:napi -- --target aarch64-apple-darwin
              strip -x *.node
    name: ${{ matrix.settings.target }}
    runs-on: ${{ matrix.settings.host }}
    steps:
      - uses: actions/checkout@v3
      - uses: ./.github/actions/build-napi
        if: ${{ matrix.settings.skip != 'true' }}
        with:
          docker: ${{ matrix.settings.docker }}
          target: ${{ matrix.settings.target }}
          build: ${{ matrix.settings.build }}
          node-version: ${{ env.NODE_VERSION }}
          rust-version: ${{ env.RUST_TOOLCHAIN_VERSION }}
          default: true

  publish-napi:
    runs-on: ubuntu-20.04
    needs:
      - workflow-setup
      - test-unit-workspace
      - test-integration-libvcx
      - test-integration-aries-vcx
      - test-integration-aries-vcx-mysql
      # - test-node-wrapper
      - test-integration-node-wrapper
      - workflow-setup
      - build-napi
    if: ${{ needs.workflow-setup.outputs.SKIP_CI != 'true' && needs.workflow-setup.outputs.IS_FORK == 'false' }}
    steps:
      - uses: actions/checkout@v3
      - uses: ./.github/actions/publish-napi
        with:
          publish-version: ${{ needs.workflow-setup.outputs.PUBLISH_VERSION }}
          npmjs-token: ${{ secrets.NPMJS_TOKEN }}
          node-version: ${{ env.NODE_VERSION }}

  ##########################################################################################
  ##############################      RELEASE      #########################################

  make-release:
    runs-on: ubuntu-20.04
    needs:
      - workflow-setup
      - test-unit-workspace
      - test-integration-libvcx
      - test-integration-aries-vcx
      - test-integration-aries-vcx-mysql
      # - test-node-wrapper
      - test-integration-node-wrapper
    if: ${{ needs.workflow-setup.outputs.RELEASE == 'true' || needs.workflow-setup.outputs.PRERELEASE == 'true' }}
    outputs:
      RELEASE_UPLOAD_URL: ${{ steps.create-release.outputs.upload_url }}
    steps:
      - name: "Git checkout"
        uses: actions/checkout@v2
      - name: "Generate changelog"
        uses: heinrichreimer/action-github-changelog-generator@v2.3
        with:
          token: ${{ secrets.GITHUB_TOKEN }}
          futureRelease: ${{ needs.workflow-setup.outputs.PUBLISH_VERSION }}
          releaseBranch: main
          pullRequests: true
          unreleased: false
          unreleasedOnly: false
          issuesWoLabels: true
          prWoLabels: true
          stripGeneratorNotice: true
          stripHeaders: false
          maxIssues: 50
          excludeLabels: duplicate,question,invalid,wontfix,changelog-excluded
          breakingLabels: backwards-incompatible,breaking
          deprecatedLabels: deprecated
          headerLabel: "# Changelog"
          breakingLabel: '### Breaking changes'
          enhancementLabel: '### Enhancements'
          bugsLabel: '### Bug fixes'
          deprecatedLabel: '###  Deprecations'
          removedLabel: '### Removals'
          securityLabel: '### Security fixes'
          issuesLabel: '### Other issues'
          prLabel: '### Other pull requests'
          addSections: '{"ci":{"prefix":"### CI changes","labels":["ci"]},"wrappers":{"prefix":"### Wrapper changes","labels":["wrappers"]},"agents":{"prefix":"### Changes to agents","labels":["agents"]},"features":{"prefix":"### Features","labels":["features"]},"hotfix":{"prefix":"### Hotfixes","labels":["hotfix"]},"security":{"prefix":"### Security fixes","labels":["security"]},"refactoring":{"prefix":"### Refactoring","labels":["refactoring"]},"tests":{"prefix":"### Tests","labels":["tests"]},"update":{"prefix":"### Updates","labels":["update"]}}'
          excludeTagsRegex: '^((([0-9]+)\.([0-9]+)\.([0-9]+)(?:-([0-9a-zA-Z-]+(?:\.[0-9a-zA-Z-]+)*))+)?)$'

      - name: "Create a new release"
        id: create-release
        uses: actions/create-release@v1
        env:
          GITHUB_TOKEN: ${{ secrets.GITHUB_TOKEN }}
        with:
          tag_name: ${{ needs.workflow-setup.outputs.PUBLISH_VERSION }}
          release_name: Release ${{ needs.workflow-setup.outputs.PUBLISH_VERSION }}
          body_path: ./CHANGELOG.md
          draft: ${{ needs.workflow-setup.outputs.PRERELEASE == 'true' }}
          prerelease: ${{ needs.workflow-setup.outputs.PRERELEASE == 'true' }}<|MERGE_RESOLUTION|>--- conflicted
+++ resolved
@@ -282,12 +282,8 @@
         uses: ./.github/actions/setup-testing-rust
         with:
           rust-toolchain-version: ${{ env.RUST_TOOLCHAIN_VERSION }}
-<<<<<<< HEAD
-          default: true
-      - name: "Install just"
-        run: sudo snap install --edge --classic just
-=======
->>>>>>> 4425e0d7
+      - name: "Install just"
+        run: sudo snap install --edge --classic just
       - name: "Run aries-vcx integration tests"
         run: just test-integration-aries-vcx
 
@@ -301,12 +297,8 @@
         uses: ./.github/actions/setup-testing-rust
         with:
           rust-toolchain-version: ${{ env.RUST_TOOLCHAIN_VERSION }}
-<<<<<<< HEAD
-          default: true
-      - name: "Install just"
-        run: sudo snap install --edge --classic just
-=======
->>>>>>> 4425e0d7
+      - name: "Install just"
+        run: sudo snap install --edge --classic just
       - name: "Run anoncreds-rs integration tests"
         run: just test-integration-aries-vcx-anoncreds-rs
 
@@ -320,12 +312,8 @@
         uses: ./.github/actions/setup-testing-rust
         with:
           rust-toolchain-version: ${{ env.RUST_TOOLCHAIN_VERSION }}
-<<<<<<< HEAD
-          default: true
-      - name: "Install just"
-        run: sudo snap install --edge --classic just
-=======
->>>>>>> 4425e0d7
+      - name: "Install just"
+        run: sudo snap install --edge --classic just
       - name: "Run aries_vcx tests: mysql_test"
         run: just test-integration-aries-vcx-mysql
 
@@ -371,12 +359,8 @@
         uses: ./.github/actions/setup-testing-rust
         with:
           rust-toolchain-version: ${{ env.RUST_TOOLCHAIN_VERSION }}
-<<<<<<< HEAD
-          default: true
-      - name: "Install just"
-        run: sudo snap install --edge --classic just
-=======
->>>>>>> 4425e0d7
+      - name: "Install just"
+        run: sudo snap install --edge --classic just
       - name: "Run libvcx_core integration tests"
         run: just test-integration-libvcx
 
@@ -391,12 +375,8 @@
         uses: ./.github/actions/setup-testing-rust
         with:
           rust-toolchain-version: ${{ env.RUST_TOOLCHAIN_VERSION }}
-<<<<<<< HEAD
-          default: true
-      - name: "Install just"
-        run: sudo snap install --edge --classic just
-=======
->>>>>>> 4425e0d7
+      - name: "Install just"
+        run: sudo snap install --edge --classic just
       - name: "Run resolver tests"
         run: just test-integration-did-crate
 
