--- conflicted
+++ resolved
@@ -364,11 +364,7 @@
                                 cd $HOME/wrappers/node && \
                                 npm install && \
                                 npm run compile && \
-<<<<<<< HEAD
-                                LIBVCX_FFI_ARCHITECTURE=x64 npm test)'
-=======
                                 npm run test:aries)'
-
 
   test-integration-node-wrapper:
     runs-on: ubuntu-16.04
@@ -445,7 +441,6 @@
                                 npm install && \
                                 npm run compile && \
                                 npm run test:integration:revocation)'
->>>>>>> 71245197
 
   # TODO: Add tests of iOS build
   publish-ios-wrapper:
@@ -566,13 +561,8 @@
           path: /tmp/artifacts/aar
 
   publish-libvcx:
-<<<<<<< HEAD
-    runs-on: ubuntu-latest
-    needs: [workflow-setup, build-image-indypool, build-image-libvcx, test-libvcx-image, test-node-wrapper]
-=======
     runs-on: ubuntu-16.04
     needs: [workflow-setup, build-image-indypool, build-image-libvcx, test-libvcx-image, test-node-wrapper, test-integration-node-wrapper]
->>>>>>> 71245197
     steps:
       - name: Load env. variables
         run: |
@@ -622,13 +612,8 @@
           fi
 
   publish-node-wrapper:
-<<<<<<< HEAD
-    runs-on: ubuntu-latest
-    needs: [workflow-setup, build-image-indypool, build-image-libvcx, test-libvcx-image, test-node-wrapper]
-=======
     runs-on: ubuntu-16.04
     needs: [workflow-setup, build-image-indypool, build-image-libvcx, test-libvcx-image, test-node-wrapper, test-integration-node-wrapper]
->>>>>>> 71245197
     env:
       NPMJS_TOKEN: ${{ secrets.NPMJS_TOKEN }}
     steps:
