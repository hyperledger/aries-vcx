name: CI

on:
  push:
    branches:
      - main
  pull_request:
    branches:
      - "**"

env:
  DOCKER_BUILDKIT: 1
  MAIN_BRANCH: main
  URL_DOCKER_REGISTRY: ghcr.io
  DOCKER_IMAGE_AGENCY: ghcr.io/absaoss/vcxagencynode/vcxagency-node:2.6.0
  DOCKER_IMAGE_POOL: ghcr.io/hyperledger/aries-vcx/indy_pool_localhost:1.15.0

  DOCKER_REPO_LOCAL_VDRPROXY: vdrproxy
  DOCKER_REPO_LOCAL_AATH: aath-backchannel

  RUST_TOOLCHAIN_VERSION: 1.79.0
  NODE_VERSION: 18.x

jobs:
  verify-code-formatting:
    runs-on: ubuntu-20.04
    steps:
      - name: "Git checkout"
        uses: actions/checkout@v3
      - uses: actions-rs/toolchain@v1
        with:
          toolchain: nightly-2023-05-08
          components: rustfmt
          override: true
      - name: "Install just"
        run: sudo snap install --edge --classic just
      - name: "Verify code formatting"
        run: just fmt-check

  workflow-setup:
    runs-on: ubuntu-20.04
    outputs:
      PUBLISH_VERSION: ${{ steps.run-info.outputs.publish-version }}
      RELEASE: ${{ steps.run-info.outputs.release }}
      PRERELEASE: ${{ steps.run-info.outputs.pre-release }}
      BRANCH_NAME: ${{ steps.run-info.outputs.branch-name }}
      IS_MAIN_BRANCH: ${{ steps.run-info.outputs.branch-name == env.MAIN_BRANCH }}
      IS_FORK: ${{ steps.run-info.outputs.is-fork }}

      SKIP_NAPI_M1: ${{ steps.skip-info.outputs.skip-napi-m1 }}
      SKIP_CI: ${{ steps.skip-info.outputs.skip-ci }}

      DOCKER_IMG_CACHED_VDRPROXY: ${{ steps.docker-imgs.outputs.DOCKER_IMG_CACHED_VDRPROXY }}
      DOCKER_IMG_CACHED_AATH: ${{ steps.docker-imgs.outputs.DOCKER_IMG_CACHED_AATH }}
    steps:
      - name: "Git checkout"
        uses: actions/checkout@v1
      - uses: actions-rs/toolchain@v1
        with:
          toolchain: ${{ env.RUST_TOOLCHAIN_VERSION }}
          default: true
      - name: "Construct CI run-info"
        id: run-info
        uses: ./.github/actions/construct-run-info
      - name: "Detect CI skip steps"
        id: skip-info
        uses: ./.github/actions/detect-skip-info
      - name: "Set outputs"
        id: docker-imgs
        run: |
          set -x

          HASH_DOCKERFILE_VDRPROXY=${{ hashFiles('.github/ci/vdrproxy.dockerfile') }}
          HASH_SRC_ARIES=${{ hashFiles('aries') }}
          HASH_SRC_DID_CORE=${{ hashFiles('did_core') }}
          HASH_SRC_MISC=${{ hashFiles('misc') }}

          SEED_HASH_ARIESVCX=${HASH_SRC_ARIES:0:11}-${HASH_SRC_DID_CORE:0:11}-${HASH_SRC_MISC:0:11}
          HASH_ARIESVCX=$(echo -n "$SEED_HASH_ARIESVCX" | sha256sum | awk '{print $1}')
          echo "DOCKER_IMG_CACHED_VDRPROXY=$DOCKER_REPO_LOCAL_VDRPROXY:$HASH_DOCKERFILE_VDRPROXY" >> $GITHUB_OUTPUT
          echo "DOCKER_IMG_CACHED_AATH=$DOCKER_REPO_LOCAL_AATH:$HASH_ARIESVCX" >> $GITHUB_OUTPUT

  workflow-setup-check:
    runs-on: ubuntu-20.04
    needs: workflow-setup
    steps:
      - name: "Print outputs"
        run: |
          echo "PUBLISH_VERSION ${{ needs.workflow-setup.outputs.PUBLISH_VERSION }}"
          echo "RELEASE ${{ needs.workflow-setup.outputs.RELEASE }}"
          echo "PRERELEASE ${{ needs.workflow-setup.outputs.PRERELEASE }}"
          echo "BRANCH_NAME ${{ needs.workflow-setup.outputs.BRANCH_NAME }}"
          echo "IS_MAIN_BRANCH ${{ needs.workflow-setup.outputs.IS_MAIN_BRANCH }}"
          echo "IS_FORK ${{ needs.workflow-setup.outputs.IS_FORK }}"
          echo "SKIP_NAPI_M1 ${{ needs.workflow-setup.outputs.SKIP_NAPI_M1 }}"
          echo "SKIP_CI ${{ needs.workflow-setup.outputs.SKIP_CI }}"
          echo "DOCKER_IMG_CACHED_VDRPROXY ${{ needs.workflow-setup.outputs.DOCKER_IMG_CACHED_VDRPROXY }}"
          echo "DOCKER_IMG_CACHED_AATH ${{ needs.workflow-setup.outputs.DOCKER_IMG_CACHED_AATH }}"

  workspace_clippy:
    runs-on: ubuntu-20.04
    strategy:
      matrix:
        wallet: ["vdrtools_wallet", "askar_wallet"]
    steps:
      - name: "Git checkout"
        uses: actions/checkout@v3
      - uses: actions-rs/toolchain@v1
        with:
          toolchain: ${{ env.RUST_TOOLCHAIN_VERSION }}
          default: true
          components: clippy
      - name: "Install dependencies"
        shell: bash
        run: |
          sudo apt-get update -y
          sudo apt-get install -y libsodium-dev libssl-dev libzmq3-dev
          sudo snap install --edge --classic just
      - name: "Verify clippy across the entire workspace"
        run: just clippy-workspace ${{ matrix.wallet }}

  aries_vcx_clippy:
    runs-on: ubuntu-20.04
    strategy:
      matrix:
        backend: ["credx,vdrtools_wallet", "vdr_proxy_ledger,vdrtools_wallet"]
    steps:
      - name: "Git checkout"
        uses: actions/checkout@v3
      - uses: actions-rs/toolchain@v1
        with:
          toolchain: ${{ env.RUST_TOOLCHAIN_VERSION }}
          default: true
          components: clippy
      - name: "Install dependencies"
        shell: bash
        run: |
          sudo apt-get update -y
          sudo apt-get install -y libsodium-dev libssl-dev libzmq3-dev
          sudo snap install --edge --classic just
      - name: "Verify clippy across the entire workspace with default features"
        run: just clippy-aries-vcx ${{ matrix.backend }}

  ##########################################################################################
  ##############################   DOCKER BUILD   ##########################################

  # todo: move to indy-vdr repo
  build-docker-vdrproxy:
    runs-on: ubuntu-20.04
    permissions:
<<<<<<< HEAD
      content: read
=======
      contents: read
>>>>>>> 7fc8b790
      packages: write
    needs: [ workflow-setup ]
    if: ${{ needs.workflow-setup.outputs.SKIP_CI != 'true' }}
    env:
      DOCKER_IMG_CACHED: ${{ needs.workflow-setup.outputs.DOCKER_IMG_CACHED_VDRPROXY }}
      BRANCH_NAME: ${{ needs.workflow-setup.outputs.BRANCH_NAME }}
    outputs:
      image-name: ${{ steps.meta.outputs.tags }}
    steps:
      - name: "Git checkout"
        uses: actions/checkout@v3
      - name: Login to GitHub Container Registry
        uses: docker/login-action@v2
        with:
          registry: ghcr.io
          username: ${{ github.actor }}
          password: ${{ secrets.GITHUB_TOKEN }}
      - name: "Build and cache image"
        uses: ./.github/actions/build-image
        with:
          docker-img: ${{ env.DOCKER_IMG_CACHED }}
          dockerfile-path: ".github/ci/vdrproxy.dockerfile"
          build-arg: "ALPINE_CORE_IMAGE=$DOCKER_IMG_CACHED_ALPINE_CORE"
          branch-name: ${{ env.BRANCH_NAME }}
          branch-main: ${{ env.MAIN_BRANCH }}
          docker-repo-local-name: ${{ env.DOCKER_REPO_LOCAL_VDRPROXY }}
          url-docker-registry: ${{ env.URL_DOCKER_REGISTRY }}

  # builds and publishes main branch AATH backchannels
  build-docker-aath-backchannel:
    runs-on: ubuntu-20.04
    permissions:
<<<<<<< HEAD
      content: read
      packages: write
    needs: [ workflow-setup ]
    # if: ${{ needs.workflow-setup.outputs.IS_MAIN_BRANCH == 'true' }}
=======
      contents: read
      packages: write
    needs: [ workflow-setup ]
    if: ${{ needs.workflow-setup.outputs.IS_MAIN_BRANCH == 'true' }}
>>>>>>> 7fc8b790
    env:
      DOCKER_IMG_CACHED: ${{ needs.workflow-setup.outputs.DOCKER_IMG_CACHED_AATH }}
      BRANCH_NAME: ${{ needs.workflow-setup.outputs.BRANCH_NAME }}
    outputs:
      image-name: ${{ steps.meta.outputs.tags }}
    steps:
      - name: "Git checkout"
        uses: actions/checkout@v3
      - name: Login to GitHub Container Registry
        uses: docker/login-action@v2
        with:
          registry: ghcr.io
          username: ${{ github.actor }}
          password: ${{ secrets.GITHUB_TOKEN }}
      - name: "Build and cache image"
        uses: ./.github/actions/build-image
        with:
          docker-img: ${{ env.DOCKER_IMG_CACHED }}
          dockerfile-path: "aries/agents/aath-backchannel/Dockerfile.aries-vcx"
          build-arg: "ALPINE_CORE_IMAGE=$DOCKER_IMG_CACHED_ALPINE_CORE"
          branch-name: ${{ env.BRANCH_NAME }}
          branch-main: ${{ env.MAIN_BRANCH }}
          docker-repo-local-name: ${{ env.DOCKER_REPO_LOCAL_AATH }}
          url-docker-registry: ${{ env.URL_DOCKER_REGISTRY }}

  ##########################################################################################
  ##############################   DOCKER PUBLISH   ########################################

  publish-docker-vdrproxy:
    runs-on: ubuntu-20.04
    permissions:
<<<<<<< HEAD
      content: read
=======
      contents: read
>>>>>>> 7fc8b790
      packages: write
    needs: [ workflow-setup, build-docker-vdrproxy ]
    if: ${{ needs.workflow-setup.outputs.SKIP_CI != 'true' }}
    env:
      DOCKER_IMG_CACHED: ${{ needs.workflow-setup.outputs.DOCKER_IMG_CACHED_VDRPROXY }}
      PUBLISH_VERSION: ${{ needs.workflow-setup.outputs.PUBLISH_VERSION }}
      BRANCH_NAME: ${{ needs.workflow-setup.outputs.BRANCH_NAME }}
      IS_FORK: ${{ needs.workflow-setup.outputs.IS_FORK }}
    steps:
      - name: "Git checkout"
        if: ${{ env.IS_FORK == 'false' }}
        uses: actions/checkout@v3
      - name: "Docker Login"
        uses: azure/docker-login@v1
        with:
          login-server: ${{ env.URL_DOCKER_REGISTRY }}
          username: $GITHUB_ACTOR
          password: ${{ secrets.GITHUB_TOKEN }}
      - name: "Publish versioned image"
        if: ${{ env.IS_FORK == 'false' }}
        uses: ./.github/actions/publish-image
        with:
          docker-img: ${{ env.DOCKER_IMG_CACHED }}
          publish-version: ${{ env.PUBLISH_VERSION }}
          url-docker-registry: ${{ env.URL_DOCKER_REGISTRY }}

  # additional publish of the AATH backchannel image with tagged versions for tags
  publish-docker-aath-backchannel:
    runs-on: ubuntu-20.04
    permissions:
<<<<<<< HEAD
      content: read
=======
      contents: read
>>>>>>> 7fc8b790
      packages: write
    needs: [ workflow-setup, build-docker-aath-backchannel ]
    if: ${{ needs.workflow-setup.outputs.RELEASE == 'true' || needs.workflow-setup.outputs.PRERELEASE == 'true' }}
    env:
      DOCKER_IMG_CACHED: ${{ needs.workflow-setup.outputs.DOCKER_IMG_CACHED_AATH }}
      PUBLISH_VERSION: ${{ needs.workflow-setup.outputs.PUBLISH_VERSION }}
      BRANCH_NAME: ${{ needs.workflow-setup.outputs.BRANCH_NAME }}
      IS_FORK: ${{ needs.workflow-setup.outputs.IS_FORK }}
    steps:
      - name: "Git checkout"
        if: ${{ env.IS_FORK == 'false' }}
        uses: actions/checkout@v3
      - name: "Docker Login"
        uses: azure/docker-login@v1
        with:
          login-server: ${{ env.URL_DOCKER_REGISTRY }}
          username: $GITHUB_ACTOR
          password: ${{ secrets.GITHUB_TOKEN }}
      - name: "Publish versioned image"
        if: ${{ env.IS_FORK == 'false' }}
        uses: ./.github/actions/publish-image
        with:
          docker-img: ${{ env.DOCKER_IMG_CACHED }}
          publish-version: ${{ env.PUBLISH_VERSION }}
          url-docker-registry: ${{ env.URL_DOCKER_REGISTRY }}

  ##########################################################################################
  ###############################    TESTING    ###########################################

  test-unit-workspace:
    needs: workflow-setup
    runs-on: ubuntu-20.04
    steps:
      - name: "Git checkout"
        uses: actions/checkout@v3
      - name: "Setup rust testing environment"
        uses: ./.github/actions/setup-testing-rust
        with:
          rust-toolchain-version: ${{ env.RUST_TOOLCHAIN_VERSION }}
          skip-docker-setup: true
      - name: "Install just"
        run: sudo snap install --edge --classic just
      - name: "Run workspace unit tests"
        run: just test-unit

  test-wallet-migrator:
    needs: workflow-setup
    runs-on: ubuntu-20.04
    steps:
      - name: "Git checkout"
        uses: actions/checkout@v3
      - name: "Setup rust testing environment"
        uses: ./.github/actions/setup-testing-rust
        with:
          rust-toolchain-version: ${{ env.RUST_TOOLCHAIN_VERSION }}
          default: true
          skip-docker-setup: true
      - name: "Install just"
        run: sudo snap install --edge --classic just
      - name: "Run wallet migration tests"
        run: just test-wallet-migrator

  test-compatibility-aries-vcx-wallet:
    needs: workflow-setup
    runs-on: ubuntu-20.04
    steps:
      - name: "Git checkout"
        uses: actions/checkout@v3
      - name: "Setup rust testing environment"
        uses: ./.github/actions/setup-testing-rust
        with:
          rust-toolchain-version: ${{ env.RUST_TOOLCHAIN_VERSION }}
          default: true
          skip-docker-setup: true
      - name: "Install just"
        run: sudo snap install --edge --classic just
      - name: "Run aries-vcx-wallet compatibility tests"
        run: just test-compatibility-aries-vcx-wallet

  test-integration-aries-vcx:
    needs: workflow-setup
    runs-on: ubuntu-20.04
    strategy:
      matrix:
        wallet: ["vdrtools_wallet,credx", "askar_wallet,credx"]
    steps:
      - name: "Git checkout"
        uses: actions/checkout@v3
      - name: "Setup rust testing environment"
        uses: ./.github/actions/setup-testing-rust
        with:
          rust-toolchain-version: ${{ env.RUST_TOOLCHAIN_VERSION }}
      - name: "Install just"
        run: sudo snap install --edge --classic just
      - name: "Run aries-vcx integration tests"
        run: just test-integration-aries-vcx ${{ matrix.wallet }}

  test-integration-aries-vcx-anoncreds-rs:
    needs: workflow-setup
    runs-on: ubuntu-20.04
    steps:
      - name: "Git checkout"
        uses: actions/checkout@v3
      - name: "Setup rust testing environment"
        uses: ./.github/actions/setup-testing-rust
        with:
          rust-toolchain-version: ${{ env.RUST_TOOLCHAIN_VERSION }}
      - name: "Install just"
        run: sudo snap install --edge --classic just
      - name: "Run anoncreds-rs integration tests"
        run: just test-integration-aries-vcx-anoncreds-rs

  test-integration-aries-vcx-mysql:
    needs: workflow-setup
    runs-on: ubuntu-20.04
    steps:
      - name: "Git checkout"
        uses: actions/checkout@v3
      - name: "Setup rust testing environment"
        uses: ./.github/actions/setup-testing-rust
        with:
          rust-toolchain-version: ${{ env.RUST_TOOLCHAIN_VERSION }}
      - name: "Install just"
        run: sudo snap install --edge --classic just
      - name: "Run aries_vcx tests: mysql_test"
        run: just test-integration-aries-vcx-mysql

  test-integration-aries-vcx-vdrproxy:
    needs: [workflow-setup, build-docker-vdrproxy]
    runs-on: ubuntu-20.04
    env:
      RUST_TEST_THREADS: 1
      VDR_PROXY_CLIENT_URL: http://127.0.0.1:3030
      DOCKER_IMAGE_VDRPROXY: ${{ needs.workflow-setup.outputs.DOCKER_IMG_CACHED_VDRPROXY }}
      GENESIS_URL: https://raw.githubusercontent.com/AbsaOSS/sovrin-networks/master/genesis/127.0.0.1.ndjson
      VDR_PROXY_PORT: 3030
    steps:
      - name: "Git checkout"
        uses: actions/checkout@v3
      - name: "Load image"
        uses: ./.github/actions/load-image
        with:
          docker-img: ${{ env.DOCKER_IMAGE_VDRPROXY }}
      - name: "Setup rust testing environment"
        uses: ./.github/actions/setup-testing-rust
        with:
          rust-toolchain-version: ${{ env.RUST_TOOLCHAIN_VERSION }}
          skip-vdrproxy-setup: false
      - name: "Install just"
        run: sudo snap install --edge --classic just
      - name: "Run aries_vcx tests: vdrproxy_test"
        run: just test-integration-aries-vcx-vdrproxy
      - name: "Collect docker logs on failure"
        if: failure()
        uses: ./.github/actions/upload-docker-logs
        with:
          name: "docker-services-${{ github.job }}"

  test-integration-did-crate:
    needs: workflow-setup
    if: ${{ needs.workflow-setup.outputs.SKIP_CI != 'true' }}
    runs-on: ubuntu-20.04
    steps:
      - name: "Git checkout"
        uses: actions/checkout@v3
      - name: "Setup rust testing environment"
        uses: ./.github/actions/setup-testing-rust
        with:
          rust-toolchain-version: ${{ env.RUST_TOOLCHAIN_VERSION }}
      - name: "Install just"
        run: sudo snap install --edge --classic just
      - name: "Run resolver tests"
        run: just test-integration-did-crate

  ##########################################################################################
  ##############################      RELEASE      #########################################

  make-release:
    runs-on: ubuntu-20.04
    needs:
      - workflow-setup
      - test-unit-workspace
      - test-integration-aries-vcx
      - test-integration-aries-vcx-mysql
    if: ${{ needs.workflow-setup.outputs.RELEASE == 'true' || needs.workflow-setup.outputs.PRERELEASE == 'true' }}
    outputs:
      RELEASE_UPLOAD_URL: ${{ steps.create-release.outputs.upload_url }}
    steps:
      - name: "Git checkout"
        uses: actions/checkout@v2
      - name: "Generate changelog"
        uses: heinrichreimer/action-github-changelog-generator@v2.3
        with:
          token: ${{ secrets.GITHUB_TOKEN }}
          futureRelease: ${{ needs.workflow-setup.outputs.PUBLISH_VERSION }}
          releaseBranch: main
          pullRequests: true
          unreleased: false
          unreleasedOnly: false
          issuesWoLabels: true
          prWoLabels: true
          stripGeneratorNotice: true
          stripHeaders: false
          maxIssues: 50
          excludeLabels: duplicate,question,invalid,wontfix,changelog-excluded
          breakingLabels: backwards-incompatible,breaking
          deprecatedLabels: deprecated
          headerLabel: "# Changelog"
          breakingLabel: '### Breaking changes'
          enhancementLabel: '### Enhancements'
          bugsLabel: '### Bug fixes'
          deprecatedLabel: '###  Deprecations'
          removedLabel: '### Removals'
          securityLabel: '### Security fixes'
          issuesLabel: '### Other issues'
          prLabel: '### Other pull requests'
          addSections: '{"ci":{"prefix":"### CI changes","labels":["ci"]},"wrappers":{"prefix":"### Wrapper changes","labels":["wrappers"]},"agents":{"prefix":"### Changes to agents","labels":["agents"]},"features":{"prefix":"### Features","labels":["features"]},"hotfix":{"prefix":"### Hotfixes","labels":["hotfix"]},"security":{"prefix":"### Security fixes","labels":["security"]},"refactoring":{"prefix":"### Refactoring","labels":["refactoring"]},"tests":{"prefix":"### Tests","labels":["tests"]},"update":{"prefix":"### Updates","labels":["update"]}}'
          excludeTagsRegex: '^((([0-9]+)\.([0-9]+)\.([0-9]+)(?:-([0-9a-zA-Z-]+(?:\.[0-9a-zA-Z-]+)*))+)?)$'

      - name: "Create a new release"
        id: create-release
        uses: actions/create-release@v1
        env:
          GITHUB_TOKEN: ${{ secrets.GITHUB_TOKEN }}
        with:
          tag_name: ${{ needs.workflow-setup.outputs.PUBLISH_VERSION }}
          release_name: Release ${{ needs.workflow-setup.outputs.PUBLISH_VERSION }}
          body_path: ./CHANGELOG.md
          draft: ${{ needs.workflow-setup.outputs.PRERELEASE == 'true' }}
          prerelease: ${{ needs.workflow-setup.outputs.PRERELEASE == 'true' }}<|MERGE_RESOLUTION|>--- conflicted
+++ resolved
@@ -148,11 +148,7 @@
   build-docker-vdrproxy:
     runs-on: ubuntu-20.04
     permissions:
-<<<<<<< HEAD
-      content: read
-=======
       contents: read
->>>>>>> 7fc8b790
       packages: write
     needs: [ workflow-setup ]
     if: ${{ needs.workflow-setup.outputs.SKIP_CI != 'true' }}
@@ -185,17 +181,10 @@
   build-docker-aath-backchannel:
     runs-on: ubuntu-20.04
     permissions:
-<<<<<<< HEAD
-      content: read
-      packages: write
-    needs: [ workflow-setup ]
-    # if: ${{ needs.workflow-setup.outputs.IS_MAIN_BRANCH == 'true' }}
-=======
       contents: read
       packages: write
     needs: [ workflow-setup ]
     if: ${{ needs.workflow-setup.outputs.IS_MAIN_BRANCH == 'true' }}
->>>>>>> 7fc8b790
     env:
       DOCKER_IMG_CACHED: ${{ needs.workflow-setup.outputs.DOCKER_IMG_CACHED_AATH }}
       BRANCH_NAME: ${{ needs.workflow-setup.outputs.BRANCH_NAME }}
@@ -227,11 +216,7 @@
   publish-docker-vdrproxy:
     runs-on: ubuntu-20.04
     permissions:
-<<<<<<< HEAD
-      content: read
-=======
       contents: read
->>>>>>> 7fc8b790
       packages: write
     needs: [ workflow-setup, build-docker-vdrproxy ]
     if: ${{ needs.workflow-setup.outputs.SKIP_CI != 'true' }}
@@ -262,11 +247,7 @@
   publish-docker-aath-backchannel:
     runs-on: ubuntu-20.04
     permissions:
-<<<<<<< HEAD
-      content: read
-=======
       contents: read
->>>>>>> 7fc8b790
       packages: write
     needs: [ workflow-setup, build-docker-aath-backchannel ]
     if: ${{ needs.workflow-setup.outputs.RELEASE == 'true' || needs.workflow-setup.outputs.PRERELEASE == 'true' }}
