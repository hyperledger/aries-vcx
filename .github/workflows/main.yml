name: CI

on:
  push:
    branches:
      - master
  pull_request:
    branches:
      - "**"

jobs:
  workflow-setup:
    runs-on: ubuntu-latest
    outputs:
      GITHUB_REPOSITORY_LOWERCASE: ${{ steps.mainstep.outputs.GITHUB_REPOSITORY_LOWERCASE }}
      CACHE_KEY_POOL: ${{ steps.mainstep.outputs.CACHE_KEY_POOL }}
      CACHE_KEY_ANDROID: ${{ steps.mainstep.outputs.CACHE_KEY_ANDROID }}
      CACHE_KEY_LIBVCX: ${{ steps.mainstep.outputs.CACHE_KEY_LIBVCX }}
      DOCKER_IMG_NAME_POOL: ${{ steps.mainstep.outputs.DOCKER_IMG_NAME_POOL }}
      DOCKER_IMG_NAME_ANDROID: ${{ steps.mainstep.outputs.DOCKER_IMG_NAME_ANDROID }}
      DOCKER_IMG_NAME_AGENCY: ${{ steps.mainstep.outputs.DOCKER_IMG_NAME_AGENCY }}
      DOCKER_IMG_NAME_LIBVCX: ${{ steps.mainstep.outputs.DOCKER_IMG_NAME_LIBVCX }}
      PUBLISH_VERSION: ${{ steps.mainstep.outputs.PUBLISH_VERSION }}
      RELEASE: ${{ steps.mainstep.outputs.RELEASE }}
    steps:
      - name: Git checkout
        uses: actions/checkout@v1
      - uses: actions-rs/toolchain@v1
        with:
          toolchain: 1.40.0
      - name: Set custom env variables
        run: |
          set -x
          GITHUB_REPOSITORY_LOWERCASE=`echo $GITHUB_REPOSITORY | awk '{print tolower($0)}'`
          echo ::set-env name=GITHUB_REPOSITORY_LOWERCASE::$(echo $GITHUB_REPOSITORY_LOWERCASE)

          if [[ -z "$GITHUB_HEAD_REF" ]] # is set only if pipeline run is triggered as pull request
          then
            BRANCH_NAME="${GITHUB_REF#refs/heads/}"
            echo "Setting BRANCH_NAME=$BRANCH_NAME because this pipeline is run as Push"
          else
            BRANCH_NAME=$GITHUB_HEAD_REF
            echo "Setting BRANCH_NAME=$BRANCH_NAME because this pipeline is run as Pull Request"
          fi

          BRANCH_NAME=`echo $BRANCH_NAME | sed "s/[^[:alnum:]-]//g" | tr '[:upper:]' '[:lower:]'` # lowercase, only alphanumeric and dash
          echo ::set-env name=BRANCH_NAME::$(echo $BRANCH_NAME)

          if [[ "${{ github.event_name }}" == "pull_request" ]]
          then
            REPO_HEAD="${{ github.event.pull_request.head.repo.full_name }}" # source repository
            REPO_BASE="${{ github.event.pull_request.head.base.full_name }}" # target repository
            echo "This is pull request from $REPO_HEAD to $REPO_BASE"

            if [[ "$REPO_HEAD" == github.repository ]]
            then
              echo "This CI run is PR from non-forked repository."
              IS_FORK="false";
            else
              echo "This is fork."
              IS_FORK="true";
            fi;
          else
            echo "Not PR so this is not fork."
            IS_FORK="false";
          fi;

          REPO_VERSION_MOST_RECENT=$(git describe --tags --always --abbrev=0)
          REPO_VERSION_DESIRED=$(cargo pkgid --manifest-path libvcx/Cargo.toml | cut -d# -f2 | cut -d: -f2)
          echo "Highest released version was: $REPO_VERSION_MOST_RECENT, desired version (specified in Cargo.toml) is $REPO_VERSION_DESIRED"

          RELEASE="false"
          if [[ "$IS_FORK" == "false" ]]
          then
            if [[ "$BRANCH_NAME" == "master" && "$REPO_VERSION_DESIRED" != "$REPO_VERSION_MOST_RECENT" ]]
            then
              PUBLISH_VERSION="$REPO_VERSION_DESIRED"
              RELEASE="true"
              echo "This is push to master, and version was bumped $REPO_VERSION_HIGHEST->$RELEASE_VERSION. Will publish and release $REPO_VERSION_DESIRED."
            else
              PUBLISH_VERSION="$REPO_VERSION_MOST_RECENT-$BRANCH_NAME-${{ github.run_number }}"
              echo "This is not push to master. Will be publishing version: $PUBLISH_VERSION."
            fi;
          else
            echo "This PR is from fork, nothing will be published because the CI wouldn't be able to access repo secrets to perform publish."
            PUBLISH_VERSION=""
          fi;

          LIBVCX_SOURCE_HASH=${{ hashFiles('libvcx') }}
          LIBVCX_DOCKERFILE_HASH=${{ hashFiles('ci/libvcx.dockerfile') }}
          LIBVCX_NODE_WRAPPERS_HASH=${{ hashFiles('wrappers/node') }}
          JAVA_WRAPPERS_HASH=${{ hashFiles('wrappers/java') }}
          POOL_DOCKERFILE_HASH=${{ hashFiles('ci/indy-pool.dockerfile')}}

          LIBVCX_HASH=${LIBVCX_SOURCE_HASH:0:15}-${LIBVCX_NODE_WRAPPERS_HASH:0:15}-${LIBVCX_DOCKERFILE_HASH:0:15}
          ANDROID_HASH=${LIBVCX_SOURCE_HASH:0:15}-${JAVA_WRAPPERS_HASH:0:15}
          POOL_HASH=${POOL_DOCKERFILE_HASH:0:15}

          echo ::set-env name=PUBLISH_VERSION::$PUBLISH_VERSION
          echo ::set-env name=CACHE_KEY_LIBVCX::$LIBVCX_HASH
          echo ::set-env name=CACHE_KEY_ANDROID::$ANDROID_HASH
          echo ::set-env name=CACHE_KEY_POOL::$POOL_HASH

          DOCKER_IMG_NAME_AGENCY="docker.pkg.github.com/absaoss/vcxagencynode/vcxagency-node:0.1.2"
          echo ::set-env name=DOCKER_IMG_NAME_AGENCY::$(echo $DOCKER_IMG_NAME_AGENCY)

          DOCKER_IMG_NAME_ANDROID="android-test"
          echo ::set-env name=DOCKER_IMG_NAME_ANDROID::$(echo $DOCKER_IMG_NAME_ANDROID)

      - name: Set and print outputs
        id: mainstep
        run: |
          set -x
          echo "::set-output name=PUBLISH_VERSION::$PUBLISH_VERSION"
          echo "::set-output name=RELEASE::$RELEASE"

          echo "::set-output name=GITHUB_REPOSITORY_LOWERCASE::$GITHUB_REPOSITORY_LOWERCASE"
          echo "::set-output name=CACHE_KEY_LIBVCX::$CACHE_KEY_LIBVCX"
          echo "::set-output name=CACHE_KEY_ANDROID::$CACHE_KEY_ANDROID"
          echo "::set-output name=CACHE_KEY_POOL::$CACHE_KEY_POOL"

          echo "::set-output name=DOCKER_IMG_NAME_AGENCY::$DOCKER_IMG_NAME_AGENCY"
          echo "::set-output name=DOCKER_IMG_NAME_ANDROID::$CACHE_KEY_ANDROID"
          echo "::set-output name=DOCKER_IMG_NAME_LIBVCX::libvcx:$CACHE_KEY_LIBVCX"
          echo "::set-output name=DOCKER_IMG_NAME_POOL::indypool:$CACHE_KEY_POOL"

  build-image-indypool:
    needs: workflow-setup
    runs-on: ubuntu-latest
    env:
      DOCKER_BUILDKIT: 1
    steps:
      - name: Load up custom variables
        run: |
          echo ::set-env name=CACHE_KEY_POOL::$(echo ${{needs.workflow-setup.outputs.CACHE_KEY_POOL}})
          echo ::set-env name=DOCKER_IMG_NAME_POOL::$(echo ${{needs.workflow-setup.outputs.DOCKER_IMG_NAME_POOL}})
      - name: Git checkout
        uses: actions/checkout@v2
      - name: Try load from cache.
        id: cache-image-pool
        uses: actions/cache@v2
        with:
          path: /tmp/imgcache
          key: ${{ env.CACHE_KEY_POOL }}
      - name: If NOT found in cache, build and cache image.
        if: steps.cache-image-pool.outputs.cache-hit != 'true'
        run: |
          set -x
          docker build -t "$DOCKER_IMG_NAME_POOL" -f ci/indy-pool.dockerfile ci
          mkdir -p /tmp/imgcache
          docker save "$DOCKER_IMG_NAME_POOL" > /tmp/imgcache/img_indypool.rar

      - name: Load image from cache
        run: |
          docker load < /tmp/imgcache/img_indypool.rar
      - name: Verify indypool image was loaded
        run: |
          docker images
          docker image ls --format "{{.Repository}}:{{.Tag}}" | grep "$DOCKER_IMG_NAME_POOL" || { echo "Image $DOCKER_IMG_NAME_POOL was not found!" ; exit 1; }

  build-image-libvcx:
    needs: workflow-setup
    runs-on: ubuntu-latest
    env:
      DOCKER_BUILDKIT: 1
    steps:
      - name: Load up custom variables
        run: |
          echo ::set-env name=CACHE_KEY_LIBVCX::$(echo ${{needs.workflow-setup.outputs.CACHE_KEY_LIBVCX}})
          echo ::set-env name=DOCKER_IMG_NAME_LIBVCX::$(echo ${{needs.workflow-setup.outputs.DOCKER_IMG_NAME_LIBVCX}})
      - name: Git checkout
        uses: actions/checkout@v2
      - name: Try load from cache.
        id: cache-image-libvcx
        uses: actions/cache@v2
        with:
          path: /tmp/imgcache
          key: ${{ env.CACHE_KEY_LIBVCX }}
      - name: If NOT found in cache, build and cache image.
        if: steps.cache-image-libvcx.outputs.cache-hit != 'true'
        run: |
          set -x
          docker build --build-arg "NPMJS_TOKEN=$NPMJS_TOKEN" \
                       --build-arg "USER_ID=$UID" \
                       -f ci/libvcx.dockerfile \
                       -t "$DOCKER_IMG_NAME_LIBVCX" \
                        .
          mkdir -p /tmp/imgcache
          docker save "$DOCKER_IMG_NAME_LIBVCX" > /tmp/imgcache/img_libvcx.rar

      - name: Load libvcx image from cache
        run: |
          docker load < /tmp/imgcache/img_libvcx.rar
      - name: Verify libvcx image was loaded
        run: |
          docker image ls --format "{{.Repository}}:{{.Tag}}" | grep "$DOCKER_IMG_NAME_LIBVCX" || { echo "Image $DOCKER_IMG_NAME_LIBVCX was not found!" ; exit 1; }

  build-image-android:

    needs: workflow-setup
    runs-on: ubuntu-latest

    env:
      DOCKER_BUILDKIT: 1
    steps:
      - name: Load up custom variables
        run: |
          echo ::set-env name=CACHE_KEY_ANDROID::$(echo ${{needs.workflow-setup.outputs.CACHE_KEY_ANDROID}})
          echo ::set-env name=DOCKER_IMG_NAME_ANDROID::$(echo ${{needs.workflow-setup.outputs.DOCKER_IMG_NAME_ANDROID}})
      - name: Git checkout
        uses: actions/checkout@v2

      - name: Try loading android image from cache.
        id: cache-image-android
        uses: actions/cache@v2
        with:
          path: /tmp/imgcache
          key: ${{ env.CACHE_KEY_ANDROID }}
      - name: If NOT found in cache, build and cache image.
        if: steps.cache-image-android.outputs.cache-hit != 'true'
        run: |
          docker build -f wrappers/java/ci/android.dockerfile \
                       -t "$DOCKER_IMG_NAME_ANDROID" \
                        .
          mkdir -p /tmp/imgcache
          docker save "$DOCKER_IMG_NAME_ANDROID" > /tmp/imgcache/img_android.rar

      - name: Load libvcx image from cache
        run: |
          docker load < /tmp/imgcache/img_android.rar
      - name: Verify android image was loaded
        run: |
          docker image ls --format "{{.Repository}}:{{.Tag}}" | grep "$DOCKER_IMG_NAME_ANDROID" || { echo "Image $DOCKER_IMG_NAME_ANDROID was not found!" ; exit 1; }

  test-libvcx-image:
    runs-on: ubuntu-latest
    needs: [workflow-setup, build-image-indypool, build-image-libvcx]
    env:
      DOCKER_BUILDKIT: 1
    steps:
      - name: Git checkout
        uses: actions/checkout@v2
      - name: Docker setup
        run: |
          echo ::set-env name=CACHE_KEY_POOL::$(echo ${{needs.workflow-setup.outputs.CACHE_KEY_POOL}})
          echo ::set-env name=CACHE_KEY_LIBVCX::$(echo ${{needs.workflow-setup.outputs.CACHE_KEY_LIBVCX}})
          echo ::set-env name=DOCKER_IMG_NAME_POOL::$(echo ${{needs.workflow-setup.outputs.DOCKER_IMG_NAME_POOL}})
          echo ::set-env name=DOCKER_IMG_NAME_AGENCY::$(echo ${{needs.workflow-setup.outputs.DOCKER_IMG_NAME_AGENCY}})
          echo ::set-env name=DOCKER_IMG_NAME_LIBVCX::$(echo ${{needs.workflow-setup.outputs.DOCKER_IMG_NAME_LIBVCX}})
      - name: Load indy-pool image
        id: load-cached-pool-image
        uses: actions/cache@v2
        with:
          path: /tmp/imgcache
          key: ${{ env.CACHE_KEY_POOL }}
      - name: If no cached image found
        if: steps.load-cached-pool-image.outputs.cache-hit != 'true'
        run: echo "ERROR == Expected to find image from cache $CACHE_KEY_POOL"; exit -1
      - name: Load image from cache
        run: docker load < /tmp/imgcache/img_indypool.rar

      - name: Load libvcx image cache
        id: load-cached-libvcx-image
        uses: actions/cache@v2
        with:
          path: /tmp/imgcache
          key: ${{ env.CACHE_KEY_LIBVCX }}
      - name: If no cached image found
        if: steps.load-cached-libvcx-image.outputs.cache-hit != 'true'
        run: echo "ERROR == Expected to find image from cache $CACHE_KEY_LIBVCX"; exit -1
      - name: Load image from cache
        run: docker load < /tmp/imgcache/img_libvcx.rar

      - name: Login to docker
        uses: azure/docker-login@v1
        with:
          login-server: docker.pkg.github.com
          username: $GITHUB_ACTOR
          password: ${{ secrets.GITHUB_TOKEN }}

      - name: Run quick unit tests
        run: |
          set -x
          docker run --rm -i --name libvcx --network host $DOCKER_IMG_NAME_LIBVCX \
                              bash -c '(cd $HOME/libvcx && \
                                RUST_TEST_THREADS=1 TEST_POOL_IP=127.0.0.1 cargo test --release --features "general_test aries")'

      - name: Start services for integration tests
        run: |
          set -x
          docker images
          docker run --rm -d --name indypool --network host $DOCKER_IMG_NAME_POOL
          docker run --rm -d --name postgres --network host -e POSTGRES_PASSWORD=mysecretpassword postgres:12.1
          docker run --rm -d --name vcxagency --network host --env-file ci/agency/localhost.env $DOCKER_IMG_NAME_AGENCY

      - name: Run integration tests
        run: |
          set -x
          docker run --rm -i --name libvcx --network host $DOCKER_IMG_NAME_LIBVCX \
                              bash -c '(cd $HOME/libvcx && \
<<<<<<< HEAD
                                RUST_TEST_THREADS=1 TEST_POOL_IP=127.0.0.1 cargo test --release && \
                                RUST_TEST_THREADS=1 TEST_POOL_IP=127.0.0.1 cargo test --release --features "pool_tests" && \
                                RUST_TEST_THREADS=1 TEST_POOL_IP=127.0.0.1 cargo test --release --features "agency_v2" && \
                                RUST_TEST_THREADS=1 TEST_POOL_IP=127.0.0.1 cargo test --release --features "pool_tests aries" -- v3::test::aries_demo --exact)'
  test-android:
    runs-on: ubuntu-latest
    needs: [workflow-setup, build-image-indypool, build-image-android]
=======
                                RUST_TEST_THREADS=1 TEST_POOL_IP=127.0.0.1 cargo test --release --features "pool_tests agency_v2")'

  test-android-build:
    runs-on: ubuntu-16.04
    needs: [workflow-setup, build-image-android]
>>>>>>> 554bc9e7
    env:
      DOCKER_BUILDKIT: 1
    steps:
      - name: Docker setup
        run: |
          echo ::set-env name=DOCKER_IMG_NAME_ANDROID::$(echo ${{needs.workflow-setup.outputs.DOCKER_IMG_NAME_ANDROID}})
          echo ::set-env name=CACHE_KEY_ANDROID::$(echo ${{needs.workflow-setup.outputs.CACHE_KEY_ANDROID}})
      - name: Git checkout
        uses: actions/checkout@v2
      - name: Load android image cache
        id: load-cached-android-image
        uses: actions/cache@v2
        with:
          path: /tmp/imgcache
          key: ${{ env.CACHE_KEY_ANDROID }}
      - name: If no cached image found
        if: steps.load-cached-android-image.outputs.cache-hit != 'true'
        run: echo "ERROR == Expected to find image from cache $CACHE_KEY_ANDROID"; exit -1
      - name: Load image from cache
        run: docker load < /tmp/imgcache/img_android.rar
      - name: Run android tests
        run: |
          # docker run --rm -i --name test-android-build -v $PWD:/home/indy/libvcx-absa:rw $DOCKER_IMG_NAME_ANDROID \
          docker run --rm -i --name test-android-build $DOCKER_IMG_NAME_ANDROID \
                              bash -c '(cd $HOME/libvcx-absa && ./wrappers/java/ci/android.test.sh x86)'

  test-node-wrapper:
    runs-on: ubuntu-latest
    needs: [workflow-setup, build-image-indypool, build-image-libvcx]
    env:
      DOCKER_BUILDKIT: 1
      NPMJS_TOKEN: ${{ secrets.NPMJS_TOKEN }}
    steps:
      - name: Load up custom variables
        run: |
          echo ::set-env name=CACHE_KEY_LIBVCX::$(echo ${{needs.workflow-setup.outputs.CACHE_KEY_LIBVCX}})
          echo ::set-env name=DOCKER_IMG_NAME_LIBVCX::$(echo ${{needs.workflow-setup.outputs.DOCKER_IMG_NAME_LIBVCX}})
      - name: Git checkout
        uses: actions/checkout@v2

      - name: Load libvcx image cache
        id: load-cached-libvcx-image
        uses: actions/cache@v2
        with:
          path: /tmp/imgcache
          key: ${{ env.CACHE_KEY_LIBVCX }}
      - name: If no cached image found
        if: steps.load-cached-libvcx-image.outputs.cache-hit != 'true'
        run: echo "ERROR == Expected to find image from cache $CACHE_KEY_LIBVCX"; exit -1
      - name: Load image from cache
        run: docker load < /tmp/imgcache/img_libvcx.rar

      - name: Run wrapper tests
        run: |
          set -x
          docker run --rm -i --name libvcx --network host -e NPMJS_TOKEN=$NPMJS_TOKEN $DOCKER_IMG_NAME_LIBVCX \
                              bash -c '(
                                cd $HOME/wrappers/node && \
                                npm install && \
                                npm run compile && \
                                LIBVCX_FFI_ARCHITECTURE=x64 npm test)'

  # TODO: Add tests of iOS build
  publish-ios-wrapper:
    needs: [workflow-setup, build-image-libvcx]
    runs-on: macos-10.15
    steps:
    - name: Git checkout
      uses: actions/checkout@v2
    - name: Build iOS wrapper
      run: |
          ./wrappers/ios/ci/build.sh
    - uses: actions/upload-artifact@v2
      with:
        name: libvcx-ios-universal
        path: /tmp/artifacts/vcx

  # test-android-wrapper:
  #   runs-on: ubuntu-16.04
  #   needs: [workflow-setup, build-image-android]
  #   env:
  #     DOCKER_BUILDKIT: 1
  #   steps:
  #     - name: Load up custom variables
  #       run: |
  #         echo ::set-env name=CACHE_KEY_ANDROID::$(echo ${{needs.workflow-setup.outputs.CACHE_KEY_ANDROID}})
  #         echo ::set-env name=DOCKER_IMG_NAME_ANDROID::$(echo ${{needs.workflow-setup.outputs.DOCKER_IMG_NAME_ANDROID}})
  #     - name: Git checkout
  #       uses: actions/checkout@v2

  #     - name: Load android image cache
  #       id: load-cached-android-image
  #       uses: actions/cache@v2
  #       with:
  #         path: /tmp/imgcache
  #         key: ${{ env.CACHE_KEY_ANDROID }}
  #     - name: If no cached image found
  #       if: steps.load-cached-android-image.outputs.cache-hit != 'true'
  #       run: echo "ERROR == Expected to find image from cache $CACHE_KEY_ANDROID"; exit -1
  #     - name: Load android image from cache
  #       run: docker load < /tmp/imgcache/img_android.rar

  #     - name: Test android wrapper
  #       run: |
  #         # docker run --name test-android-wrapper -v $PWD:/home/indy/libvcx-absa:rw $DOCKER_IMG_NAME_ANDROID \
  #         docker run --name test-android-wrapper $DOCKER_IMG_NAME_ANDROID \
  #                             bash -c '(cd $HOME/libvcx-absa/libvcx && ./android.wrapper.test.sh x86)'

  publish-android-wrapper:
    runs-on: ubuntu-16.04
    needs: [workflow-setup, build-image-android]
    env:
      DOCKER_BUILDKIT: 1
    steps:
      - name: Load up custom variables
        run: |
          echo ::set-env name=CACHE_KEY_ANDROID::$(echo ${{needs.workflow-setup.outputs.CACHE_KEY_ANDROID}})
          echo ::set-env name=DOCKER_IMG_NAME_ANDROID::$(echo ${{needs.workflow-setup.outputs.DOCKER_IMG_NAME_ANDROID}})
      - name: Git checkout
        uses: actions/checkout@v2

      - name: Load android image cache
        id: load-cached-android-image
        uses: actions/cache@v2
        with:
          path: /tmp/imgcache
          key: ${{ env.CACHE_KEY_ANDROID }}
      - name: If no cached image found
        if: steps.load-cached-android-image.outputs.cache-hit != 'true'
        run: echo "ERROR == Expected to find image from cache $CACHE_KEY_ANDROID"; exit -1
      - name: Load android image from cache
        run: docker load < /tmp/imgcache/img_android.rar

      - name: Build, run android wrapper tests, and publish artifacts
        run: |
          # docker run --name test-android-wrapper -v $PWD:/home/indy/libvcx-absa:rw $DOCKER_IMG_NAME_ANDROID \
          docker run --name publish-android-wrapper $DOCKER_IMG_NAME_ANDROID \
                              bash -c '(cd $HOME/libvcx-absa && ./wrappers/java/ci/android.build.sh armv7 x86)'
          docker_id=$(docker ps -a | grep publish-android-wrapper | grep Exited | tail -n 1 | cut -d ' ' -f 1)
          docker_image_id=$(docker images | grep $DOCKER_IMG_NAME_ANDROID | perl -pe 's/\s+/ /g' | cut -d ' ' -f 3)
          mkdir -p /tmp/artifacts/aar
          docker cp ${docker_id}:/home/indy/artifacts/aar /tmp/artifacts/aar
          docker rm ${docker_id} > /dev/null
          docker rmi ${docker_image_id} > /dev/null

      - uses: actions/upload-artifact@v2
        with:
          name: libvcx-android-device
          path: /tmp/artifacts/aar

# TODO: To create universal android build, we need to reduce android image size
#   publish-android-wrapper-universal:
#     runs-on: ubuntu-16.04
#     needs: [workflow-setup, build-image-android]
#     env:
#       DOCKER_BUILDKIT: 1
#     steps:
#       - name: Load up custom variables
#         run: |
#           echo ::set-env name=CACHE_KEY_ANDROID::$(echo ${{needs.workflow-setup.outputs.CACHE_KEY_ANDROID}})
#           echo ::set-env name=DOCKER_IMG_NAME_ANDROID::$(echo ${{needs.workflow-setup.outputs.DOCKER_IMG_NAME_ANDROID}})
#       - name: Git checkout
#         uses: actions/checkout@v2
#
#       - name: Load android image cache
#         id: load-cached-android-image
#         uses: actions/cache@v2
#         with:
#           path: /tmp/imgcache
#           key: ${{ env.CACHE_KEY_ANDROID }}
#       - name: If no cached image found
#         if: steps.load-cached-android-image.outputs.cache-hit != 'true'
#         run: echo "ERROR == Expected to find image from cache $CACHE_KEY_ANDROID"; exit -1
#       - name: Load android image from cache
#         run: docker load < /tmp/imgcache/img_android.rar
#
#       - name: Build, run android wrapper tests, and publish artifacts
#         run: |
#           # docker run --name test-android-wrapper -v $PWD:/home/indy/libvcx-absa:rw $DOCKER_IMG_NAME_ANDROID \
#           docker run --name publish-android-wrapper $DOCKER_IMG_NAME_ANDROID \
#                               bash -c '(cd $HOME/libvcx-absa && ./wrappers/java/ci/android.build.sh armv7 arm64 x86_64)'
#           docker_id=$(docker ps -a | grep publish-android-wrapper | grep Exited | tail -n 1 | cut -d ' ' -f 1)
#           docker_image_id=$(docker images | grep $DOCKER_IMG_NAME_ANDROID | perl -pe 's/\s+/ /g' | cut -d ' ' -f 3)
#           mkdir -p /tmp/artifacts/aar
#           docker cp ${docker_id}:/home/indy/artifacts/aar /tmp/artifacts/aar
#           docker rm ${docker_id} > /dev/null
#           docker rmi ${docker_image_id} > /dev/null
#
#       - uses: actions/upload-artifact@v2
#         with:
#           name: libvcx-android-universal
#           path: /tmp/artifacts/aar

  publish-libvcx:
    runs-on: ubuntu-latest
    needs: [workflow-setup, build-image-indypool, build-image-libvcx, test-libvcx-image, test-node-wrapper]
    steps:
      - name: Load env. variables
        run: |
          echo ::set-env name=CACHE_KEY_LIBVCX::$(echo ${{needs.workflow-setup.outputs.CACHE_KEY_LIBVCX}})
          echo ::set-env name=DOCKER_IMG_NAME_LIBVCX::$(echo ${{needs.workflow-setup.outputs.DOCKER_IMG_NAME_LIBVCX}})
          echo ::set-env name=GITHUB_REPOSITORY_LOWERCASE::$(echo ${{needs.workflow-setup.outputs.GITHUB_REPOSITORY_LOWERCASE}})
          echo ::set-env name=PUBLISH_VERSION::$(echo ${{needs.workflow-setup.outputs.PUBLISH_VERSION}})

      - name: Git checkout
        uses: actions/checkout@v2

      - name: Load libvcx image cache
        id: load-cached-libvcx-image
        uses: actions/cache@v2
        with:
          path: /tmp/imgcache
          key: ${{ env.CACHE_KEY_LIBVCX }}
      - name: If no cached image found
        if: steps.load-cached-libvcx-image.outputs.cache-hit != 'true'
        run: echo "ERROR == Expected to find image from cache $CACHE_KEY_LIBVCX"; exit -1
      - name: Load image from cache
        run: docker load < /tmp/imgcache/img_libvcx.rar

      - name: Verify libvcx image were loaded
        run: |
          docker image ls --format "{{.Repository}}:{{.Tag}}" | grep "$DOCKER_IMG_NAME_LIBVCX" || { echo "Image $DOCKER_IMG_NAME_LIBVCX was not found!" ; exit 1; }

      - name: Docker Login
        uses: azure/docker-login@v1
        with:
          login-server: docker.pkg.github.com
          username: $GITHUB_ACTOR
          password: ${{ secrets.GITHUB_TOKEN }}

      - name: Publish image
        run: |
          if [[ "$PUBLISH_VERSION" ]]
          then
            IFS=$':' read -a arr <<< $DOCKER_IMG_NAME_LIBVCX
            DOCKER_IMG_NAME_TAGLESS=${arr[0]}
            REMOTE_DOCKER_IMG_NAME_LIBVCX="docker.pkg.github.com/${GITHUB_REPOSITORY_LOWERCASE}/${DOCKER_IMG_NAME_TAGLESS}:${PUBLISH_VERSION}"
            echo "Releasing libvcx docker image version $PUBLISH_VERSION, tagged $REMOTE_DOCKER_IMG_NAME_LIBVCX"
            docker tag "$DOCKER_IMG_NAME_LIBVCX" "$REMOTE_DOCKER_IMG_NAME_LIBVCX"
            docker push "$REMOTE_DOCKER_IMG_NAME_LIBVCX" || true
          else
             echo "New version was not defined, skipping release."
          fi

  publish-node-wrapper:
    runs-on: ubuntu-latest
    needs: [workflow-setup, build-image-indypool, build-image-libvcx, test-libvcx-image, test-node-wrapper]
    env:
      NPMJS_TOKEN: ${{ secrets.NPMJS_TOKEN }}
    steps:
      - name: Load env. variables
        run: |
          echo ::set-env name=CACHE_KEY_LIBVCX::$(echo ${{needs.workflow-setup.outputs.CACHE_KEY_LIBVCX}})
          echo ::set-env name=DOCKER_IMG_NAME_LIBVCX::$(echo ${{needs.workflow-setup.outputs.DOCKER_IMG_NAME_LIBVCX}})
          echo ::set-env name=PUBLISH_VERSION::$(echo ${{needs.workflow-setup.outputs.PUBLISH_VERSION}})
      - name: Git checkout
        uses: actions/checkout@v2

      - name: Load libvcx image cache
        id: load-cached-libvcx-image
        uses: actions/cache@v2
        with:
          path: /tmp/imgcache
          key: ${{ env.CACHE_KEY_LIBVCX }}
      - name: If no cached image found
        if: steps.load-cached-libvcx-image.outputs.cache-hit != 'true'
        run: echo "ERROR == Expected to find image from cache $CACHE_KEY_LIBVCX"; exit -1
      - name: Load image from cache
        run: docker load < /tmp/imgcache/img_libvcx.rar

      - name: Verify libvcx image were loaded
        run: |
          docker image ls --format "{{.Repository}}:{{.Tag}}" | grep "$DOCKER_IMG_NAME_LIBVCX" || { echo "Image $DOCKER_IMG_NAME_LIBVCX was not found!" ; exit 1; }

      - name: Docker Login
        uses: azure/docker-login@v1
        with:
          login-server: docker.pkg.github.com
          username: $GITHUB_ACTOR
          password: ${{ secrets.GITHUB_TOKEN }}

      - name: Release wrapper
        run: |
          if [[ "$PUBLISH_VERSION" ]]
          then
            echo "Releasing node wrapper version $PUBLISH_VERSION..."
            docker run --rm -i --name libvcx --network host \
                   -e NPMJS_TOKEN="$NPMJS_TOKEN" \
                   -e PUBLISH_VERSION="$PUBLISH_VERSION" \
                    "$DOCKER_IMG_NAME_LIBVCX" bash -c '$HOME/wrappers/node/publish.sh'
          else
             echo "New version was not defined, skipping release."
          fi

  make-release:
    runs-on: ubuntu-16.04
    needs: [workflow-setup, build-image-indypool, build-image-libvcx, build-image-android, test-libvcx-image, test-android-build, test-node-wrapper]
    if: needs.workflow-setup.outputs.RELEASE == 'true'
    steps:
      - name: Load env. variables
        run: |
          echo ::set-env name=PUBLISH_VERSION::$(echo ${{needs.workflow-setup.outputs.PUBLISH_VERSION}})
      - name: Git checkout
        uses: actions/checkout@v2
      - name: Generate changelog
        uses: heinrichreimer/github-changelog-generator-action@v2.1.1
        with:
          token: ${{ secrets.GITHUB_TOKEN }}
          futureRelease: ${{ env.PUBLISH_VERSION }}
          releaseBranch: master
          pullRequests: true
          unreleased: true
          unreleasedOnly: true
          issuesWoLabels: true
          prWoLabels: true
          stripGeneratorNotice: true
          stripHeaders: true
      - name: Create a new release
        uses: actions/create-release@v1
        env:
          GITHUB_TOKEN: ${{ secrets.GITHUB_TOKEN }}
        with:
          tag_name: ${{ env.PUBLISH_VERSION }}
          release_name: Release ${{ env.PUBLISH_VERSION }}
          body_path: ./CHANGELOG.md
          draft: false
          prerelease: false<|MERGE_RESOLUTION|>--- conflicted
+++ resolved
@@ -298,21 +298,11 @@
           set -x
           docker run --rm -i --name libvcx --network host $DOCKER_IMG_NAME_LIBVCX \
                               bash -c '(cd $HOME/libvcx && \
-<<<<<<< HEAD
-                                RUST_TEST_THREADS=1 TEST_POOL_IP=127.0.0.1 cargo test --release && \
-                                RUST_TEST_THREADS=1 TEST_POOL_IP=127.0.0.1 cargo test --release --features "pool_tests" && \
-                                RUST_TEST_THREADS=1 TEST_POOL_IP=127.0.0.1 cargo test --release --features "agency_v2" && \
-                                RUST_TEST_THREADS=1 TEST_POOL_IP=127.0.0.1 cargo test --release --features "pool_tests aries" -- v3::test::aries_demo --exact)'
-  test-android:
-    runs-on: ubuntu-latest
-    needs: [workflow-setup, build-image-indypool, build-image-android]
-=======
                                 RUST_TEST_THREADS=1 TEST_POOL_IP=127.0.0.1 cargo test --release --features "pool_tests agency_v2")'
 
   test-android-build:
     runs-on: ubuntu-16.04
     needs: [workflow-setup, build-image-android]
->>>>>>> 554bc9e7
     env:
       DOCKER_BUILDKIT: 1
     steps:
