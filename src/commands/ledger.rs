use errors::pool::PoolError;
<<<<<<< HEAD
use errors::sovrin::SovrinError;
=======
use errors::wallet::WalletError;
>>>>>>> c36ee9f4

use services::anoncreds::AnoncredsService;
use services::pool::PoolService;
use services::signus::SignusService;
use services::signus::types::MyDid;
use services::wallet::WalletService;

use utils::json::JsonDecodable;

use super::utils::check_wallet_and_pool_handles_consistency;

use std::cell::RefCell;
use std::collections::HashMap;
use std::rc::Rc;

pub enum LedgerCommand {
    SignAndSubmitRequest(
        i32, // pool handle
        i32, // wallet handle
        String, // submitter did
        String, // request json
        Box<Fn(Result<String, SovrinError>) + Send>),
    SubmitRequest(
        i32, // pool handle
        String, // request json
        Box<Fn(Result<String, SovrinError>) + Send>),
    SubmitAck(
        i32, // cmd_id
        Result<String, SovrinError>, // result json or error
    ),
    BuildGetDdoRequest(
        String, // submitter did
        String, // target did
        Box<Fn(Result<String, SovrinError>) + Send>),
    BuildNymRequest(
        String, // submitter did
        String, // target did
        String, // verkey
        String, // xref
        String, // data
        String, // role
        Box<Fn(Result<String, SovrinError>) + Send>),
    BuildAttribRequest(
        String, // submitter did
        String, // target did
        String, // hash
        String, // raw
        String, // enc
        Box<Fn(Result<String, SovrinError>) + Send>),
    BuildGetAttribRequest(
        String, // submitter did
        String, // target did
        String, // data
        Box<Fn(Result<String, SovrinError>) + Send>),
    BuildGetNymRequest(
        String, // submitter did
        String, // target did
        Box<Fn(Result<String, SovrinError>) + Send>),
    BuildSchemaRequest(
        String, // submitter did
        String, // data
        Box<Fn(Result<String, SovrinError>) + Send>),
    BuildGetSchemaRequest(
        String, // submitter did
        String, // data
        Box<Fn(Result<String, SovrinError>) + Send>),
    BuildClaimDefRequest(
        String, // submitter did
        String, // xref
        String, // data
        Box<Fn(Result<String, SovrinError>) + Send>),
    BuildGetClaimDefRequest(
        String, // submitter did
        String, // xref
        Box<Fn(Result<String, SovrinError>) + Send>),
    BuildNodeRequest(
        String, // submitter did
        String, // target_did
        String, // data
        Box<Fn(Result<String, SovrinError>) + Send>)
}

pub struct LedgerCommandExecutor {
    anoncreds_service: Rc<AnoncredsService>,
    pool_service: Rc<PoolService>,
    signus_service: Rc<SignusService>,
    wallet_service: Rc<WalletService>,

    send_callbacks: RefCell<HashMap<i32, Box<Fn(Result<String, SovrinError>)>>>,
}

impl LedgerCommandExecutor {
    pub fn new(anoncreds_service: Rc<AnoncredsService>,
               pool_service: Rc<PoolService>,
               signus_service: Rc<SignusService>,
               wallet_service: Rc<WalletService>) -> LedgerCommandExecutor {
        LedgerCommandExecutor {
            anoncreds_service: anoncreds_service,
            pool_service: pool_service,
            signus_service: signus_service,
            wallet_service: wallet_service,
            send_callbacks: RefCell::new(HashMap::new()),
        }
    }

    pub fn execute(&self, command: LedgerCommand) {
        match command {
            LedgerCommand::SignAndSubmitRequest(pool_handle, wallet_handle, submitter_did, request_json, cb) => {
                info!(target: "ledger_command_executor", "SignAndSubmitRequest command received");
                self.sign_and_submit_request(pool_handle, wallet_handle, &submitter_did, &request_json, cb);
            }
            LedgerCommand::SubmitRequest(handle, request_json, cb) => {
                info!(target: "ledger_command_executor", "SubmitRequest command received");
                self.submit_request(handle, &request_json, cb);
            }
            LedgerCommand::SubmitAck(handle, result) => {
                info!(target: "ledger_command_executor", "SubmitAck command received");
                self.send_callbacks.borrow_mut().remove(&handle)
                    .expect("Expect callback to process ack command")
                    (result);
            }
            LedgerCommand::BuildGetDdoRequest(submitter_did, target_did, cb) => {
                info!(target: "ledger_command_executor", "BuildGetDdoRequest command received");
                self.build_get_ddo_request(&submitter_did, &target_did, cb);
            }
            LedgerCommand::BuildNymRequest(submitter_did, target_did, verkey, xref, data, role, cb) => {
                info!(target: "ledger_command_executor", "BuildNymRequest command received");
                self.build_nym_request(&submitter_did, &target_did, &verkey, &xref, &data, &role, cb);
            }
            LedgerCommand::BuildAttribRequest(submitter_did, target_did, hash, raw, enc, cb) => {
                info!(target: "ledger_command_executor", "BuildAttribRequest command received");
                self.build_attrib_request(&submitter_did, &target_did, &hash, &raw, &enc, cb);
            }
            LedgerCommand::BuildGetAttribRequest(submitter_did, target_did, data, cb) => {
                info!(target: "ledger_command_executor", "BuildGetAttribRequest command received");
                self.build_get_attrib_request(&submitter_did, &target_did, &data, cb);
            }
            LedgerCommand::BuildGetNymRequest(submitter_did, target_did, cb) => {
                info!(target: "ledger_command_executor", "BuildGetNymRequest command received");
                self.build_get_nym_request(&submitter_did, &target_did, cb);
            }
            LedgerCommand::BuildSchemaRequest(submitter_did, data, cb) => {
                info!(target: "ledger_command_executor", "BuildSchemaRequest command received");
                self.build_schema_request(&submitter_did, &data, cb);
            }
            LedgerCommand::BuildGetSchemaRequest(submitter_did, data, cb) => {
                info!(target: "ledger_command_executor", "BuildGetSchemaRequest command received");
                self.build_get_schema_request(&submitter_did, &data, cb);
            }
            LedgerCommand::BuildClaimDefRequest(submitter_did, xref, data, cb) => {
                info!(target: "ledger_command_executor", "BuildClaimDefRequest command received");
                self.build_issuer_key_request(&submitter_did, &xref, &data, cb);
            }
            LedgerCommand::BuildGetClaimDefRequest(submitter_did, xref, cb) => {
                info!(target: "ledger_command_executor", "BuildGetClaimDefRequest command received");
                self.build_get_issuer_key_request(&submitter_did, &xref, cb);
            }
            LedgerCommand::BuildNodeRequest(submitter_did, target_did, data, cb) => {
                info!(target: "ledger_command_executor", "BuildNodeRequest command received");
                self.build_node_key_request(&submitter_did, &target_did, &data, cb);
            }
        };
    }

    fn sign_and_submit_request(&self,
                               pool_handle: i32,
                               wallet_handle: i32,
                               submitter_did: &str,
                               request_json: &str,
<<<<<<< HEAD
                               cb: Box<Fn(Result<String, SovrinError>) + Send>) {
        cb(Ok("".to_string()));
=======
                               cb: Box<Fn(Result<String, LedgerError>) + Send>) {
        {
            // FIXME REMOVE
            // FIXME just remove with block after errors refactoring
            use errors::signus::SignusError;
            let cb = |se: Result<(), SignusError>| {
                cb(Err(LedgerError::from(se.err().unwrap())))
            };
            //FIXME REMOVE code above and extract next line from the block
            check_wallet_and_pool_handles_consistency!(self.wallet_service, self.pool_service,
                                                   wallet_handle, pool_handle, cb
                                                   );
        }
        match self._sign_request(wallet_handle, submitter_did, request_json) {
            Ok(signed_request) => self.submit_request(pool_handle, signed_request.as_str(), cb),
            Err(err) => cb(Err(err))
        }
    }

    fn _sign_request(&self,
                     wallet_handle: i32,
                     submitter_did: &str,
                     request_json: &str,
    ) -> Result<String, LedgerError> {
        let my_did_json = self.wallet_service.get(wallet_handle, &format!("my_did::{}", submitter_did))?;
        let my_did = MyDid::from_json(&my_did_json).map_err(WalletError::from)?;

        let signed_request = self.signus_service.sign(&my_did, request_json)?;
        Ok(signed_request)
>>>>>>> c36ee9f4
    }

    fn submit_request(&self,
                      handle: i32,
                      request_json: &str,
                      cb: Box<Fn(Result<String, SovrinError>) + Send>) {
        let x: Result<i32, PoolError> = self.pool_service.send_tx(handle, request_json);
        match x {
            Ok(cmd_id) => { self.send_callbacks.borrow_mut().insert(cmd_id, cb); }
            Err(err) => { cb(Err(SovrinError::PoolError(err))); }
        };
    }

    fn build_get_ddo_request(&self,
                             submitter_did: &str,
                             target_did: &str,
                             cb: Box<Fn(Result<String, SovrinError>) + Send>) {
        cb(Ok("".to_string()));
    }

    fn build_nym_request(&self,
                         submitter_did: &str,
                         target_did: &str,
                         verkey: &str,
                         xref: &str,
                         data: &str,
                         role: &str,
                         cb: Box<Fn(Result<String, SovrinError>) + Send>) {
        cb(Ok("".to_string()));
    }

    fn build_attrib_request(&self,
                            submitter_did: &str,
                            target_did: &str,
                            hash: &str,
                            raw: &str,
                            enc: &str,
                            cb: Box<Fn(Result<String, SovrinError>) + Send>) {
        cb(Ok("".to_string()));
    }

    fn build_get_attrib_request(&self,
                                submitter_did: &str,
                                target_did: &str,
                                data: &str,
                                cb: Box<Fn(Result<String, SovrinError>) + Send>) {
        cb(Ok("".to_string()));
    }

    fn build_get_nym_request(&self,
                             submitter_did: &str,
                             target_did: &str,
                             cb: Box<Fn(Result<String, SovrinError>) + Send>) {
        cb(Ok("".to_string()));
    }

    fn build_schema_request(&self,
                            submitter_did: &str,
                            data: &str,
                            cb: Box<Fn(Result<String, SovrinError>) + Send>) {
        cb(Ok("".to_string()));
    }

    fn build_get_schema_request(&self,
                                submitter_did: &str,
                                data: &str,
                                cb: Box<Fn(Result<String, SovrinError>) + Send>) {
        cb(Ok("".to_string()));
    }

    fn build_issuer_key_request(&self,
                                submitter_did: &str,
                                xref: &str,
                                data: &str,
                                cb: Box<Fn(Result<String, SovrinError>) + Send>) {
        cb(Ok("".to_string()));
    }

    fn build_get_issuer_key_request(&self,
                                    submitter_did: &str,
                                    xref: &str,
                                    cb: Box<Fn(Result<String, SovrinError>) + Send>) {
        cb(Ok("".to_string()));
    }

    fn build_node_key_request(&self,
                              submitter_did: &str,
                              target_did: &str,
                              data: &str,
                              cb: Box<Fn(Result<String, SovrinError>) + Send>) {
        cb(Ok("".to_string()));
    }
}<|MERGE_RESOLUTION|>--- conflicted
+++ resolved
@@ -1,9 +1,5 @@
 use errors::pool::PoolError;
-<<<<<<< HEAD
 use errors::sovrin::SovrinError;
-=======
-use errors::wallet::WalletError;
->>>>>>> c36ee9f4
 
 use services::anoncreds::AnoncredsService;
 use services::pool::PoolService;
@@ -173,10 +169,6 @@
                                wallet_handle: i32,
                                submitter_did: &str,
                                request_json: &str,
-<<<<<<< HEAD
-                               cb: Box<Fn(Result<String, SovrinError>) + Send>) {
-        cb(Ok("".to_string()));
-=======
                                cb: Box<Fn(Result<String, LedgerError>) + Send>) {
         {
             // FIXME REMOVE
@@ -206,7 +198,6 @@
 
         let signed_request = self.signus_service.sign(&my_did, request_json)?;
         Ok(signed_request)
->>>>>>> c36ee9f4
     }
 
     fn submit_request(&self,
