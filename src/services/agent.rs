--- conflicted
+++ resolved
@@ -361,7 +361,6 @@
         receiver.recv_timeout(TimeoutUtils::short_timeout()).expect("drop not finished");
     }
 
-<<<<<<< HEAD
     mod agent_service {
         use super::*;
 
@@ -372,7 +371,8 @@
             let agent = Agent {
                 cmd_socket: send_soc,
                 worker: Some(thread::spawn(move || {
-                    sender.send(recv_soc.recv_string(0).unwrap().unwrap()).unwrap()
+                    sender.send(recv_soc.recv_string(0).unwrap().unwrap()).unwrap();
+                    recv_soc.recv_string(0).unwrap().unwrap();
                 }))
             };
             let agent_service = AgentService {
@@ -411,33 +411,6 @@
             let str = receiver.recv_timeout(TimeoutUtils::short_timeout()).unwrap();
             assert_eq!(str, AgentWorkerCommand::Listen(expected_cmd).to_json().unwrap());
         }
-=======
-    #[test]
-    fn agent_service_connect_works() {
-        let (sender, receiver) = channel();
-        let (send_soc, recv_soc) = _create_zmq_socket_pair("test_connect", true).unwrap();
-        let agent = Agent {
-            cmd_socket: send_soc,
-            worker: Some(thread::spawn(move || {
-                sender.send(recv_soc.recv_string(0).unwrap().unwrap()).unwrap();
-                recv_soc.recv_string(0).unwrap().unwrap();
-            }))
-        };
-        let agent_service = AgentService {
-            agent: RefCell::new(Some(agent)),
-        };
-        let conn_handle = agent_service.connect("sd", "sk", "pk", "ep", "serv").unwrap();
-        let expected_cmd = ConnectCmd {
-            server_key: "serv".to_string(),
-            public_key: "pk".to_string(),
-            secret_key: "sk".to_string(),
-            endpoint: "ep".to_string(),
-            did: "sd".to_string(),
-            conn_handle: conn_handle,
-        };
-        let str = receiver.recv_timeout(TimeoutUtils::short_timeout()).unwrap();
-        assert_eq!(str, AgentWorkerCommand::Connect(expected_cmd).to_json().unwrap());
->>>>>>> 588d7335
     }
 
     mod agent_worker {
