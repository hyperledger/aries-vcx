--- conflicted
+++ resolved
@@ -717,12 +717,8 @@
     }
 
     pub fn get_primary_claim() -> Result<PrimaryClaim, CryptoError> {
-<<<<<<< HEAD
-        let encoded_attrs = try!(::services::crypto::anoncreds::issuer::mocks::get_encoded_attributes());
-=======
         let attributes = ::services::crypto::anoncreds::issuer::mocks::get_attributes();
         let encoded_attributes = ::services::crypto::anoncreds::issuer::mocks::get_encoded_attributes();
->>>>>>> 41d6dfdc
 
         Ok(PrimaryClaim {
             attributes: Rc::new(attributes),
