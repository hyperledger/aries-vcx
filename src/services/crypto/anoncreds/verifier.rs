use services::crypto::anoncreds::types::{
    Accumulator,
    AccumulatorPublicKey,
    FullProof,
    NonRevocProof,
    NonRevocProofCList,
    NonRevocProofXList,
    NonRevocProofTauList,
    ProofInput,
    PrimaryEqualProof,
    PrimaryPredicateGEProof,
    PrimaryProof,
    PublicKey,
    RevocationPublicKey
};
use services::crypto::anoncreds::constants::{LARGE_E_START, ITERATION, LARGE_NONCE};
use services::crypto::anoncreds::helpers::{AppendByteArray, get_hash_as_int, bignum_to_group_element};
use services::crypto::wrappers::bn::BigNumber;
use std::collections::{HashMap, HashSet};
use errors::crypto::CryptoError;
use services::crypto::wrappers::pair::{Pair, PointG1};
use services::crypto::anoncreds::issuer::Issuer;

pub struct Verifier {}

impl Verifier {
    pub fn new() -> Verifier {
        Verifier {}
    }

    pub fn generate_nonce(&self) -> Result<BigNumber, CryptoError> {
        BigNumber::rand(LARGE_NONCE)
    }

    pub fn verify(&self, pk: PublicKey, pkr: RevocationPublicKey, accum: Accumulator, accum_pk: AccumulatorPublicKey,
                  proof_input: ProofInput, proof: FullProof, all_revealed_attrs: HashMap<String, BigNumber>,
                  nonce: BigNumber, attr_names: HashSet<String>, params: NonRevocProofXList,
                  proof_c: NonRevocProofCList) -> Result<bool, CryptoError> {
        let mut tau_list: Vec<Vec<u8>> = Vec::new();

        for (schema_key, proof_item) in proof.schema_keys.iter().zip(proof.proofs.iter()) {
            if let Some(ref non_revocation_proof) = proof_item.non_revoc_proof {
                tau_list.extend_from_slice(
                    &Verifier::_verify_non_revocation_proof(&pkr, &accum, &accum_pk, &proof.c_hash,
                                                            &non_revocation_proof, &proof_input,
                                                            &params, &proof_c)?.as_slice()?
                );
            };

            tau_list.append_vec(
                &Verifier::_verify_primary_proof(&pk, &proof_input, &proof.c_hash,
                                                 &proof_item.primary_proof, &all_revealed_attrs, &attr_names)?
            )?;
        }

        let mut values: Vec<Vec<u8>> = Vec::new();

        values.push(nonce.to_bytes()?);
        values.extend_from_slice(&tau_list);
        values.extend_from_slice(&proof.c_list);

        let c_hver = get_hash_as_int(&mut values)?;

        Ok(c_hver == proof.c_hash)
    }

    fn _verify_primary_proof(pk: &PublicKey, proof_input: &ProofInput, c_hash: &BigNumber,
                             primary_proof: &PrimaryProof, all_revealed_attrs: &HashMap<String, BigNumber>,
                             attr_names: &HashSet<String>) -> Result<Vec<BigNumber>, CryptoError> {
        let mut t_hat: Vec<BigNumber> = Verifier::_verify_equality(pk, &primary_proof.eq_proof,
                                                                   c_hash, all_revealed_attrs, attr_names)?;

        for ge_proof in primary_proof.ge_proofs.iter() {
            t_hat.append(&mut Verifier::_verify_ge_predicate(pk, ge_proof, c_hash)?)
        }
        Ok(t_hat)
    }

    fn _verify_equality(pk: &PublicKey, proof: &PrimaryEqualProof, c_h: &BigNumber,
                        all_revealed_attrs: &HashMap<String, BigNumber>, attr_names: &HashSet<String>) -> Result<Vec<BigNumber>, CryptoError> {
        let unrevealed_attr_names: HashSet<String> =
            attr_names
                .difference(&proof.revealed_attr_names)
                .map(|attr| attr.to_owned())
                .collect::<HashSet<String>>();

        let t1: BigNumber = Verifier::calc_teq(&pk, &proof.a_prime, &proof.e, &proof.v, &proof.m,
                                               &proof.m1, &proof.m2, &unrevealed_attr_names)?;

        let mut ctx = BigNumber::new_context()?;
        let mut rar = BigNumber::from_dec("1")?;

        for attr_name in proof.revealed_attr_names.iter() {
            let cur_r = pk.r.get(attr_name)
                .ok_or(CryptoError::InvalidStructure(format!("Value by key '{}' not found in pk.r", attr_name)))?;
            let cur_attr = all_revealed_attrs.get(attr_name)
                .ok_or(CryptoError::InvalidStructure(format!("Value by key '{}' not found in all_revealed_attrs", attr_name)))?;

            rar = cur_r
                .mod_exp(&cur_attr, &pk.n, Some(&mut ctx))?
                .mul(&rar, Some(&mut ctx))?;
        }


        let tmp: BigNumber =
            BigNumber::from_dec("2")?
                .exp(
                    &BigNumber::from_dec(&LARGE_E_START.to_string())?,
                    Some(&mut ctx)
                )?;

        rar = proof.a_prime
            .mod_exp(&tmp, &pk.n, Some(&mut ctx))?
            .mul(&rar, Some(&mut ctx))?;

        let t2: BigNumber = pk.z
            .mod_div(&rar, &pk.n)?
            .mod_exp(&c_h, &pk.n, Some(&mut ctx))?
            .inverse(&pk.n, Some(&mut ctx))?;

        let t: BigNumber = t1
            .mul(&t2, Some(&mut ctx))?
            .modulus(&pk.n, Some(&mut ctx))?;

        Ok(vec![t])
    }

    fn _verify_ge_predicate(pk: &PublicKey, proof: &PrimaryPredicateGEProof, c_h: &BigNumber) -> Result<Vec<BigNumber>, CryptoError> {
        let mut ctx = BigNumber::new_context()?;
        let mut tau_list = Verifier::calc_tge(&pk, &proof.u, &proof.r, &proof.mj,
                                              &proof.alpha, &proof.t)?;

        for i in 0..ITERATION {
            let cur_t = proof.t.get(&i.to_string())
                .ok_or(CryptoError::InvalidStructure(format!("Value by key '{}' not found in proof.t", i)))?;

            tau_list[i] = cur_t
                .mod_exp(&c_h, &pk.n, Some(&mut ctx))?
                .inverse(&pk.n, Some(&mut ctx))?
                .mul(&tau_list[i], Some(&mut ctx))?
                .modulus(&pk.n, Some(&mut ctx))?;
        }

        let delta = proof.t.get("DELTA")
            .ok_or(CryptoError::InvalidStructure(format!("Value by key '{}' not found in proof.t", "DELTA")))?;

        tau_list[ITERATION] = pk.z
            .mod_exp(
                &BigNumber::from_dec(&proof.predicate.value.to_string())?,
                &pk.n, Some(&mut ctx))?
            .mul(&delta, Some(&mut ctx))?
            .mod_exp(&c_h, &pk.n, Some(&mut ctx))?
            .inverse(&pk.n, Some(&mut ctx))?
            .mul(&tau_list[ITERATION], Some(&mut ctx))?
            .modulus(&pk.n, Some(&mut ctx))?;

        tau_list[ITERATION + 1] = delta
            .mod_exp(&c_h, &pk.n, Some(&mut ctx))?
            .inverse(&pk.n, Some(&mut ctx))?
            .mul(&tau_list[ITERATION + 1], Some(&mut ctx))?
            .modulus(&pk.n, Some(&mut ctx))?;

        Ok(tau_list)
    }

    pub fn calc_tge(pk: &PublicKey, u: &HashMap<String, BigNumber>, r: &HashMap<String, BigNumber>,
                    mj: &BigNumber, alpha: &BigNumber, t: &HashMap<String, BigNumber>)
                    -> Result<Vec<BigNumber>, CryptoError> {
        let mut tau_list: Vec<BigNumber> = Vec::new();
        let mut ctx = BigNumber::new_context()?;

        for i in 0..ITERATION {
            let cur_u = u.get(&i.to_string())
                .ok_or(CryptoError::InvalidStructure(format!("Value by key '{}' not found in u", i)))?;
            let cur_r = r.get(&i.to_string())
                .ok_or(CryptoError::InvalidStructure(format!("Value by key '{}' not found in r", i)))?;

            let t_tau = pk.z
                .mod_exp(&cur_u, &pk.n, Some(&mut ctx))?
                .mul(
                    &pk.s.mod_exp(&cur_r, &pk.n, Some(&mut ctx))?,
                    Some(&mut ctx)
                )?
                .modulus(&pk.n, Some(&mut ctx))?;

            tau_list.push(t_tau);
        }

        let delta = r.get("DELTA")
            .ok_or(CryptoError::InvalidStructure(format!("Value by key '{}' not found in r", "DELTA")))?;


        let t_tau = pk.z
            .mod_exp(&mj, &pk.n, Some(&mut ctx))?
            .mul(
                &pk.s.mod_exp(&delta, &pk.n, Some(&mut ctx))?,
                Some(&mut ctx)
            )?
            .modulus(&pk.n, Some(&mut ctx))?;

        tau_list.push(t_tau);

        let mut q: BigNumber = BigNumber::from_dec("1")?;

        for i in 0..ITERATION {
            let cur_t = t.get(&i.to_string())
                .ok_or(CryptoError::InvalidStructure(format!("Value by key '{}' not found in t", i)))?;
            let cur_u = u.get(&i.to_string())
                .ok_or(CryptoError::InvalidStructure(format!("Value by key '{}' not found in u", i)))?;

            q = cur_t
                .mod_exp(&cur_u, &pk.n, Some(&mut ctx))?
                .mul(&q, Some(&mut ctx))?;
        }

        q = pk.s
            .mod_exp(&alpha, &pk.n, Some(&mut ctx))?
            .mul(&q, Some(&mut ctx))?
            .modulus(&pk.n, Some(&mut ctx))?;

        tau_list.push(q);

        Ok(tau_list)
    }

    pub fn calc_teq(pk: &PublicKey, a_prime: &BigNumber, e: &BigNumber, v: &BigNumber,
                    mtilde: &HashMap<String, BigNumber>, m1tilde: &BigNumber, m2tilde: &BigNumber,
                    unrevealed_attr_names: &HashSet<String>) -> Result<BigNumber, CryptoError> {
        let mut ctx = BigNumber::new_context()?;
        let mut result: BigNumber = BigNumber::from_dec("1")?;

        for k in unrevealed_attr_names.iter() {
            let cur_r = pk.r.get(k)
                .ok_or(CryptoError::InvalidStructure(format!("Value by key '{}' not found in pk.r", k)))?;
            let cur_m = mtilde.get(k)
                .ok_or(CryptoError::InvalidStructure(format!("Value by key '{}' not found in mtilde", k)))?;

            result = cur_r
                .mod_exp(&cur_m, &pk.n, Some(&mut ctx))?
                .mul(&result, Some(&mut ctx))?;
        }

        result = pk.rms
            .mod_exp(&m1tilde, &pk.n, Some(&mut ctx))?
            .mul(&result, Some(&mut ctx))?;

        result = pk.rctxt
            .mod_exp(&m2tilde, &pk.n, Some(&mut ctx))?
            .mul(&result, Some(&mut ctx))?;

        result = a_prime
            .mod_exp(&e, &pk.n, Some(&mut ctx))?
            .mul(&result, Some(&mut ctx))?;

        result = pk.s
            .mod_exp(&v, &pk.n, Some(&mut ctx))?
            .mul(&result, Some(&mut ctx))?
            .modulus(&pk.n, Some(&mut ctx))?;

        Ok(result)
    }

    pub fn _verify_non_revocation_proof(pkr: &RevocationPublicKey, accum: &Accumulator, accum_pk: &AccumulatorPublicKey,
                                        c_hash: &BigNumber, proof: &NonRevocProof,
                                        proof_input: &ProofInput, params: &NonRevocProofXList,
                                        proof_c: &NonRevocProofCList)
                                        -> Result<NonRevocProofTauList, CryptoError> {
        let ch_num_z = bignum_to_group_element(&c_hash)?;

        let t_hat_expected_values = Issuer::_create_tau_list_expected_values(pkr, accum, accum_pk, &proof.c_list)?;
        let t_hat_calc_values = Issuer::_create_tau_list_values(&pkr, &accum, &params, &proof_c)?;

        Ok(NonRevocProofTauList {
            t1: t_hat_expected_values.t1.mul(&ch_num_z)?.add(&t_hat_calc_values.t1)?,
            t2: t_hat_expected_values.t2.mul(&ch_num_z)?.add(&t_hat_calc_values.t2)?,
            t3: t_hat_expected_values.t3.pow(&ch_num_z)?.mul(&t_hat_calc_values.t3)?,
            t4: t_hat_expected_values.t4.pow(&ch_num_z)?.mul(&t_hat_calc_values.t4)?,
            t5: t_hat_expected_values.t5.mul(&ch_num_z)?.add(&t_hat_calc_values.t5)?,
            t6: t_hat_expected_values.t6.mul(&ch_num_z)?.add(&t_hat_calc_values.t6)?,
            t7: t_hat_expected_values.t7.pow(&ch_num_z)?.mul(&t_hat_calc_values.t7)?,
            t8: t_hat_expected_values.t8.pow(&ch_num_z)?.mul(&t_hat_calc_values.t8)?
        })
    }
}

#[cfg(test)]
mod tests {
    use super::*;
<<<<<<< HEAD
    use services::crypto::anoncreds::types::{SchemaKey, Proof};
    use services::crypto::anoncreds::prover;
=======
    use services::crypto::anoncreds::types::{Proof};
>>>>>>> 63d21f2f

    #[test]
    fn verify_test() {
        let verifier = Verifier::new();

        let mut all_revealed_attrs = HashMap::new();
        all_revealed_attrs.insert("name".to_string(), BigNumber::from_dec("1139481716457488690172217916278103335").unwrap());

        let nonce = BigNumber::from_dec("150136900874297269339868").unwrap();

        let predicate = prover::mocks::get_gvt_predicate();
        let revealed_attrs = prover::mocks::get_revealed_attrs();

        let proof_input = ProofInput {
            revealed_attrs: revealed_attrs,
            predicates: vec![predicate],
            ts: None,
            pubseq_no: None
        };
        let schema_key = prover::mocks::get_gvt_schema_key();

        let eq_proof = mocks::get_eq_proof().unwrap();
        let ge_proof = mocks::get_ge_proof().unwrap();
        let pk = ::services::crypto::anoncreds::issuer::mocks::get_pk().unwrap();

        let primary_proof = PrimaryProof {
            eq_proof: eq_proof,
            ge_proofs: vec![ge_proof]
        };

        let proof = Proof {
            primary_proof: primary_proof,
            non_revoc_proof: None
        };

        let mut c_list: Vec<Vec<u8>> = Vec::new();
        c_list.push(BigNumber::from_dec("40419298688137869960380469261905532334637639358156591584198474730159922131845236332832025717302613443181736582484815352622543977612852994735900017491040605701377167257840237093127235154905233147231624795995550192527737607707481813233736307936765338317096333960487846640715651848248086837945953304627391859983207411514951469156988685936443758957189790705690990639460733132695525553505807698837031674923144499907591301228015553240722485660599743846214527228665753677346129919027033129697444096042970703607475089467398949054480185324997053077334850238886591657619835566943199882335077289734306701560214493298329372650208").unwrap().to_bytes().unwrap());
        c_list.push(BigNumber::from_dec("47324660473671124619766812292419966979218618321195442620378932643647808062884161914306007419982240044457291065692968166148732382413212489017818981907451810722427822947434701298426390923083851509190004176754308805544221591456757905034099563880547910682773230595375415855727922588298088826548392572988130537249508717978384646013947582546019729481146325021203427278860772516903057439582612008766763139310189576482839673644190743850755863703998143105224320265752122772813607076484126428361088197863213824404833756768819688779202461859342789097743829182212846809717194485567647846915198890325457736010590303357798473896700").unwrap().to_bytes().unwrap());
        c_list.push(BigNumber::from_dec("66450517869982062342267997954977032094273479808003128223349391866956221490486227999714708210796649990670474598595144373853545114810461129311488376523373030855652459048816291000188287472254577785187966494209478499264992271438571724964296278469527432908172064052750006541558566871906132838361892473377520708599782848821918665128705358243638618866198451401258608314504494676177177947997456537352832881339718141901132664969277082920274734598386059889447857289735878564021235996969965313779742103257439235693097049742098377325618673992118875810433536654414222034985875962188702260416140781008765351079345681492041353915517").unwrap().to_bytes().unwrap());
        c_list.push(BigNumber::from_dec("78070105827196661040600041337907173457854153272544487321115604386049561730740327194221314976259005306609156189248394958383576900423218823055146785779218825861357426069962919084354758074120740816717011931695486881373830741590805899909505141118332615581712873355033382526097135102214961582694467049685680521168599662570089045106588071095868679795860083477878392645086886419842393734377034091691861772354369870695105905981921915221671803577058964332747681671537519176296905411380141019477128072347200017918410813327520323098847715450370454307294123150568469231654825506721027060142669757561165103933103053528023034511606").unwrap().to_bytes().unwrap());
        c_list.push(BigNumber::from_dec("83200684536414956340494235687534491849084621311799273540992839950256544160417513543839780900524522144337818273323604172338904806642960330906344496013294511314421085013454657603118717753084155308020373268668810396333088299295804908264158817923391623116540755548965302906724851186886232431450985279429884730164260492598022651383336322153593491103199117187195782444754665111992163534318072330538584638714508386890137616826706777205862989966213285981526090164444190640439286605077153051456582398200856066916720632647408699812551248250054268483664698756596786352565981324521663234607300070180614929105425712839420242514321").unwrap().to_bytes().unwrap());

        let proof = FullProof {
            c_hash: BigNumber::from_dec("90321426117300366618517575493200873441415194969656589575988281157859869553034").unwrap(),
            schema_keys: vec![schema_key],
            proofs: vec![proof],
            c_list: c_list
        };
        let attr_names = mocks::get_attr_names();
        let pkr = prover::mocks::get_public_key_revocation().unwrap();
        let accum = prover::mocks::get_accumulator().unwrap();
        let accum_pk = mocks::get_accum_publick_key().unwrap();
        let params = prover::mocks::get_non_revocation_proof_x_list();
        let proof_c = prover::mocks::get_non_revocation_proof_c_list();

        let res = verifier.verify(pk, pkr, accum, accum_pk, proof_input, proof, all_revealed_attrs,
                                  nonce, attr_names, params, proof_c);

        assert!(res.is_ok());
    }

    #[test]
    fn verify_equlity_test() {
        let proof = mocks::get_eq_proof().unwrap();
        let pk = ::services::crypto::anoncreds::issuer::mocks::get_pk().unwrap();
        let c_h = BigNumber::from_dec("90321426117300366618517575493200873441415194969656589575988281157859869553034").unwrap();

        let mut all_revealed_attrs = HashMap::new();
        all_revealed_attrs.insert("name".to_string(), BigNumber::from_dec("1139481716457488690172217916278103335").unwrap());

        let attr_names = mocks::get_attr_names();

        let res: Result<Vec<BigNumber>, CryptoError> = Verifier::_verify_equality(
            &pk,
            &proof,
            &c_h,
            &all_revealed_attrs,
            &attr_names
        );

        assert!(res.is_ok());
        assert_eq!("8587651374942675536728753067347608709923065423222685438966198646355384235605146057750016685007100765028881800702364440231217947350369743\
    7857804979183199263295761778145588965111459517594719543696782791489766042732025814161437109818972963936021789845879318003605961256519820582781422914\
    97483852459936553097915975160943885654662856194246459692268230399812271607008648333989067502873781526028636897730244216695340964909830792881918581540\
    43873141931971315451530757661716555801069654237014399171221318077704626190288641508984014104319842941642570762210967615676477710700081132170451096239\
    93976701236193875603478579771137394", res.unwrap()[0].to_dec().unwrap());
    }

    #[test]
    fn _verify_ge_predicate_works() {
        let proof = mocks::get_ge_proof().unwrap();
        let c_h = BigNumber::from_dec("90321426117300366618517575493200873441415194969656589575988281157859869553034").unwrap();
        let pk = ::services::crypto::anoncreds::issuer::mocks::get_pk().unwrap();

        let res = Verifier::_verify_ge_predicate(&pk, &proof, &c_h);

        assert!(res.is_ok());
        let res_data = res.unwrap();

        assert_eq!("590677196901723818020415922807296116426887937783467552329163347868728175050285426810380554550521915469309366010293784655561646989461816914001376856160959474\
    724414209525842689549578189455824659628722854086979862112126227427503673036934175777141430158851152801070493790103722897828582782870163648640848483116640936376249697914\
    633137312593554018309295958591096901852088786667038390724116720409279123241545342232722741939277853790638731624274772561371001348651265045334956091681420778381377735879\
    68669689592641726487646825879342092157114737380151398135267202044295696236084701682251092338479916535603864922996074284941502", res_data[0].to_dec().unwrap());

        assert_eq!("543920569174455471552712599639581440766547705711484869326147123041712949811245262311199901062814754524825877546701435180039685252325466998614308056075575752\
    3012229141304994213488418248472205210074847942832434112795278331835277383464971076923322954858384250535611705097886772449075174912745310975145629869588136613587711321262\
    7728458751804045531877233822168791389059182616293449039452340074699209366938385424160688825799810090127647002083194688148464107036527938948376814931919821538192884074388\
    857130767228996607411418624748269121453442291957717517888961515288426522014549478484314078535183196345054464060687989571272", res_data[4].to_dec().unwrap());

        assert_eq!("5291248239406641292396471233645296793027806694289670593845325691604331838238498977162512644007769726817609527208308190348307854043130390623053807510337254881\
    53385441651181164838096995680599793153167424540679236858880383788178608357393234960916139159480841866618336282250341768534336113015828670517732010317195575756736857228019\
    99959821781284558791752968988627903716556541708694042188547572928871840445046338355043889462205730182388607688269913628444534146082714639049648123224230863440138867623776\
    549927089094790233964941899325435455174972634582611070515233787127321158133866337540066814079592094148393576048620611972", res_data[5].to_dec().unwrap());
    }

    #[test]
    fn calc_teg_works() {
        let verifier = Verifier::new();
        let proof = mocks::get_ge_proof().unwrap();
        let pk = ::services::crypto::anoncreds::issuer::mocks::get_pk().unwrap();

        let res = Verifier::calc_tge(&pk, &proof.u, &proof.r, &proof.mj,
                                     &proof.alpha, &proof.t);

        assert!(res.is_ok());

        let res_data = res.unwrap();

        assert_eq!("66763809913905005196685504127801735117197865238790458248607529048879049233469065301125917408730585682472169276319924014654607203248656655401523177550968\
    79005126037514992260570317766093693503820466315473651774235097627461187468560528498637265821197064092074734183979312736841571077239362785443096285343022325743749493\
    115671111253247628251990871764988964166665374208195759750683082601207244879323795625125414213912754126587933035233507317880982815199471233315480695428246221116099530\
    2762582265012461801281742135973017791914100890332877707316728113640973774147232476482160263443368393229756851203511677358619849710094360", res_data[1].to_dec().unwrap());

        assert_eq!("1696893728060613826189455641919714506779750280465195946299906248745222420050846334948115499804146149236210969719663609022008928047696210368681129164314195\
    73961162181255619271925974300906611593381407468871521942852472844008029827907111131222578449896833731023679346466149116169563017889291210126870245249099669006944487937\
    701186090023854916946824876428968293209784770081426960793331644949561007921128739917551308870397017309196194046088818137669808278548338892856171583731467477794490146449\
    84371272994658213772000759824325978473230458194532365204418256638583185120380190225687161021928828234401021859449125311307071", res_data[4].to_dec().unwrap());

        assert_eq!("7393309861349259392630193573257336708857960195548821598928169647822585190694497646718777350819780512754931147438702100908573008083971392605400292392558068639\
    6426790932973170010764749286999115602174793097294839591793292822808780386838139840847178284597133066509806751359097256406292722692372335587138313303601933346125677119170\
    3745548456402537166527941377105628418709499120225110517191272248627626095292045349794519230242306378755919873322083068080833514101587864250782718259987761547941791394977\
    87217811540121982252785628801722587508068009691576296044178037535833166612637915579540102026829676380055826672922204922443", res_data[5].to_dec().unwrap());
    }

    #[test]
    fn calc_teq_works() {
        let proof = mocks::get_eq_proof().unwrap();
        let pk = ::services::crypto::anoncreds::issuer::mocks::get_pk().unwrap();
        let unrevealed_attrs = prover::mocks::get_unrevealed_attrs();

        let res = Verifier::calc_teq(&pk, &proof.a_prime, &proof.e, &proof.v,
                                     &proof.m, &proof.m1, &proof.m2, &unrevealed_attrs
        );

        assert!(res.is_ok());
        assert_eq!("44674566012490574873221338726897300898913972309497258940219569980165585727901128041268469063382008728753943624549705899352321456091543114868302412585283526922\
    48482588030725250950307379112600430281021015407801054038315353187338898917957982724509886210242668120433945426431434030155726888483222722925281121829536918755833970204795\
    18277688063064207469055405971871717892031608853055468434231459862469415223592109268515989593021324862858241499053669862628606497232449247691824831224716135821088977103328\
    37686070090582706144278719293684893116662729424191599602937927245245078018737281020133694291784582308345229012480867237", res.unwrap().to_dec().unwrap());
    }
}

pub mod mocks {
    use super::*;

    pub fn get_attr_names() -> HashSet<String> {
        let mut attr_names: HashSet<String> = HashSet::new();
        attr_names.insert("name".to_string());
        attr_names.insert("age".to_string());
        attr_names.insert("height".to_string());
        attr_names.insert("sex".to_string());
        attr_names
    }

    pub fn get_ge_proof() -> Result<PrimaryPredicateGEProof, CryptoError> {
        let mut u = HashMap::new();
        u.insert("3".to_string(), BigNumber::from_dec("8991055448884746937183597583722774762484126625050383332471998457846949141029373442125727754282056746716432451682903479769768810979073516373079900011730658561904955804441830070201")?);
        u.insert("0".to_string(), BigNumber::from_dec("3119202262454581234238204378430624579411334710168862570697460713017731159978676020931526979958444245337314728482384630008014840583008894200291024490955989484910144381416270825034")?);
        u.insert("1".to_string(), BigNumber::from_dec("15518000836072591312584487513042312668531396837108384118443738039943502537464561749838550874453205824891384223838670020857450197084265206790593562375607300810229831781795248272746")?);
        u.insert("2".to_string(), BigNumber::from_dec("14825520448375036868008852928056676407055827587737481734442472562914657791730493564843449537953640698472823089255666508559183853195339338542320239187247714921656011972820165680495")?);

        let mut r = HashMap::new();
        r.insert("3".to_string(), BigNumber::from_dec("1167550272049401879986208522893402310804598464734091634200466392129423083223947805081084530528884868358954909996620252475186022489983411045778042594227739715134711989282499524985320110488413880945529981664361709639820806122583682452503036404728763373201248045691893015110010852379757063328461525233426468857514764722036069158904178265410282906843586731152479716245390735227750422991960772359397820443448680191460821952125514509645145886564188922269624264085160475580804514964397619916759653999513671049924196777087113468144988512960417719152393266552894992285322714901696251664710315454136548433461200202231002410586808552657105706728516271798034029334358544147228606049936435037524531381025620665456890088546982587481")?);
        r.insert("0".to_string(), BigNumber::from_dec("2171447327600461898681893459994311075091382696626274737692544709852701253236804421376958076382402020619134253300345593917220742679092835017076022500855973864844382438540332185636399240848767743775256306580762848493986046436797334807658055576925997185840670777012790272251814692816605648587784323426613630301003579746571336649678357714763941128273025862159957664671610945626170382202342056873023285304345808387951726158704872306035900016749011783867480420800998854987117527975876541158475438393405152741773026550341616888761476445877989444379785612563226680131486775899233053750237483379057705217586225573410360257816090005804925119313735493995305192861301036330809025262997449946935113898554709938543261959225374477075")?);
        r.insert("1".to_string(), BigNumber::from_dec("3407533923994509079922445260572851360802767657194628749769491907793892136495870984243826839220225896118619529161581266999433926347085222629115870923342232719053144390143744050810102224808038416215236832553566711013172199073782742820257909889682618205836240882137941793761945944591631439539425000764465713533076522478368670386820666288924406010336355943518262201405259934614234952964126592210374867434305756945477124161456667354597660261751805125868686764527511228958421917556551368867158045859243933424656693853034751832910802366824624573129457523599814696599411287253040266911475142776766859495751666393668865554821250239426074473894708324406330875647014186109228413419914784738994090638263427510209053496949212198772")?);
        r.insert("2".to_string(), BigNumber::from_dec("376615807259433852994889736265571130722120467111857816971887754558663859714462971707188421230515343999387984197735177426886431376277830270779207802969001925574986158648382233404297833366166880771649557924045749558608142093651421705548864007094298410821850827506796116657011958581079961108367131644360333951829519859638856960948927313849945546613528932570789799649277584112030378539271377025534526299113938027086859429617232980159899286261874751664992426761978572712284693482352940080544009977987614687886895144698432208930945866456583811087222056104304977238806342842107136621744373848258397836622192179796587657390442772422614921141854089119770642649923852479045626615424086862226766993260016650650800970901479317353")?);
        r.insert("DELTA".to_string(), BigNumber::from_dec("1204576405206979680375064721017725873269565442920750053860275824473279578144966505696401529388362488618656880602103746663719014543804181028271885056878992356241850630746057861156554344680578591346709669594164380854748723108090171168846365315480163847141547319673663867587891086140001578226570294284600635554860177021112021218221677503541742648400417051405848715777401449235718828129001371122909809318916605795606301174787694751963509104301818268975054567300992103690013595997066100692742805505022623908866248955309724353017333598591476683281090839126513676860390307767387899158218974766900357521082392372102989396002839389060003178573720443299965136555923047732519831454019881161819607825392645740545819410001935871296")?);

        let mut t = HashMap::new();
        t.insert("3".to_string(), BigNumber::from_dec("83832511302317350174644720338005868487742959910398469815023175597193018639890917887543705415062101786582256768017066777905945250455529792569435063542128440269870355757494523489777576305013971151020301795930610571616963448640783534486881066519012584090452409312729129595716959074161404190572673909049999235573789134838668875246480910001667440875590464739356588846924490130540148723881221509872798683154070397912008198847917146244304739030407870533464478489905826281941434008283229667189082264792381734035454956041612257154896426092221951083981809288053249503709950518771668342922637895684467584044654762057518028814700")?);
        t.insert("0".to_string(), BigNumber::from_dec("17363331019061087402844209719893765371888392521507799534029693411314419650156431062459421604096282340039952269582687900721960971874670054761709293109949110830813780630203308029471950250261299362249372820231198558841826592697963838759408960504585788309222390217432925946851327016608993387530098618165007004227557481762160406061606398711655197702267307202795893150693539328844268725519498759780370661097817433632221804533430784357877040495807116168272952720860492630103774088576448694803769740862452948066783609506217979920299119838909533940158375124964345812560749245376080673497973923586841616454700487914362471202008")?);
        t.insert("1".to_string(), BigNumber::from_dec("89455656994262898696010620361749819360237582245028725962970005737051728267174145415488622733389621460891337449519650169354661297765474368093442921019918627430103490796403713184394321040862188347280121162030527387297914106124615295029438860483643206878385030782115461217026682705339179345799048771007488017061121097664849533202200732993683759185652675229998618989002320091590048075901070991065565826421958646807185596723738384036684650647137579559949478266162844209656689415344016818360348356312264086908726131174312873340317036154962789954493075076421104496622960243079994511377273760209424275802376704240224057017113")?);
        t.insert("2".to_string(), BigNumber::from_dec("89410264446544582460783108256046283919076319065430050325756614584399852372030797406836188839188658589044450904082852710142004660134924756488845128162391217899779712577616690285325130344040888345830793786702389605089886670947913310987447937415013394798653152944186602375622211523989869906842514688368412364643177924764258301720702233619449643601070324239497432310281518069485140179427484578654078080286588210649780194784918635633853990818152978680101738950391705291308278990621417475783919318775532419526399483870315453680012214346133208277396870767376190499172447005639213621681954563685885258611100453847030057210573")?);
        t.insert("DELTA".to_string(), BigNumber::from_dec("17531299058220149467416854489421567897910338960471902975273408583568522392255499968302116890306524687486663687730044248160210339238863476091064742601815037120574733471494286906058476822621292173298642666511349405172455078979126802123773531891625097004911163338483230811323704803366602873408421785889893292223666425119841459293545405397943817131052036368166012943639154162916778629230509814424319368937759879498990977728770262630904002681927411874415760739538041907804807946503694675967291621468790462606280423096949972217261933741626487585406950575711867888842552544895574858154723208928052348208022999454364836959913")?);

        let predicate = prover::mocks::get_gvt_predicate();

        let mj = BigNumber::from_dec("1603425011106247404410993992231356816212687443774810147917707956054468639246061842660922922638282972213339086692783888162583747872610530439675358599658842676000681975294259033921")?;
        let alpha = BigNumber::from_dec("10356391427643160498096100322044181597098497015522243313140952718701540840206124784483254227685815326973121415131868716208997744531667356503588945389793642286002145762891552961662804737699174847630739288154243345749050494830443436382280881466833601915627397601315033369264534756381669075511238130934450573103942299767277725603498732898775126784825329479233488928873905649944203334284969529288341712039042121593832892633719941366126598676503928077684908261211960615121039788257179455497199714100480379742080080363623749544442225600170310016965613238530651846654311018291673656192911252359090044631268913200633654215640107245506757349629342277896334140999154991920063754025485899126293818842601918101509689122011832619551509675197082794490012616416413823359927604558553776550532965415598441778103806673039612795460783658848060332784778084904")?;

        Ok(PrimaryPredicateGEProof { u: u, r: r, mj: mj, alpha: alpha, t: t, predicate: predicate })
    }

    pub fn get_eq_proof() -> Result<PrimaryEqualProof, CryptoError> {
        let mtilde = prover::mocks::get_mtilde()?;
        let predicate = prover::mocks::get_gvt_predicate();

        let a_prime = BigNumber::from_dec("78844788312843933904888269033662162831422304046107077675905006898972188325961502973244613809697759885634089891809903260596596204050337720745582204425029325009022804719252242584040122299621227721199828176761231376551096458193462372191787196647068079526052265156928268144134736182005375490381484557881773286686542404542426808122757946974594449826818670853550143124991683881881113838215414675622341721941313438212584005249213398724981821052915678073798488388669906236343688340695052465960401053524210111298793496466799018612997781887930492163394165793209802065308672404407680589643793898593773957386855704715017263075623")?;
        let e = BigNumber::from_dec("157211048330804559357890763556004205033325190265048652432262377822213198765450524518019378474079954420822601420627089523829180910221666161")?;
        let v = BigNumber::from_dec("1284941348270882857396668346831283261477214348763690683497348697824290862398878189368957036860440621466109067749261102013043934190657143812489958705080669016032522931660500036446733706678652522515950127754450934645211652056136276859874236807975473521456606914069014082991239036433172213010731627604460900655694372427254286535318919513622655843830315487127605220061147693872530746405109346050119002875962452785135042012369674224406878631029359470440107271769428236320166308531422754837805075091788368691034173422556029573001095280381990063052098520390497628832466059617626095893334305279839243726801057118958286768204379145955518934076042328930415723280186456582783477760604150368095698975266693968743996433862121883506028239575396951810130540073342769017977933561136433479399747016313456753154246044046173236103107056336293744927119766084120338151498135676089834463415910355744516788140991012773923718618015121004759889110")?;
        let m1 = BigNumber::from_dec("113866224097885880522899498541789692895180427088521824413896638850295809029417413411152277496349590174605786763072969787168775556353363043323193169646869348691540567047982131578875798814721573306665422753535462043941706296398687162611874398835403372887990167434056141368901284989978738291863881602850122461103")?;
        let m2 = BigNumber::from_dec("1323766290428560718316650362032141006992517904653586088737644821361547649912995176966509589375485991923219004461467056332846596210374933277433111217288600965656096366761598274718188430661014172306546555075331860671882382331826185116501265994994392187563331774320231157973439421596164605280733821402123058645")?;


        let mut revealed_attr_names: HashSet<String> = HashSet::new();
        revealed_attr_names.insert("name".to_string());

        Ok(PrimaryEqualProof {
            revealed_attr_names: revealed_attr_names,
            a_prime: a_prime,
            e: e,
            v: v,
            m: mtilde,
            m1: m1,
            m2: m2
        })
    }

    pub fn get_accum_publick_key() -> Result<AccumulatorPublicKey, CryptoError> {
        Ok(AccumulatorPublicKey::new(
            Pair::pair(&PointG1::new().unwrap(), &PointG1::new().unwrap()).unwrap()
        ))
    }
}<|MERGE_RESOLUTION|>--- conflicted
+++ resolved
@@ -286,12 +286,8 @@
 #[cfg(test)]
 mod tests {
     use super::*;
-<<<<<<< HEAD
     use services::crypto::anoncreds::types::{SchemaKey, Proof};
     use services::crypto::anoncreds::prover;
-=======
-    use services::crypto::anoncreds::types::{Proof};
->>>>>>> 63d21f2f
 
     #[test]
     fn verify_test() {
