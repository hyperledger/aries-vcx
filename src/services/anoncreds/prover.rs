--- conflicted
+++ resolved
@@ -132,12 +132,7 @@
                                                &revoc_reg.clone()
                                                    .ok_or(CommonError::InvalidStructure("Field revoc_reg not found".to_string()))?.accumulator,
                                                &revoc_reg
-<<<<<<< HEAD
                                                    .ok_or(CryptoError::InvalidStructure("Field revoc_reg not found".to_string()))?.acc_pk)?;
-=======
-                                                   .ok_or(CommonError::InvalidStructure("Field revoc_reg not found".to_string()))?.acc_pk,
-                                               &BigNumber::from_bytes(&non_revocation_claim.borrow().m2.to_bytes()?)?)?;
->>>>>>> 73609ff6
         }
         info!(target: "anoncreds_service", "Prover process received claim -> done");
 
@@ -152,13 +147,8 @@
     }
 
     pub fn _init_non_revocation_claim(claim: &RefCell<NonRevocationClaim>, v_prime: &GroupOrderElement,
-<<<<<<< HEAD
                                       pkr: &RevocationPublicKey, acc: &Accumulator, acc_pk: &AccumulatorPublicKey)
                                       -> Result<(), CryptoError> {
-=======
-                                      pkr: &RevocationPublicKey, acc: &Accumulator, acc_pk: &AccumulatorPublicKey, m2: &BigNumber)
-                                      -> Result<(), CommonError> {
->>>>>>> 73609ff6
         let mut claim_mut = claim.borrow_mut();
         let m2 = BigNumber::from_bytes(&claim_mut.m2.to_bytes()?)?;
         claim_mut.vr_prime_prime = v_prime.add_mod(&claim_mut.vr_prime_prime)?;
@@ -166,17 +156,10 @@
         Ok(())
     }
 
-<<<<<<< HEAD
     pub fn _test_witness_credential(claim: &NonRevocationClaim, pkr: &RevocationPublicKey, acc: &Accumulator,
                                     acc_pk: &AccumulatorPublicKey, context_attribute: &BigNumber) -> Result<(), CryptoError> {
         let z_calc = Pair::pair(&claim.witness.g_i, &acc.acc)?
             .mul(&Pair::pair(&pkr.g, &claim.witness.omega)?.inverse()?)?;
-=======
-    pub fn _test_witness_credential(claim: &RefCell<NonRevocationClaim>, pkr: &RevocationPublicKey, acc: &Accumulator,
-                                    acc_pk: &AccumulatorPublicKey, context_attribute: &BigNumber) -> Result<(), CommonError> {
-        let z_calc = Pair::pair(&claim.borrow().g_i, &acc.acc)?
-            .mul(&Pair::pair(&pkr.g, &claim.borrow().witness.omega)?.inverse()?)?;
->>>>>>> 73609ff6
         if z_calc != acc_pk.z {
             return Err(CommonError::InvalidStructure("issuer is sending incorrect data".to_string()));
         }
@@ -343,13 +326,8 @@
                         revoc_regs: &HashMap<String, RevocationRegistry>,
                         requested_claims: &RequestedClaimsJson,
                         ms: &BigNumber,
-<<<<<<< HEAD
                         tails: &HashMap<i32, PointG2>)
                         -> Result<ProofJson, CryptoError> {
-=======
-                        tails: &HashMap<i32, PointG1>)
-                        -> Result<ProofJson, CommonError> {
->>>>>>> 73609ff6
         info!(target: "anoncreds_service", "Prover create proof -> start");
 
         let proof_claims = Prover::_prepare_proof_claims(proof_req,
@@ -473,13 +451,8 @@
     }
 
     fn _init_non_revocation_proof(claim: &RefCell<NonRevocationClaim>, accum: &Accumulator,
-<<<<<<< HEAD
                                   pkr: &RevocationPublicKey, tails: &HashMap<i32, PointG2>)
                                   -> Result<NonRevocInitProof, CryptoError> {
-=======
-                                  pkr: &RevocationPublicKey, tails: &HashMap<i32, PointG1>)
-                                  -> Result<NonRevocInitProof, CommonError> {
->>>>>>> 73609ff6
         info!(target: "anoncreds_service", "Prover init non-revocation proof -> start");
         Prover::_update_non_revocation_claim(claim, accum, tails)?;
 
@@ -494,13 +467,8 @@
     }
 
     fn _update_non_revocation_claim(claim: &RefCell<NonRevocationClaim>,
-<<<<<<< HEAD
                                     accum: &Accumulator, tails: &HashMap<i32, PointG2>)
                                     -> Result<(), CryptoError> {
-=======
-                                    accum: &Accumulator, tails: &HashMap<i32, PointG1>)
-                                    -> Result<(), CommonError> {
->>>>>>> 73609ff6
         if !accum.v.contains(&claim.borrow().i) {
             return Err(CommonError::InvalidStructure("Can not update Witness. I'm revoced.".to_string()))
         }
