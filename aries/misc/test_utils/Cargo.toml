--- conflicted
+++ resolved
@@ -27,8 +27,6 @@
 public_key = { path = "../../../did_core/public_key" }
 indy-ledger-response-parser = { path = "../indy_ledger_response_parser", optional = true }
 indy-vdr-proxy-client = { workspace = true, optional = true }
-<<<<<<< HEAD
-lazy_static.workspace = true
 serde_json.workspace = true
 rand.workspace = true
 uuid = { workspace = true }
@@ -36,14 +34,4 @@
 chrono.workspace = true
 env_logger.workspace = true
 log.workspace = true
-thiserror.workspace = true
-=======
-serde_json = "1"
-rand = "0.8"
-uuid = { version = "1", default-features = false, features = ["v4"] }
-async-trait = "0.1"
-chrono = "0.4"
-env_logger = "0.11.3"
-log = "0.4"
-thiserror = "1.0.40"
->>>>>>> ce9fbc0e
+thiserror.workspace = true