[package]
name = "indy-ledger-response-parser"
version = "0.1.0"
edition = "2021"

[dependencies]
<<<<<<< HEAD
serde = { workspace = true, features = ["derive"] }
serde_json.workspace = true
time.workspace = true
=======
serde = { version = "1.0.163", features = ["derive"] }
serde_json = "1.0.96"
>>>>>>> ce9fbc0e
indy-vdr.workspace = true
thiserror.workspace = true
anoncreds-clsignatures.workspace = true<|MERGE_RESOLUTION|>--- conflicted
+++ resolved
@@ -4,14 +4,8 @@
 edition = "2021"
 
 [dependencies]
-<<<<<<< HEAD
 serde = { workspace = true, features = ["derive"] }
 serde_json.workspace = true
-time.workspace = true
-=======
-serde = { version = "1.0.163", features = ["derive"] }
-serde_json = "1.0.96"
->>>>>>> ce9fbc0e
 indy-vdr.workspace = true
 thiserror.workspace = true
 anoncreds-clsignatures.workspace = true