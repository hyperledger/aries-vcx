[package]
name = "client-tui"
version = "0.1.1"
edition = "2021"

# See more keys and their definitions at https://doc.rust-lang.org/cargo/reference/manifest.html

[dependencies]
aries_vcx_wallet = { path = "../../../aries_vcx_wallet", features = [
    "askar_wallet",
] }
<<<<<<< HEAD
axum.workspace = true
=======
>>>>>>> ce9fbc0e
cursive = { version = "0.20.0", features = ["crossterm-backend"] }
futures = { workspace = true, default-features = true }
log.workspace = true
mediator = { path = ".." }
messages = { path = "../../../messages" }
reqwest.workspace = true
serde_json.workspace = true

tokio = { workspace = true, features = ["rt-multi-thread", "macros"] }<|MERGE_RESOLUTION|>--- conflicted
+++ resolved
@@ -9,10 +9,6 @@
 aries_vcx_wallet = { path = "../../../aries_vcx_wallet", features = [
     "askar_wallet",
 ] }
-<<<<<<< HEAD
-axum.workspace = true
-=======
->>>>>>> ce9fbc0e
 cursive = { version = "0.20.0", features = ["crossterm-backend"] }
 futures = { workspace = true, default-features = true }
 log.workspace = true
