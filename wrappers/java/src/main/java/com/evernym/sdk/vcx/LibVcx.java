--- conflicted
+++ resolved
@@ -25,12 +25,8 @@
         public String vcx_error_c_message(int error_code);
         public String vcx_version();
         public int vcx_shutdown(boolean delete);
-<<<<<<< HEAD
         public int vcx_update_institution_info(String name, String logo_url);
-=======
-        public int vcx_reset();
         public int vcx_update_webhook_url(int command_handle, String notification_webhook_url, Callback cb);
->>>>>>> 966b7e6a
 
     /**
      * Helper API for testing purposes.
