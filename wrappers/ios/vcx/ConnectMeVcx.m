//
//  init.m
//  vcx
//
//  Created by GuestUser on 4/30/18.
//  Copyright © 2018 GuestUser. All rights reserved.
//

#import <Foundation/Foundation.h>
#import "ConnectMeVcx.h"
#import "utils/NSError+VcxError.h"
#import "utils/VcxCallbacks.h"
#import "vcx.h"
#include "vcx.h"

void VcxWrapperCommonCallback(vcx_command_handle_t xcommand_handle,
                              vcx_error_t err) {
    id block = [[VcxCallbacks sharedInstance] commandCompletionFor:xcommand_handle];
    [[VcxCallbacks sharedInstance] deleteCommandHandleFor:xcommand_handle];

    void (^completion)(NSError *) = (void (^)(NSError *)) block;

    if (completion) {
        dispatch_async(dispatch_get_main_queue(), ^{
            NSError *error = [NSError errorFromVcxError:err];
            completion(error);
        });
    }
}

void VcxWrapperCommonHandleCallback(vcx_command_handle_t xcommand_handle,
                                    vcx_error_t err,
                                    vcx_command_handle_t h) {
    id block = [[VcxCallbacks sharedInstance] commandCompletionFor:xcommand_handle];
    [[VcxCallbacks sharedInstance] deleteCommandHandleFor:xcommand_handle];

    void (^completion)(NSError *, NSNumber *) = (void (^)(NSError *, NSNumber *)) block;

    if (completion) {
        dispatch_async(dispatch_get_main_queue(), ^{
            NSError *error = [NSError errorFromVcxError:err];
            NSNumber *handle = [NSNumber numberWithUnsignedInt:h];
            completion(error, handle);
        });
    }
}

void VcxWrapperCommonSignedHandleCallback(vcx_command_handle_t xcommand_handle,
                                          vcx_error_t err,
                                          VcxHandle h) {
    id block = [[VcxCallbacks sharedInstance] commandCompletionFor:xcommand_handle];
    [[VcxCallbacks sharedInstance] deleteCommandHandleFor:xcommand_handle];

    void (^completion)(NSError *, NSNumber *) = (void (^)(NSError *, NSNumber *)) block;

    if (completion) {
        dispatch_async(dispatch_get_main_queue(), ^{
            NSError *error = [NSError errorFromVcxError:err];
            NSNumber *handle = [NSNumber numberWithInt:h];
            completion(error, handle);
        });
    }
}

void VcxWrapperCommonNumberCallback(vcx_command_handle_t xcommand_handle,
                                    vcx_error_t err,
                                    vcx_u32_t h) {
    id block = [[VcxCallbacks sharedInstance] commandCompletionFor:xcommand_handle];
    [[VcxCallbacks sharedInstance] deleteCommandHandleFor:xcommand_handle];

    void (^completion)(NSError *, NSNumber *) = (void (^)(NSError *, NSNumber *)) block;

    if (completion) {
        dispatch_async(dispatch_get_main_queue(), ^{
            NSError *error = [NSError errorFromVcxError:err];
            NSNumber *handle = [NSNumber numberWithUnsignedInt:h];
            completion(error, handle);
        });
    }
}

void VcxWrapperCommonStringCallback(vcx_command_handle_t xcommand_handle,
                                    vcx_error_t err,
                                    const char *const arg1) {
    id block = [[VcxCallbacks sharedInstance] commandCompletionFor:xcommand_handle];
    [[VcxCallbacks sharedInstance] deleteCommandHandleFor:xcommand_handle];

    void (^completion)(NSError *, NSString *) = (void (^)(NSError *, NSString *arg1)) block;
    NSString *sarg1 = nil;
    if (arg1) {
        sarg1 = [NSString stringWithUTF8String:arg1];
    }

    if (completion) {
        dispatch_async(dispatch_get_main_queue(), ^{
            NSError *error = [NSError errorFromVcxError:err];
            completion(error, sarg1);
        });
    }
}

void VcxWrapperCommonBoolCallback(vcx_command_handle_t xcommand_handle,
                                  vcx_error_t err,
                                  vcx_bool_t arg1) {
    id block = [[VcxCallbacks sharedInstance] commandCompletionFor:xcommand_handle];
    [[VcxCallbacks sharedInstance] deleteCommandHandleFor:xcommand_handle];

    void (^completion)(NSError *, BOOL) = (void (^)(NSError *, BOOL)) block;

    if (completion) {
        dispatch_async(dispatch_get_main_queue(), ^{
            NSError *error = [NSError errorFromVcxError:err];
            completion(error, (BOOL) arg1);
        });
    }
}

void VcxWrapperCommonStringStringCallback(vcx_command_handle_t xcommand_handle,
                                          vcx_error_t err,
                                          const char *const arg1,
                                          const char *const arg2) {
    id block = [[VcxCallbacks sharedInstance] commandCompletionFor:xcommand_handle];
    [[VcxCallbacks sharedInstance] deleteCommandHandleFor:xcommand_handle];

    void (^completion)(NSError *, NSString *, NSString *) = (void (^)(NSError *, NSString *, NSString *)) block;

    NSString *sarg1 = nil;
    if (arg1) {
        sarg1 = [NSString stringWithUTF8String:arg1];
    }
    NSString *sarg2 = nil;
    if (arg2) {
        sarg2 = [NSString stringWithUTF8String:arg2];
    }

    if (completion) {
        dispatch_async(dispatch_get_main_queue(), ^{
            NSError *error = [NSError errorFromVcxError:err];
            completion(error, sarg1, sarg2);
        });
    }
}

void VcxWrapperCommonStringOptStringCallback(vcx_command_handle_t xcommand_handle,
                                             vcx_error_t err,
                                             const char *const arg1,
                                             const char *const arg2) {
    id block = [[VcxCallbacks sharedInstance] commandCompletionFor:xcommand_handle];
    [[VcxCallbacks sharedInstance] deleteCommandHandleFor:xcommand_handle];

    void (^completion)(NSError *, NSString *, NSString *) = (void (^)(NSError *, NSString *, NSString *)) block;

    NSString *sarg1 = nil;
    if (arg1) {
        sarg1 = [NSString stringWithUTF8String:arg1];
    }
    NSString *sarg2 = nil;
    if (arg2) {
        sarg2 = [NSString stringWithUTF8String:arg2];
    }

    if (completion) {
        dispatch_async(dispatch_get_main_queue(), ^{
            NSError *error = [NSError errorFromVcxError:err];
            completion(error, sarg1, sarg2);
        });
    }
}

void VcxWrapperCommonStringOptStringOptStringCallback(vcx_command_handle_t xcommand_handle,
                                                      vcx_error_t err,
                                                      const char *const arg1,
                                                      const char *const arg2,
                                                      const char *const arg3) {
    id block = [[VcxCallbacks sharedInstance] commandCompletionFor:xcommand_handle];
    [[VcxCallbacks sharedInstance] deleteCommandHandleFor:xcommand_handle];

    void (^completion)(NSError *, NSString *, NSString *, NSString *) = (void (^)(NSError *, NSString *, NSString *, NSString *)) block;

    NSString *sarg1 = nil;
    if (arg1) {
        sarg1 = [NSString stringWithUTF8String:arg1];
    }
    NSString *sarg2 = nil;
    if (arg2) {
        sarg2 = [NSString stringWithUTF8String:arg2];
    }
    NSString *sarg3 = nil;
    if (arg3) {
        sarg3 = [NSString stringWithUTF8String:arg3];
    }

    if (completion) {
        dispatch_async(dispatch_get_main_queue(), ^{
            NSError *error = [NSError errorFromVcxError:err];
            completion(error, sarg1, sarg2, sarg3);
        });
    }
}

void VcxWrapperCommonStringStringStringCallback(vcx_command_handle_t xcommand_handle,
                                                vcx_error_t err,
                                                const char *const arg1,
                                                const char *const arg2,
                                                const char *const arg3) {
    id block = [[VcxCallbacks sharedInstance] commandCompletionFor:xcommand_handle];
    [[VcxCallbacks sharedInstance] deleteCommandHandleFor:xcommand_handle];

    void (^completion)(NSError *, NSString *, NSString *, NSString *) = (void (^)(NSError *, NSString *, NSString *, NSString *)) block;

    NSString *sarg1 = nil;
    if (arg1) {
        sarg1 = [NSString stringWithUTF8String:arg1];
    }
    NSString *sarg2 = nil;
    if (arg2) {
        sarg2 = [NSString stringWithUTF8String:arg2];
    }
    NSString *sarg3 = nil;
    if (arg3) {
        sarg3 = [NSString stringWithUTF8String:arg3];
    }

    if (completion) {
        dispatch_async(dispatch_get_main_queue(), ^{
            NSError *error = [NSError errorFromVcxError:err];
            completion(error, sarg1, sarg2, sarg3);
        });
    }
}

/// Arguments arg1 and arg2 will be converted to nsdata
void VcxWrapperCommonDataCallback(vcx_command_handle_t xcommand_handle,
                                  vcx_error_t err,
                                  const uint8_t *const arg1,
                                  uint32_t arg2) {
    id block = [[VcxCallbacks sharedInstance] commandCompletionFor:xcommand_handle];
    [[VcxCallbacks sharedInstance] deleteCommandHandleFor:xcommand_handle];

    void (^completion)(NSError *, NSData *) = (void (^)(NSError *, NSData *)) block;

    NSData *sarg = [NSData dataWithBytes:arg1 length:arg2];

    if (completion) {
        dispatch_async(dispatch_get_main_queue(), ^{
            NSError *error = [NSError errorFromVcxError:err];
            completion(error, sarg);
        });
    }
}

void VcxWrapperCommonStringDataCallback(vcx_command_handle_t xcommand_handle,
                                        vcx_error_t err,
                                        const char *const arg1,
                                        const uint8_t *const arg2,
                                        uint32_t arg3) {
    id block = [[VcxCallbacks sharedInstance] commandCompletionFor:xcommand_handle];
    [[VcxCallbacks sharedInstance] deleteCommandHandleFor:xcommand_handle];

    void (^completion)(NSError *, NSString *, NSData *) = (void (^)(NSError *, NSString *, NSData *)) block;

    NSString *sarg1 = nil;
    if (arg1) {
        sarg1 = [NSString stringWithUTF8String:arg1];
    }
    NSData *sarg2 = nil;
    if (arg2) {
        sarg2 = [NSData dataWithBytes:arg2 length:arg3];
    }

    if (completion) {
        dispatch_async(dispatch_get_main_queue(), ^{
            NSError *error = [NSError errorFromVcxError:err];
            completion(error, sarg1, sarg2);
        });
    }
}

void VcxWrapperCommonStringStringLongCallback(vcx_command_handle_t xcommand_handle,
                                              vcx_error_t err,
                                              const char *arg1,
                                              const char *arg2,
                                              unsigned long long arg3) {
    id block = [[VcxCallbacks sharedInstance] commandCompletionFor:xcommand_handle];
    [[VcxCallbacks sharedInstance] deleteCommandHandleFor:xcommand_handle];

    void (^completion)(NSError *, NSString *, NSString *, NSNumber *) = (void (^)(NSError *, NSString *, NSString *, NSNumber *)) block;
    NSString *sarg1 = nil;
    if (arg1) {
        sarg1 = [NSString stringWithUTF8String:arg1];
    }
    NSString *sarg2 = nil;
    if (arg2) {
        sarg2 = [NSString stringWithUTF8String:arg2];
    }
    NSNumber *sarg3 = [NSNumber numberWithUnsignedLongLong:arg3];


    if (completion) {
        dispatch_async(dispatch_get_main_queue(), ^{
            NSError *error = [NSError errorFromVcxError:err];
            completion(error, sarg1, sarg2, sarg3);
        });
    }
}

void VcxWrapperCommonNumberStringCallback(vcx_command_handle_t xcommand_handle,
                                          vcx_error_t err,
                                          vcx_command_handle_t h,
                                          const char *const arg2
                                          ) {
    id block = [[VcxCallbacks sharedInstance] commandCompletionFor:xcommand_handle];
    [[VcxCallbacks sharedInstance] deleteCommandHandleFor:xcommand_handle];

    void (^completion)(NSError *, NSNumber *, NSString *) = (void (^)(NSError *, NSNumber *, NSString *)) block;

    NSString *sarg2 = nil;
    if (arg2) {
        sarg2 = [NSString stringWithUTF8String:arg2];
    }

    if (completion) {
        dispatch_async(dispatch_get_main_queue(), ^{
            NSError *error = [NSError errorFromVcxError:err];
            NSNumber *handle = [NSNumber numberWithUnsignedInt:h];
            completion(error, handle, sarg2);
        });
    }
}

@implementation ConnectMeVcx

- (vcx_error_t) vcxInitThreadpool:(NSString *)config
{
    const char *config_char = [config cStringUsingEncoding:NSUTF8StringEncoding];
    return vcx_init_threadpool(config_char);
}

- (void) createWallet: (NSString *) config
            completion: (void (^)(NSError *error)) completion
{
   vcx_error_t ret;

   vcx_command_handle_t handle = [[VcxCallbacks sharedInstance] createCommandHandleFor:completion];
   const char *config_char = [config cStringUsingEncoding:NSUTF8StringEncoding];
   ret = vcx_create_wallet(handle, config_char, VcxWrapperCommonCallback);
   if( ret != 0 )
   {
       [[VcxCallbacks sharedInstance] deleteCommandHandleFor: handle];

       dispatch_async(dispatch_get_main_queue(), ^{
           completion([NSError errorFromVcxError: ret]);
       });
   }
}

- (void) openMainWallet: (NSString *) config
            completion: (void (^)(NSError *error, NSNumber *handle)) completion
{
   vcx_error_t ret;

   vcx_command_handle_t handle = [[VcxCallbacks sharedInstance] createCommandHandleFor:completion];
   const char *config_char = [config cStringUsingEncoding:NSUTF8StringEncoding];
   ret = vcx_open_main_wallet(handle, config_char, VcxWrapperCommonSignedHandleCallback);
   if( ret != 0 )
   {
       [[VcxCallbacks sharedInstance] deleteCommandHandleFor: handle];

       dispatch_async(dispatch_get_main_queue(), ^{
           completion([NSError errorFromVcxError: ret], nil);
       });
   }
}

- (void) closeMainWallet:(void (^)(NSError *error)) completion
{
   vcx_error_t ret;

   vcx_command_handle_t handle = [[VcxCallbacks sharedInstance] createCommandHandleFor:completion];
   ret = vcx_close_main_wallet(handle, VcxWrapperCommonCallback);
   if( ret != 0 )
   {
       [[VcxCallbacks sharedInstance] deleteCommandHandleFor: handle];

       dispatch_async(dispatch_get_main_queue(), ^{
           completion([NSError errorFromVcxError: ret]);
       });
   }
}

- (void) vcxOpenMainPool: (NSString *) config
            completion: (void (^)(NSError *error)) completion
{
   vcx_error_t ret;

   vcx_command_handle_t handle = [[VcxCallbacks sharedInstance] createCommandHandleFor:completion];
   const char *config_char = [config cStringUsingEncoding:NSUTF8StringEncoding];
   ret = vcx_open_main_pool(handle, config_char, VcxWrapperCommonCallback);
   if( ret != 0 )
   {
       [[VcxCallbacks sharedInstance] deleteCommandHandleFor: handle];

       dispatch_async(dispatch_get_main_queue(), ^{
           completion([NSError errorFromVcxError: ret]);
       });
   }
}

- (void)vcxProvisionCloudAgent:(NSString *)config
               completion:(void (^)(NSError *error, NSString *config))completion
{
    const char *config_char = [config cStringUsingEncoding:NSUTF8StringEncoding];
    vcx_command_handle_t handle= [[VcxCallbacks sharedInstance] createCommandHandleFor:completion];
    vcx_error_t ret = vcx_provision_cloud_agent(handle, config_char, VcxWrapperCommonStringCallback);
    if( ret != 0 )
    {
        [[VcxCallbacks sharedInstance] deleteCommandHandleFor: handle];

        dispatch_async(dispatch_get_main_queue(), ^{
            NSLog(@"ERROR: agentProvision: calling completion");
            completion([NSError errorFromVcxError: ret], nil);
        });
    }
}

- (void)vcxCreateAgencyClientForMainWallet:(NSString *)config
               completion:(void (^)(NSError *error))completion
{
    const char *config_char = [config cStringUsingEncoding:NSUTF8StringEncoding];
    vcx_command_handle_t handle= [[VcxCallbacks sharedInstance] createCommandHandleFor:completion];
    vcx_error_t ret = vcx_create_agency_client_for_main_wallet(handle, config_char, VcxWrapperCommonCallback);
    if( ret != 0 )
    {
        [[VcxCallbacks sharedInstance] deleteCommandHandleFor: handle];

        dispatch_async(dispatch_get_main_queue(), ^{
            NSLog(@"ERROR: vcxCreateAgencyClientForMainWallet: calling completion");
            completion([NSError errorFromVcxError: ret]);
        });
    }
}

- (void) updateWebhookUrl:(NSString *) notification_webhook_url
           withCompletion:(void (^)(NSError *error))completion;
{
    const char *notification_webhook_url_char = [notification_webhook_url cStringUsingEncoding:NSUTF8StringEncoding];
    vcx_command_handle_t handle= [[VcxCallbacks sharedInstance] createCommandHandleFor:completion];
    vcx_error_t ret = vcx_update_webhook_url(handle, notification_webhook_url_char, VcxWrapperCommonCallback);
    if( ret != 0 )
    {
        [[VcxCallbacks sharedInstance] deleteCommandHandleFor: handle];

        dispatch_async(dispatch_get_main_queue(), ^{
            NSLog(@"ERROR: vcx_update_webhook_url: calling completion");
            completion([NSError errorFromVcxError: ret]);
        });
    }
}

- (NSString *)errorCMessage:(NSInteger) errorCode {
    const char * ret = vcx_error_c_message(errorCode);

    NSString *message = nil;

    if (ret) {
        message = [NSString stringWithUTF8String:ret];
    }

    return message;
}

- (void)connectionCreateWithInvite:(NSString *)invitationId
                inviteDetails:(NSString *)inviteDetails
             completion:(void (^)(NSError *error, NSNumber *connectionHandle)) completion
{
   vcx_error_t ret;

   vcx_command_handle_t handle = [[VcxCallbacks sharedInstance] createCommandHandleFor:completion];
   const char *invitationId_char = [invitationId cStringUsingEncoding:NSUTF8StringEncoding];
   const char *inviteDetails_char = [inviteDetails cStringUsingEncoding:NSUTF8StringEncoding];
   ret = vcx_connection_create_with_invite(handle, invitationId_char, inviteDetails_char, VcxWrapperCommonNumberCallback);
   if( ret != 0 )
   {
       [[VcxCallbacks sharedInstance] deleteCommandHandleFor: handle];

       dispatch_async(dispatch_get_main_queue(), ^{
           completion([NSError errorFromVcxError: ret], nil);
       });
   }
}

- (void)connectionConnect: (NSNumber *)connectionHandle
        connectionType: (NSString *) connectionType
            completion: (void (^)(NSError *error)) completion
{
   vcx_error_t ret;

   vcx_command_handle_t handle = [[VcxCallbacks sharedInstance] createCommandHandleFor:completion];
   const char *connectionType_char = [connectionType cStringUsingEncoding:NSUTF8StringEncoding];
    ret = vcx_connection_connect(handle, connectionHandle.unsignedIntValue, connectionType_char, VcxWrapperCommonCallback);
   if( ret != 0 )
   {
       [[VcxCallbacks sharedInstance] deleteCommandHandleFor: handle];

       dispatch_async(dispatch_get_main_queue(), ^{
           completion([NSError errorFromVcxError: ret]);
       });
   }
}

- (void)connectionGetState:(NSNumber *)connectionHandle
                completion:(void (^)(NSError *error, NSNumber *state))completion {
    vcx_error_t ret;
    vcx_command_handle_t handle = [[VcxCallbacks sharedInstance] createCommandHandleFor:completion];
    ret = vcx_connection_get_state(handle, connectionHandle.unsignedIntValue, VcxWrapperCommonNumberCallback);
    
    if( ret != 0 )
    {
        [[VcxCallbacks sharedInstance] deleteCommandHandleFor: handle];
        
        dispatch_async(dispatch_get_main_queue(), ^{
            completion([NSError errorFromVcxError: ret], nil);
        });
    }
}

- (void)connectionUpdateState:(NSNumber *)connectionHandle
                   completion:(void (^)(NSError *error, NSNumber *state))completion {
    vcx_error_t ret;
    vcx_command_handle_t handle = [[VcxCallbacks sharedInstance] createCommandHandleFor:completion];
    ret = vcx_connection_update_state(handle, connectionHandle.unsignedIntValue, VcxWrapperCommonNumberCallback);
    if( ret != 0 )
    {
        [[VcxCallbacks sharedInstance] deleteCommandHandleFor: handle];
        dispatch_async(dispatch_get_main_queue(), ^{
            completion([NSError errorFromVcxError: ret], nil);
        });
    }
}

- (void)connectionSerialize:(NSNumber *)connectionHandle
                  completion:(void (^)(NSError *error, NSString *serializedConnection))completion{
    vcx_error_t ret;
   vcx_command_handle_t handle = [[VcxCallbacks sharedInstance] createCommandHandleFor:completion];

    ret = vcx_connection_serialize(handle, connectionHandle.unsignedIntValue, VcxWrapperCommonStringCallback);

   if( ret != 0 )
   {
       [[VcxCallbacks sharedInstance] deleteCommandHandleFor: handle];

       dispatch_async(dispatch_get_main_queue(), ^{
           completion([NSError errorFromVcxError: ret], nil);
       });
   }
}

- (void)connectionDeserialize:(NSString *)serializedConnection
                    completion:(void (^)(NSError *error, NSNumber *connectionHandle))completion{
   vcx_error_t ret;
   vcx_command_handle_t handle = [[VcxCallbacks sharedInstance] createCommandHandleFor:completion];
    const char *serialized_connection=[serializedConnection cStringUsingEncoding:NSUTF8StringEncoding];
    ret = vcx_connection_deserialize(handle, serialized_connection, VcxWrapperCommonNumberCallback);

   if( ret != 0 )
   {
       [[VcxCallbacks sharedInstance] deleteCommandHandleFor: handle];

       dispatch_async(dispatch_get_main_queue(), ^{
           completion([NSError errorFromVcxError: ret], nil);
       });
   }
}

- (int)connectionRelease:(NSNumber *)connectionHandle {
    return vcx_connection_release(connectionHandle.unsignedIntValue);
}

- (void)deleteConnection:(NSNumber *)connectionHandle
          withCompletion:(void (^)(NSError *error))completion
{
    vcx_command_handle_t handle= [[VcxCallbacks sharedInstance] createCommandHandleFor:completion];
    vcx_error_t ret = vcx_connection_delete_connection(handle, connectionHandle.unsignedIntValue, VcxWrapperCommonCallback);
    if( ret != 0 )
    {
        [[VcxCallbacks sharedInstance] deleteCommandHandleFor: handle];

        dispatch_async(dispatch_get_main_queue(), ^{
            NSLog(@"deleteConnection: calling completion");
            completion([NSError errorFromVcxError: ret]);
        });
    }
}

- (void)connectionGetPwDid:(NSNumber *)connectionHandle
                   completion:(void (^)(NSError *error, NSString *pwDid))completion
{
   vcx_error_t ret;
   vcx_command_handle_t handle = [[VcxCallbacks sharedInstance] createCommandHandleFor:completion];

    ret = vcx_connection_get_pw_did(handle,connectionHandle.unsignedIntValue, VcxWrapperCommonStringCallback);

   if( ret != 0 )
   {
       [[VcxCallbacks sharedInstance] deleteCommandHandleFor: handle];

       dispatch_async(dispatch_get_main_queue(), ^{
           completion([NSError errorFromVcxError: ret], nil);
       });
   }
}

- (void)connectionGetTheirPwDid:(NSNumber *)connectionHandle
                   completion:(void (^)(NSError *error, NSString *theirPwDid))completion
{
   vcx_error_t ret;
   vcx_command_handle_t handle = [[VcxCallbacks sharedInstance] createCommandHandleFor:completion];

    ret = vcx_connection_get_their_pw_did(handle,connectionHandle.unsignedIntValue, VcxWrapperCommonStringCallback);

   if( ret != 0 )
   {
       [[VcxCallbacks sharedInstance] deleteCommandHandleFor: handle];

       dispatch_async(dispatch_get_main_queue(), ^{
           completion([NSError errorFromVcxError: ret], nil);
       });
   }
}

- (void)connectionSendMessage:(NSNumber *)connectionHandle
                  withMessage:(NSString *)message
       withSendMessageOptions:(NSString *)sendMessageOptions
               withCompletion:(void (^)(NSError *error, NSString *msg_id))completion
{
    vcx_command_handle_t handle= [[VcxCallbacks sharedInstance] createCommandHandleFor:completion];
    const char *message_ctype = [message cStringUsingEncoding:NSUTF8StringEncoding];
    const char *sendMessageOptions_ctype = [sendMessageOptions cStringUsingEncoding:NSUTF8StringEncoding];
    vcx_error_t ret = vcx_connection_send_message(handle,
                                                  connectionHandle.unsignedIntValue,
                                                  message_ctype,
                                                  sendMessageOptions_ctype,
                                                  VcxWrapperCommonStringCallback);
    if (ret != 0)
    {
        [[VcxCallbacks sharedInstance] deleteCommandHandleFor:handle];
        dispatch_async(dispatch_get_main_queue(), ^{
            completion([NSError errorFromVcxError: ret], nil);
        });
    }
}

- (void)connectionSignData:(NSNumber *)connectionHandle
                  withData:(NSData *)dataRaw
            withCompletion:(void (^)(NSError *error, NSData *signature_raw))completion
{
    vcx_command_handle_t handle= [[VcxCallbacks sharedInstance] createCommandHandleFor:completion];

    uint8_t *data_raw = (uint8_t *) [dataRaw bytes];
    uint32_t data_length = (uint32_t) [dataRaw length];

    vcx_error_t ret = vcx_connection_sign_data(handle,
                                               connectionHandle.unsignedIntValue,
                                               data_raw,
                                               data_length,
                                               VcxWrapperCommonDataCallback);
    if (ret != 0)
    {
        [[VcxCallbacks sharedInstance] deleteCommandHandleFor:handle];
        dispatch_async(dispatch_get_main_queue(), ^{
            completion([NSError errorFromVcxError: ret], nil);
        });
    }
}

- (void)connectionVerifySignature:(NSNumber *)connectionHandle
                         withData:(NSData *)dataRaw
                withSignatureData:(NSData *)signatureRaw
                   withCompletion:(void (^)(NSError *error, vcx_bool_t valid))completion
{
    vcx_command_handle_t handle= [[VcxCallbacks sharedInstance] createCommandHandleFor:completion];

    uint8_t *data_raw = (uint8_t *) [dataRaw bytes];
    uint32_t data_length = (uint32_t) [dataRaw length];

    uint8_t *signature_raw = (uint8_t *) [signatureRaw bytes];
    uint32_t signature_length = (uint32_t) [signatureRaw length];

    vcx_error_t ret = vcx_connection_verify_signature(handle,
                                                      connectionHandle.unsignedIntValue,
                                                      data_raw,
                                                      data_length,
                                                      signature_raw,
                                                      signature_length,
                                                      VcxWrapperCommonBoolCallback);
    if (ret != 0)
    {
        [[VcxCallbacks sharedInstance] deleteCommandHandleFor:handle];
        dispatch_async(dispatch_get_main_queue(), ^{
            completion([NSError errorFromVcxError: ret], false);
        });
    }
}

- (void)connectionDownloadMessages:(NSNumber *)connectionHandle
                    messageStatus:(NSString *)messageStatus
                            uid_s:(NSString *)uid_s
                      completion:(void (^)(NSError *error, NSString* messages))completion {
    vcx_command_handle_t handle = [[VcxCallbacks sharedInstance] createCommandHandleFor:completion];
    const char * message_status = [messageStatus cStringUsingEncoding:NSUTF8StringEncoding];
    const char * uids = [uid_s cStringUsingEncoding:NSUTF8StringEncoding];
    vcx_error_t ret = vcx_connection_messages_download(handle, connectionHandle.unsignedIntValue, message_status, uids, VcxWrapperCommonStringCallback);

    if( ret != 0 )
    {
        [[VcxCallbacks sharedInstance] deleteCommandHandleFor: handle];

        dispatch_async(dispatch_get_main_queue(), ^{
            completion([NSError errorFromVcxError: ret], nil);
        });
    }
}

- (void)connectionSendHandshakeReuse:(NSNumber *)connectionHandle
                              oobMsg:(NSString *)oobMsg
                          completion:(void (^)(NSError *error))completion {
    vcx_command_handle_t handle = [[VcxCallbacks sharedInstance] createCommandHandleFor:completion];
    const char *oobMsg_ctype = [oobMsg cStringUsingEncoding:NSUTF8StringEncoding];
    vcx_error_t ret = vcx_connection_send_handshake_reuse(handle, connectionHandle.unsignedIntValue, oobMsg_ctype, VcxWrapperCommonCallback);

    if( ret != 0 )
    {
        [[VcxCallbacks sharedInstance] deleteCommandHandleFor: handle];

        dispatch_async(dispatch_get_main_queue(), ^{
            completion([NSError errorFromVcxError: ret]);
        });
    }
}

- (void)getCredential:(NSNumber *)credentialHandle
           completion:(void (^)(NSError *error, NSString *credential))completion {
    vcx_error_t ret;
    vcx_command_handle_t handle = [[VcxCallbacks sharedInstance] createCommandHandleFor:completion];
    ret = vcx_get_credential(handle, credentialHandle.unsignedIntValue, VcxWrapperCommonStringCallback);

    if( ret != 0 )
    {
       [[VcxCallbacks sharedInstance] deleteCommandHandleFor: handle];

       dispatch_async(dispatch_get_main_queue(), ^{
           completion([NSError errorFromVcxError: ret], nil);
       });
    }
}

- (void)credentialCreateWithOffer:(NSString *)sourceId
            offer:(NSString *)credentialOffer
           completion:(void (^)(NSError *error, NSNumber *credentialHandle))completion{
   vcx_error_t ret;
   vcx_command_handle_t handle = [[VcxCallbacks sharedInstance] createCommandHandleFor:completion];
   const char * credential_offer=[credentialOffer cStringUsingEncoding:NSUTF8StringEncoding];
   const char * source_id = [sourceId cStringUsingEncoding:NSUTF8StringEncoding];
    ret = vcx_credential_create_with_offer(handle, source_id,credential_offer, VcxWrapperCommonNumberCallback);

   if( ret != 0 )
   {
       [[VcxCallbacks sharedInstance] deleteCommandHandleFor: handle];

       dispatch_async(dispatch_get_main_queue(), ^{
           completion([NSError errorFromVcxError: ret], 0);
       });
   }
}

- (void)credentialCreateWithMsgid:(NSString *)sourceId
                 connectionHandle:(NSNumber *)connectionHandle
                            msgId:(NSString *)msgId
                       completion:(void (^)(NSError *error, NSNumber *credentialHandle, NSString *credentialOffer))completion {
    vcx_error_t ret;
    vcx_command_handle_t handle = [[VcxCallbacks sharedInstance] createCommandHandleFor:completion];
    const char * source_id = [sourceId cStringUsingEncoding:NSUTF8StringEncoding];
    const char * msg_id= [msgId cStringUsingEncoding:NSUTF8StringEncoding];
    ret = vcx_credential_create_with_msgid(handle, source_id, connectionHandle.unsignedIntValue, msg_id, VcxWrapperCommonNumberStringCallback);

    if( ret != 0 )
    {
       [[VcxCallbacks sharedInstance] deleteCommandHandleFor: handle];

       dispatch_async(dispatch_get_main_queue(), ^{
           completion([NSError errorFromVcxError: ret], 0, nil);
       });
    }
}

- (void)credentialSendRequest:(NSNumber *)credentialHandle
             connectionHandle:(NSNumber *)connectionHandle
                paymentHandle:(NSNumber *)paymentHandle
                   completion:(void (^)(NSError *))completion {
    vcx_error_t ret;
    vcx_command_handle_t handle = [[VcxCallbacks sharedInstance] createCommandHandleFor:completion];
    ret = vcx_credential_send_request(handle,
                                      credentialHandle.unsignedIntValue,
                                      connectionHandle.unsignedIntValue,
                                      paymentHandle.unsignedIntValue,
                                      VcxWrapperCommonCallback);

    if( ret != 0 )
    {
       [[VcxCallbacks sharedInstance] deleteCommandHandleFor: handle];

       dispatch_async(dispatch_get_main_queue(), ^{
           completion([NSError errorFromVcxError: ret]);
       });
    }
}
- (void)credentialGetState:(NSNumber *)credentialHandle
                completion:(void (^)(NSError *error, NSNumber *state))completion{
    vcx_error_t ret;
    vcx_command_handle_t handle = [[VcxCallbacks sharedInstance] createCommandHandleFor:completion];
    ret = vcx_credential_get_state(handle,
                                   credentialHandle.unsignedIntValue,
                                   VcxWrapperCommonNumberCallback);

    if( ret != 0 )
    {
       [[VcxCallbacks sharedInstance] deleteCommandHandleFor: handle];

       dispatch_async(dispatch_get_main_queue(), ^{
           completion([NSError errorFromVcxError: ret], 0);
       });
    }
}

- (void)credentialUpdateStateV2:(NSNumber *)credentialHandle
               connectionHandle:(NSNumber *)connectionHandle
               completion:(void (^)(NSError *error, NSNumber *state))completion {
    vcx_error_t ret;
    vcx_command_handle_t handle = [[VcxCallbacks sharedInstance] createCommandHandleFor:completion];
    ret = vcx_v2_credential_update_state(handle,
                                         credentialHandle.unsignedIntValue,
                                         connectionHandle.unsignedIntValue,
                                         VcxWrapperCommonNumberCallback);

    if( ret != 0 )
    {
       [[VcxCallbacks sharedInstance] deleteCommandHandleFor: handle];

       dispatch_async(dispatch_get_main_queue(), ^{
           completion([NSError errorFromVcxError: ret], 0);
       });
    }
}

<<<<<<< HEAD
- (void)credentialGetOffers:(NSNumber *)connectionHandle
=======
- (void)credentialUpdateStateWithMessageV2:(NSInteger)credentialHandle
               connectionHandle:(vcx_connection_handle_t)connectionHandle
               message:(NSString *)message
               completion:(void (^)(NSError *error, NSInteger state))completion {
    vcx_error_t ret;
    vcx_command_handle_t handle = [[VcxCallbacks sharedInstance] createCommandHandleFor:completion];
    const char *msg = [message cStringUsingEncoding:NSUTF8StringEncoding];
    ret = vcx_v2_credential_update_state_with_message(handle, credentialHandle, connectionHandle, msg, VcxWrapperCommonNumberCallback);

    if( ret != 0 )
    {
       [[VcxCallbacks sharedInstance] deleteCommandHandleFor: handle];

       dispatch_async(dispatch_get_main_queue(), ^{
           completion([NSError errorFromVcxError: ret], 0);
       });
    }
}

- (void)credentialGetOffers:(VcxHandle)connectionHandle
>>>>>>> a4c434fe
                   completion:(void (^)(NSError *error, NSString *offers))completion{
   vcx_error_t ret;
   vcx_command_handle_t handle = [[VcxCallbacks sharedInstance] createCommandHandleFor:completion];

    ret = vcx_credential_get_offers(handle,
                                    connectionHandle.unsignedIntValue,
                                    VcxWrapperCommonStringCallback);

   if( ret != 0 )
   {
       [[VcxCallbacks sharedInstance] deleteCommandHandleFor: handle];

       dispatch_async(dispatch_get_main_queue(), ^{
           completion([NSError errorFromVcxError: ret],nil);
       });
   }
}

- (void)credentialGetAttributes:(NSNumber *)credentialHandle
                   completion:(void (^)(NSError *error, NSString *attrs))completion{
   vcx_error_t ret;
   vcx_command_handle_t handle = [[VcxCallbacks sharedInstance] createCommandHandleFor:completion];

    ret = vcx_credential_get_attributes(handle,
                                        credentialHandle.unsignedIntValue,
                                        VcxWrapperCommonStringCallback);

   if( ret != 0 )
   {
       [[VcxCallbacks sharedInstance] deleteCommandHandleFor: handle];

       dispatch_async(dispatch_get_main_queue(), ^{
           completion([NSError errorFromVcxError: ret],nil);
       });
   }
}

- (void)credentialGetAttachment:(NSNumber *)credentialHandle
                   completion:(void (^)(NSError *error, NSString *attach))completion{
   vcx_error_t ret;
   vcx_command_handle_t handle = [[VcxCallbacks sharedInstance] createCommandHandleFor:completion];

    ret = vcx_credential_get_attachment(handle,
                                        credentialHandle.unsignedIntValue,
                                        VcxWrapperCommonStringCallback);

   if( ret != 0 )
   {
       [[VcxCallbacks sharedInstance] deleteCommandHandleFor: handle];

       dispatch_async(dispatch_get_main_queue(), ^{
           completion([NSError errorFromVcxError: ret],nil);
       });
   }
}

- (void)credentialGetTailsLocation:(NSNumber *)credentialHandle
                   completion:(void (^)(NSError *error, NSString *tailsLocation))completion{
   vcx_error_t ret;
   vcx_command_handle_t handle = [[VcxCallbacks sharedInstance] createCommandHandleFor:completion];

   ret = vcx_credential_get_tails_location(handle,
                                           credentialHandle.unsignedIntValue,
                                           VcxWrapperCommonStringCallback);

   if( ret != 0 )
   {
       [[VcxCallbacks sharedInstance] deleteCommandHandleFor: handle];

       dispatch_async(dispatch_get_main_queue(), ^{
           completion([NSError errorFromVcxError: ret],nil);
       });
   }
}

- (void)credentialGetTailsHash:(NSNumber *)credentialHandle
                   completion:(void (^)(NSError *error, NSString *tailsHash))completion{
   vcx_error_t ret;
   vcx_command_handle_t handle = [[VcxCallbacks sharedInstance] createCommandHandleFor:completion];

   ret = vcx_credential_get_tails_hash(handle,
                                       credentialHandle.unsignedIntValue,
                                       VcxWrapperCommonStringCallback);

   if( ret != 0 )
   {
       [[VcxCallbacks sharedInstance] deleteCommandHandleFor: handle];

       dispatch_async(dispatch_get_main_queue(), ^{
           completion([NSError errorFromVcxError: ret],nil);
       });
   }
}

- (void)credentialGetRevRegId:(NSNumber *)credentialHandle
                   completion:(void (^)(NSError *error, NSString *revRegId))completion{
   vcx_error_t ret;
   vcx_command_handle_t handle = [[VcxCallbacks sharedInstance] createCommandHandleFor:completion];

   ret = vcx_credential_get_rev_reg_id(handle,
                                       credentialHandle.unsignedIntValue,
                                       VcxWrapperCommonStringCallback);

   if( ret != 0 )
   {
       [[VcxCallbacks sharedInstance] deleteCommandHandleFor: handle];

       dispatch_async(dispatch_get_main_queue(), ^{
           completion([NSError errorFromVcxError: ret],nil);
       });
   }
}

- (void)credentialIsRevokable:(NSNumber *)credentialHandle
                   completion:(void (^)(NSError *error, BOOL revokable))completion{
   vcx_error_t ret;
   vcx_command_handle_t handle = [[VcxCallbacks sharedInstance] createCommandHandleFor:completion];

   ret = vcx_credential_is_revokable(handle,
                                     credentialHandle.unsignedIntValue,
                                     VcxWrapperCommonBoolCallback);

   if( ret != 0 )
   {
       [[VcxCallbacks sharedInstance] deleteCommandHandleFor: handle];

       dispatch_async(dispatch_get_main_queue(), ^{
           completion([NSError errorFromVcxError: ret], false);
       });
   }
}

- (void)generateProof:(NSString *)proofRequestId
       requestedAttrs:(NSString *)requestedAttrs
  requestedPredicates:(NSString *)requestedPredicates
            proofName:(NSString *)proofName
           completion:(void (^)(NSError *error, NSString *proofHandle))completion;
{
    vcx_error_t ret;

    vcx_command_handle_t handle = [[VcxCallbacks sharedInstance] createCommandHandleFor:completion];
    const char *proofRequestId_char = [proofRequestId cStringUsingEncoding:NSUTF8StringEncoding];
    const char *requestedAttrs_char = [requestedAttrs cStringUsingEncoding:NSUTF8StringEncoding];
    const char *requestedPredicates_char = [requestedPredicates cStringUsingEncoding:NSUTF8StringEncoding];
    const char *proofName_char = [proofName cStringUsingEncoding:NSUTF8StringEncoding];
    ret = vcx_proof_create(handle,
                           proofRequestId_char,
                           requestedAttrs_char,
                           requestedPredicates_char,
                           proofName_char,
                           VcxWrapperCommonStringCallback);

    if ( ret != 0 )
    {
       [[VcxCallbacks sharedInstance] deleteCommandHandleFor: handle];

       dispatch_async(dispatch_get_main_queue(), ^{
           completion([NSError errorFromVcxError: ret], nil);
       });
    }
}

- (void)credentialSerialize:(NSNumber *)credentialHandle
                  completion:(void (^)(NSError *error, NSString *state))completion {
    vcx_error_t ret;
    vcx_command_handle_t handle = [[VcxCallbacks sharedInstance] createCommandHandleFor:completion];

    ret = vcx_credential_serialize(handle,
                                   credentialHandle.unsignedIntValue,
                                   VcxWrapperCommonStringCallback);

    if ( ret != 0 )
    {
       [[VcxCallbacks sharedInstance] deleteCommandHandleFor: handle];

       dispatch_async(dispatch_get_main_queue(), ^{
           completion([NSError errorFromVcxError: ret], nil);
       });
    }
}

- (void)credentialDeserialize:(NSString *)serializedCredential
                    completion:(void (^)(NSError *error, NSNumber *credentialHandle))completion{
    vcx_error_t ret;
    vcx_command_handle_t handle = [[VcxCallbacks sharedInstance] createCommandHandleFor:completion];
    const char *serialized_credential = [serializedCredential cStringUsingEncoding:NSUTF8StringEncoding];
    ret = vcx_credential_deserialize(handle,
                                     serialized_credential,
                                     VcxWrapperCommonNumberCallback);

    if ( ret != 0 )
    {
       [[VcxCallbacks sharedInstance] deleteCommandHandleFor: handle];

       dispatch_async(dispatch_get_main_queue(), ^{
           completion([NSError errorFromVcxError: ret], 0);
       });
    }
}

- (int)credentialRelease:(NSNumber *) credentialHandle {
    return vcx_credential_release(credentialHandle.unsignedIntValue);
}


- (void)deleteCredential:(NSNumber *)credentialHandle
          completion:(void (^)(NSError *error))completion
{
    vcx_command_handle_t handle= [[VcxCallbacks sharedInstance] createCommandHandleFor:completion];
    vcx_error_t ret = vcx_delete_credential(handle,
                                            credentialHandle.unsignedIntValue,
                                            VcxWrapperCommonCallback);
    if( ret != 0 )
    {
        [[VcxCallbacks sharedInstance] deleteCommandHandleFor: handle];

        dispatch_async(dispatch_get_main_queue(), ^{
            completion([NSError errorFromVcxError: ret]);
        });
    }
}

- (void)exportWallet:(NSString *)exportPath
            encryptWith:(NSString *)encryptionKey
           completion:(void (^)(NSError *error))completion {
   vcx_error_t ret;
   vcx_command_handle_t handle = [[VcxCallbacks sharedInstance] createCommandHandleFor:completion];
   const char * export_path=[exportPath cStringUsingEncoding:NSUTF8StringEncoding];
   const char * encryption_key = [encryptionKey cStringUsingEncoding:NSUTF8StringEncoding];
    ret = vcx_wallet_export(handle, export_path, encryption_key, VcxWrapperCommonCallback);

   if( ret != 0 )
   {
       [[VcxCallbacks sharedInstance] deleteCommandHandleFor: handle];

       dispatch_async(dispatch_get_main_queue(), ^{
           completion([NSError errorFromVcxError: ret]);
       });
   }
}

- (void)importWallet:(NSString *)config
           completion:(void (^)(NSError *error))completion {
   vcx_error_t ret;
   vcx_command_handle_t handle = [[VcxCallbacks sharedInstance] createCommandHandleFor:completion];
   ret = vcx_wallet_import(handle, [config cStringUsingEncoding:NSUTF8StringEncoding], VcxWrapperCommonCallback);

   if( ret != 0 )
   {
       [[VcxCallbacks sharedInstance] deleteCommandHandleFor: handle];

       dispatch_async(dispatch_get_main_queue(), ^{
           completion([NSError errorFromVcxError: ret]);
       });
   }
}

- (void)addRecordWallet:(NSString *)recordType
               recordId:(NSString *)recordId
            recordValue:(NSString *)recordValue
               tagsJson:(NSString *)tagsJson
             completion:(void (^)(NSError *error))completion {
   vcx_error_t ret;
   vcx_command_handle_t handle = [[VcxCallbacks sharedInstance] createCommandHandleFor:completion];
   if (!tagsJson.length) tagsJson = @"{}";
    
   const char * record_type =[recordType cStringUsingEncoding:NSUTF8StringEncoding];
   const char * record_id = [recordId cStringUsingEncoding:NSUTF8StringEncoding];
   const char * record_value =[recordValue cStringUsingEncoding:NSUTF8StringEncoding];
   const char * tags_json =[tagsJson cStringUsingEncoding:NSUTF8StringEncoding];
    
    ret = vcx_wallet_add_record(handle, record_type, record_id, record_value, tags_json, VcxWrapperCommonCallback);

   if( ret != 0 )
   {
       [[VcxCallbacks sharedInstance] deleteCommandHandleFor: handle];

       dispatch_async(dispatch_get_main_queue(), ^{
           completion([NSError errorFromVcxError: ret]);
       });
   }
}

- (void)getRecordWallet:(NSString *)recordType
               recordId:(NSString *)recordId
            optionsJson:(NSString *)optionsJson
             completion:(void (^)(NSError *error, NSString* walletValue))completion {
   vcx_error_t ret;
   vcx_command_handle_t handle = [[VcxCallbacks sharedInstance] createCommandHandleFor:completion];
    
   if (!optionsJson.length) optionsJson = @"{}";
   const char * record_type =[recordType cStringUsingEncoding:NSUTF8StringEncoding];
   const char * record_id = [recordId cStringUsingEncoding:NSUTF8StringEncoding];
   const char * options_json = [optionsJson cStringUsingEncoding:NSUTF8StringEncoding];
    ret = vcx_wallet_get_record(handle, record_type, record_id, options_json, VcxWrapperCommonStringCallback);

   if( ret != 0 )
   {
       [[VcxCallbacks sharedInstance] deleteCommandHandleFor: handle];

       dispatch_async(dispatch_get_main_queue(), ^{
           completion([NSError errorFromVcxError: ret], nil);
       });
   }
}

- (int)vcxShutdown:(BOOL *) deleteWallet {
    int delete_wallet = deleteWallet;
    return vcx_shutdown(delete_wallet);
}

- (void)deleteRecordWallet:(NSString *)recordType
            recordId:(NSString *)recordId
           completion:(void (^)(NSError *error))completion {
   vcx_error_t ret;
   vcx_command_handle_t handle = [[VcxCallbacks sharedInstance] createCommandHandleFor:completion];
   const char * record_type =[recordType cStringUsingEncoding:NSUTF8StringEncoding];
   const char * record_id = [recordId cStringUsingEncoding:NSUTF8StringEncoding];
   ret = vcx_wallet_delete_record(handle, record_type, record_id, VcxWrapperCommonCallback);

   if( ret != 0 )
   {
       [[VcxCallbacks sharedInstance] deleteCommandHandleFor: handle];

       dispatch_async(dispatch_get_main_queue(), ^{
           completion([NSError errorFromVcxError: ret]);
       });
   }
}

- (void)updateRecordWallet:(NSString *)recordType
              withRecordId:(NSString *)recordId
           withRecordValue:(NSString *) recordValue
            withCompletion:(void (^)(NSError *error))completion {

    vcx_error_t ret;
    vcx_command_handle_t handle = [[VcxCallbacks sharedInstance] createCommandHandleFor:completion];
    const char * record_type =[recordType cStringUsingEncoding:NSUTF8StringEncoding];
    const char * record_id = [recordId cStringUsingEncoding:NSUTF8StringEncoding];
    const char * record_value =[recordValue cStringUsingEncoding:NSUTF8StringEncoding];

    ret = vcx_wallet_update_record_value(handle, record_type, record_id, record_value, VcxWrapperCommonCallback);

    if( ret != 0 )
    {
        [[VcxCallbacks sharedInstance] deleteCommandHandleFor: handle];

        dispatch_async(dispatch_get_main_queue(), ^{
            completion([NSError errorFromVcxError: ret]);
        });
    }
}

- (void)addRecordTagsWallet:(NSString *)recordType
               recordId:(NSString *)recordId
            tagsJson:(NSString *) tagsJson
             completion:(void (^)(NSError *error))completion {
   vcx_error_t ret;
   vcx_command_handle_t handle = [[VcxCallbacks sharedInstance] createCommandHandleFor:completion];
   const char * record_type =[recordType cStringUsingEncoding:NSUTF8StringEncoding];
   const char * record_id = [recordId cStringUsingEncoding:NSUTF8StringEncoding];
   const char * tags_json =[tagsJson cStringUsingEncoding:NSUTF8StringEncoding];

    ret = vcx_wallet_add_record_tags(handle, record_type, record_id, tags_json, VcxWrapperCommonCallback);

   if( ret != 0 )
   {
       [[VcxCallbacks sharedInstance] deleteCommandHandleFor: handle];

       dispatch_async(dispatch_get_main_queue(), ^{
           completion([NSError errorFromVcxError: ret]);
       });
   }
}

- (void)updateRecordTagsWallet:(NSString *)recordType
              recordId:(NSString *)recordId
           tagsJson:(NSString *) tagsJson
            completion:(void (^)(NSError *error))completion {
    vcx_error_t ret;
    vcx_command_handle_t handle = [[VcxCallbacks sharedInstance] createCommandHandleFor:completion];
    const char * record_type =[recordType cStringUsingEncoding:NSUTF8StringEncoding];
    const char * record_id = [recordId cStringUsingEncoding:NSUTF8StringEncoding];
    const char * tags_json =[tagsJson cStringUsingEncoding:NSUTF8StringEncoding];

    ret = vcx_wallet_update_record_tags(handle, record_type, record_id, tags_json, VcxWrapperCommonCallback);

    if( ret != 0 )
    {
        [[VcxCallbacks sharedInstance] deleteCommandHandleFor: handle];

        dispatch_async(dispatch_get_main_queue(), ^{
            completion([NSError errorFromVcxError: ret]);
        });
    }
}

- (void)deleteRecordTagsWallet:(NSString *)recordType
            recordId:(NSString *)recordId
            tagNamesJson:(NSString *)tagNamesJson
           completion:(void (^)(NSError *error))completion {
   vcx_error_t ret;
   vcx_command_handle_t handle = [[VcxCallbacks sharedInstance] createCommandHandleFor:completion];
   const char * record_type =[recordType cStringUsingEncoding:NSUTF8StringEncoding];
   const char * record_id = [recordId cStringUsingEncoding:NSUTF8StringEncoding];
   const char * tag_names_json = [tagNamesJson cStringUsingEncoding:NSUTF8StringEncoding];

   ret = vcx_wallet_delete_record_tags(handle, record_type, record_id, tag_names_json,  VcxWrapperCommonCallback);

   if( ret != 0 )
   {
       [[VcxCallbacks sharedInstance] deleteCommandHandleFor: handle];

       dispatch_async(dispatch_get_main_queue(), ^{
           completion([NSError errorFromVcxError: ret]);
       });
   }
}

- (void)openSearchWallet:(NSString *)recordType
               queryJson:(NSString *)queryJson
            optionsJson:(NSString *)optionsJson
             completion:(void (^)(NSError *error, NSNumber *searchHandle))completion {
   vcx_error_t ret;
   vcx_command_handle_t handle = [[VcxCallbacks sharedInstance] createCommandHandleFor:completion];

   if (!queryJson.length) queryJson = @"{}";
   if (!optionsJson.length) optionsJson = @"{}";

   const char * record_type =[recordType cStringUsingEncoding:NSUTF8StringEncoding];
   const char * query_json = [queryJson cStringUsingEncoding:NSUTF8StringEncoding];
   const char * options_json =[optionsJson cStringUsingEncoding:NSUTF8StringEncoding];

    ret = vcx_wallet_open_search(handle, record_type, query_json, options_json, VcxWrapperCommonNumberCallback);

   if( ret != 0 )
   {
       [[VcxCallbacks sharedInstance] deleteCommandHandleFor: handle];

       dispatch_async(dispatch_get_main_queue(), ^{
           completion([NSError errorFromVcxError: ret], 0);
       });
   }
}

- (void)searchNextRecordsWallet:(NSNumber *)searchHandle
              count:(NSNumber *)count
            completion:(void (^)(NSError *error, NSString* records))completion {
    vcx_error_t ret;
    vcx_command_handle_t handle = [[VcxCallbacks sharedInstance] createCommandHandleFor:completion];

    ret = vcx_wallet_search_next_records(handle,
                                         searchHandle.unsignedIntValue,
                                         count.intValue,
                                         VcxWrapperCommonStringCallback);

    if( ret != 0 )
    {
        [[VcxCallbacks sharedInstance] deleteCommandHandleFor: handle];

        dispatch_async(dispatch_get_main_queue(), ^{
            completion([NSError errorFromVcxError: ret], nil);
        });
    }
}

- (void)closeSearchWallet:(NSNumber *)searchHandle
           completion:(void (^)(NSError *error))completion {
   vcx_error_t ret;
   vcx_command_handle_t handle = [[VcxCallbacks sharedInstance] createCommandHandleFor:completion];

   ret = vcx_wallet_close_search(handle,
                                 searchHandle.unsignedIntValue,
                                 VcxWrapperCommonCallback);

   if( ret != 0 )
   {
       [[VcxCallbacks sharedInstance] deleteCommandHandleFor: handle];

       dispatch_async(dispatch_get_main_queue(), ^{
           completion([NSError errorFromVcxError: ret]);
       });
   }
}

- (void)proofGetRequests:(NSNumber *)connectionHandle
                   completion:(void (^)(NSError *error, NSString *requests))completion{
   vcx_error_t ret;
   vcx_command_handle_t handle = [[VcxCallbacks sharedInstance] createCommandHandleFor:completion];

    ret = vcx_disclosed_proof_get_requests(handle,
                                           connectionHandle.unsignedIntValue,
                                           VcxWrapperCommonStringCallback);

   if( ret != 0 )
   {
       [[VcxCallbacks sharedInstance] deleteCommandHandleFor: handle];

       dispatch_async(dispatch_get_main_queue(), ^{
           completion([NSError errorFromVcxError: ret],nil);
       });
   }
}

- (void)proofGetProofRequestAttachment:(NSNumber *)proofHandle
                   completion:(void (^)(NSError *error, NSString *attach))completion{
   vcx_error_t ret;
   vcx_command_handle_t handle = [[VcxCallbacks sharedInstance] createCommandHandleFor:completion];

    ret = vcx_disclosed_proof_get_proof_request_attachment(handle,
                                                           proofHandle.unsignedIntValue,
                                                           VcxWrapperCommonStringCallback);

   if( ret != 0 )
   {
       [[VcxCallbacks sharedInstance] deleteCommandHandleFor: handle];

       dispatch_async(dispatch_get_main_queue(), ^{
           completion([NSError errorFromVcxError: ret],nil);
       });
   }
}

- (void) proofCreateWithMsgId:(NSString *)sourceId
         withConnectionHandle:(NSNumber *)connectionHandle
                    withMsgId:(NSString *)msgId
               withCompletion:(void (^)(NSError *error, NSNumber *proofHandle, NSString *proofRequest))completion {
    vcx_error_t ret;
    vcx_command_handle_t handle = [[VcxCallbacks sharedInstance] createCommandHandleFor:completion];
    const char *source_id = [sourceId cStringUsingEncoding:NSUTF8StringEncoding];
    const char *msg_id = [msgId cStringUsingEncoding:NSUTF8StringEncoding];

    ret = vcx_disclosed_proof_create_with_msgid(handle,
                                                source_id,
                                                connectionHandle.unsignedIntValue,
                                                msg_id,
                                                VcxWrapperCommonNumberStringCallback);

    if ( ret != 0 )
    {
        [[VcxCallbacks sharedInstance] deleteCommandHandleFor: handle];

        dispatch_async(dispatch_get_main_queue(), ^{
            completion([NSError errorFromVcxError: ret], nil, nil);
        });
    }
}

- (void) proofRetrieveCredentials:(NSNumber *)proofHandle
                   withCompletion:(void (^)(NSError *error, NSString *matchingCredentials))completion {
    vcx_error_t ret;
    vcx_command_handle_t handle = [[VcxCallbacks sharedInstance] createCommandHandleFor:completion];

    ret = vcx_disclosed_proof_retrieve_credentials(handle,
                                                   proofHandle.unsignedIntValue,
                                                   VcxWrapperCommonStringCallback);

    if ( ret != 0 )
    {
        [[VcxCallbacks sharedInstance] deleteCommandHandleFor: handle];

        dispatch_async(dispatch_get_main_queue(), ^{
            completion([NSError errorFromVcxError: ret], nil);
        });
    }
}

- (void) proofGenerate:(NSNumber *)proofHandle
withSelectedCredentials:(NSString *)selectedCredentials
 withSelfAttestedAttrs:(NSString *)selfAttestedAttributes
        withCompletion:(void (^)(NSError *error))completion {
    vcx_error_t ret;
    vcx_command_handle_t handle = [[VcxCallbacks sharedInstance] createCommandHandleFor:completion];
    const char *selected_credentials = [selectedCredentials cStringUsingEncoding:NSUTF8StringEncoding];
    const char *self_attested_attributes = [selfAttestedAttributes cStringUsingEncoding:NSUTF8StringEncoding];

    ret = vcx_disclosed_proof_generate_proof(handle,
                                             proofHandle.unsignedIntValue,
                                             selected_credentials,
                                             self_attested_attributes,
                                             VcxWrapperCommonCallback);

    if ( ret != 0 )
    {
        [[VcxCallbacks sharedInstance] deleteCommandHandleFor: handle];

        dispatch_async(dispatch_get_main_queue(), ^{
            completion([NSError errorFromVcxError: ret]);
        });
    }
}

- (void) proofSend:(vcx_proof_handle_t)proof_handle
withConnectionHandle:(vcx_connection_handle_t)connection_handle
    withCompletion:(void (^)(NSError *error))completion {
    vcx_error_t ret;
    vcx_command_handle_t handle = [[VcxCallbacks sharedInstance] createCommandHandleFor:completion];

    ret = vcx_disclosed_proof_send_proof(handle, proof_handle, connection_handle, VcxWrapperCommonCallback);

    if ( ret != 0 )
    {
        [[VcxCallbacks sharedInstance] deleteCommandHandleFor: handle];

        dispatch_async(dispatch_get_main_queue(), ^{
            completion([NSError errorFromVcxError: ret]);
        });
    }
}

- (void)proofGetState:(NSNumber *)proofHandle
                completion:(void (^)(NSError *error, NSNumber *state))completion {
    vcx_error_t ret;
    vcx_command_handle_t handle = [[VcxCallbacks sharedInstance] createCommandHandleFor:completion];
    ret = vcx_disclosed_proof_get_state(handle,
                                        proofHandle.unsignedIntValue,
                                        VcxWrapperCommonNumberCallback);
    
    if( ret != 0 )
    {
        [[VcxCallbacks sharedInstance] deleteCommandHandleFor: handle];
        
        dispatch_async(dispatch_get_main_queue(), ^{
            completion([NSError errorFromVcxError: ret], nil);
        });
    }
}

- (void) proofUpdateStateV2:(NSNumber *) proofHandle
           connectionHandle:(NSNumber *)connectionHandle
                 completion:(void (^)(NSError *error, NSNumber *state))completion {
    vcx_error_t ret;
    vcx_command_handle_t handle = [[VcxCallbacks sharedInstance] createCommandHandleFor:completion];
    ret = vcx_v2_disclosed_proof_update_state(handle,
                                              proofHandle.unsignedIntValue,
                                              connectionHandle.unsignedIntValue,
                                              VcxWrapperCommonNumberCallback);
    if( ret != 0 )
    {
        [[VcxCallbacks sharedInstance] deleteCommandHandleFor: handle];
        dispatch_async(dispatch_get_main_queue(), ^{
            completion([NSError errorFromVcxError: ret], nil);
        });
    }
}

<<<<<<< HEAD
- (void) proofReject:(NSNumber *)proof_handle
withConnectionHandle:(NSNumber *)connection_handle
      withCompletion:(void (^)(NSError *error))completion {
=======
- (void)proofUpdateStateWithMessageV2:(NSInteger) proofHandle
               connectionHandle:(vcx_connection_handle_t)connectionHandle
               message:(NSString *)message
               completion:(void (^)(NSError *error, NSInteger state))completion {
    vcx_error_t ret;
    vcx_command_handle_t handle = [[VcxCallbacks sharedInstance] createCommandHandleFor:completion];
    const char *msg = [message cStringUsingEncoding:NSUTF8StringEncoding];
    ret = vcx_v2_disclosed_proof_update_state_with_message(handle, proofHandle, connectionHandle, msg, VcxWrapperCommonNumberCallback);
    if( ret != 0 )
    {
        [[VcxCallbacks sharedInstance] deleteCommandHandleFor: handle];
        dispatch_async(dispatch_get_main_queue(), ^{
            completion([NSError errorFromVcxError: ret], 0);
        });
    }
}

- (void) proofReject: (vcx_proof_handle_t)proof_handle withConnectionHandle:(vcx_connection_handle_t)connection_handle
      withCompletion: (void (^)(NSError *error))completion {
>>>>>>> a4c434fe
    vcx_error_t ret;
    vcx_command_handle_t handle = [[VcxCallbacks sharedInstance] createCommandHandleFor: completion];

    ret = vcx_disclosed_proof_reject_proof(handle,
                                           proof_handle.unsignedIntValue,
                                           connection_handle.unsignedIntValue,
                                           VcxWrapperCommonCallback);

    if (ret != 0)
    {
        [[VcxCallbacks sharedInstance] deleteCommandHandleFor: handle];

        dispatch_async(dispatch_get_main_queue(), ^{
            completion([NSError errorFromVcxError: ret]);
        });
    }
}

- (void) getProofMsg:(NSNumber *) proofHandle
         withCompletion:(void (^)(NSError *error, NSString *proofMsg))completion {
    vcx_error_t ret;
    vcx_command_handle_t handle = [[VcxCallbacks sharedInstance] createCommandHandleFor:completion];

    ret = vcx_disclosed_proof_get_proof_msg(handle,
                                            proofHandle.unsignedIntValue,
                                            VcxWrapperCommonStringCallback);

    if( ret != 0 )
    {
        [[VcxCallbacks sharedInstance] deleteCommandHandleFor: handle];

        dispatch_async(dispatch_get_main_queue(), ^{
            completion([NSError errorFromVcxError: ret], nil);
        });
    }
}

- (void) getRejectMsg:(NSNumber *) proofHandle
         withCompletion:(void (^)(NSError *error, NSString *rejectMsg))completion {
    vcx_error_t ret;
    vcx_command_handle_t handle = [[VcxCallbacks sharedInstance] createCommandHandleFor:completion];

    ret = vcx_disclosed_proof_get_reject_msg(handle,
                                             proofHandle.unsignedIntValue,
                                             VcxWrapperCommonStringCallback);

    if( ret != 0 )
    {
        [[VcxCallbacks sharedInstance] deleteCommandHandleFor: handle];

        dispatch_async(dispatch_get_main_queue(), ^{
            completion([NSError errorFromVcxError: ret], nil);
        });
    }
}

- (void) proofCreateWithRequest:(NSString *) source_id
               withProofRequest:(NSString *) proofRequest
                 withCompletion:(void (^)(NSError *error, NSNumber *proofHandle))completion {
    vcx_error_t ret;
    vcx_command_handle_t handle = [[VcxCallbacks sharedInstance] createCommandHandleFor:completion];
    const char *sourceId = [source_id cStringUsingEncoding:NSUTF8StringEncoding];
    const char *proof_request = [proofRequest cStringUsingEncoding:NSUTF8StringEncoding];
    ret = vcx_disclosed_proof_create_with_request(handle,
                                                  sourceId,
                                                  proof_request,
                                                  VcxWrapperCommonNumberCallback);

    if ( ret != 0 )
    {
        [[VcxCallbacks sharedInstance] deleteCommandHandleFor: handle];

        dispatch_async(dispatch_get_main_queue(), ^{
            completion([NSError errorFromVcxError: ret], 0);
        });
    }
}

- (void) proofSerialize:(NSNumber *) proofHandle
         withCompletion:(void (^)(NSError *error, NSString *proof_request))completion {
    vcx_error_t ret;
    vcx_command_handle_t handle = [[VcxCallbacks sharedInstance] createCommandHandleFor:completion];

    ret = vcx_disclosed_proof_serialize(handle,
                                        proofHandle.unsignedIntValue,
                                        VcxWrapperCommonStringCallback);

    if( ret != 0 )
    {
        [[VcxCallbacks sharedInstance] deleteCommandHandleFor: handle];

        dispatch_async(dispatch_get_main_queue(), ^{
            completion([NSError errorFromVcxError: ret], nil);
        });
    }
}

- (void) proofDeserialize:(NSString *) serializedProof
           withCompletion:(void (^)(NSError *error, NSNumber *proofHandle)) completion {
    vcx_error_t ret;
    vcx_command_handle_t handle = [[VcxCallbacks sharedInstance] createCommandHandleFor:completion];
    const char *serialized_proof = [serializedProof cStringUsingEncoding:NSUTF8StringEncoding];

    ret = vcx_disclosed_proof_deserialize(handle, serialized_proof, VcxWrapperCommonNumberCallback);

    if ( ret != 0 )
    {
        [[VcxCallbacks sharedInstance] deleteCommandHandleFor: handle];

        dispatch_async(dispatch_get_main_queue(), ^{
            completion([NSError errorFromVcxError: ret], 0);
        });
    }
}

- (int)proofRelease:(NSNumber *) proofHandle {
    return vcx_disclosed_proof_release(proofHandle.unsignedIntValue);
}

- (void)downloadMessages:(NSString *)messageStatus
                    uid_s:(NSString *)uid_s
                  pwdids:(NSString *)pwdids
              completion:(void (^)(NSError *error, NSString* messages))completion{
    vcx_error_t ret;
    vcx_command_handle_t handle = [[VcxCallbacks sharedInstance] createCommandHandleFor:completion];
    const char * message_status = [messageStatus cStringUsingEncoding:NSUTF8StringEncoding];
    const char * uids = [uid_s cStringUsingEncoding:NSUTF8StringEncoding];
    const char * pw_dids = [pwdids cStringUsingEncoding:NSUTF8StringEncoding];
    ret = vcx_messages_download(handle, message_status, uids, pw_dids, VcxWrapperCommonStringCallback);

    if( ret != 0 )
    {
        [[VcxCallbacks sharedInstance] deleteCommandHandleFor: handle];

        dispatch_async(dispatch_get_main_queue(), ^{
            completion([NSError errorFromVcxError: ret], nil);
        });
    }
}

- (void)downloadMessagesV2:(NSString *)connectionHandles
            messageStatus:(NSString *)messageStatus
                    uid_s:(NSString *)uid_s
              completion:(void (^)(NSError *error, NSString* messages))completion{
    vcx_error_t ret;
    vcx_command_handle_t handle = [[VcxCallbacks sharedInstance] createCommandHandleFor:completion];
    const char * message_status = [messageStatus cStringUsingEncoding:NSUTF8StringEncoding];
    const char * uids = [uid_s cStringUsingEncoding:NSUTF8StringEncoding];
    const char * connection_handles = [connectionHandles cStringUsingEncoding:NSUTF8StringEncoding];
    ret = vcx_v2_messages_download(handle, connection_handles, message_status, uids, VcxWrapperCommonStringCallback);

    if( ret != 0 )
    {
        [[VcxCallbacks sharedInstance] deleteCommandHandleFor: handle];

        dispatch_async(dispatch_get_main_queue(), ^{
            completion([NSError errorFromVcxError: ret], nil);
        });
    }
}

- (void)updateMessages:(NSString *)messageStatus
                 pwdidsJson:(NSString *)pwdidsJson
              completion:(void (^)(NSError *error))completion{
    vcx_error_t ret;
    vcx_command_handle_t handle = [[VcxCallbacks sharedInstance] createCommandHandleFor:completion];
    const char * message_status = [messageStatus cStringUsingEncoding:NSUTF8StringEncoding];
    const char * msg_json = [pwdidsJson cStringUsingEncoding:NSUTF8StringEncoding];
    ret = vcx_messages_update_status(handle, message_status, msg_json, VcxWrapperCommonCallback);

    if( ret != 0 )
    {
        [[VcxCallbacks sharedInstance] deleteCommandHandleFor: handle];

        dispatch_async(dispatch_get_main_queue(), ^{
            completion([NSError errorFromVcxError: ret]);
        });
    }
}

/// Retrieve author agreement set on the Ledger
///
/// #params
/// completion: Callback that provides array of matching messages retrieved
///
/// #Returns
/// Error code as a u32
- (void) getTxnAuthorAgreement:(void(^)(NSError *error, NSString *authorAgreement)) completion
{
    vcx_error_t ret;
    vcx_command_handle_t handle = [[VcxCallbacks sharedInstance] createCommandHandleFor:completion];
    ret = vcx_get_ledger_author_agreement(handle, VcxWrapperCommonStringCallback);

    if (ret != 0)
    {
        [[VcxCallbacks sharedInstance] deleteCommandHandleFor: handle];

        dispatch_async(dispatch_get_main_queue(), ^{
            completion([NSError errorFromVcxError: ret], nil);
        });
    }
}


/// Set some accepted agreement as active.
///
/// As result of succesfull call of this funciton appropriate metadata will be appended to each write request by `indy_append_txn_author_agreement_meta_to_request` libindy call.
///
/// #Params
/// text and version - (optional) raw data about TAA from ledger.
///     These parameters should be passed together.
///     These parameters are required if hash parameter is ommited.
/// hash - (optional) hash on text and version. This parameter is required if text and version parameters are ommited.
/// acc_mech_type - mechanism how user has accepted the TAA
/// time_of_acceptance - UTC timestamp when user has accepted the TAA
///
/// #Returns
/// Error code as a u32
- (vcx_error_t) activateTxnAuthorAgreement:(NSString *)text
                               withVersion:(NSString *)version
                                  withHash:(NSString *)hash
                             withMechanism:(NSString *)mechanism
                             withTimestamp:(long)timestamp
{
    return vcx_set_active_txn_author_agreement_meta(
        [text UTF8String],
        [version UTF8String],
        [hash UTF8String],
        [mechanism UTF8String],
        timestamp
    );
}

@end<|MERGE_RESOLUTION|>--- conflicted
+++ resolved
@@ -852,31 +852,31 @@
     }
 }
 
-<<<<<<< HEAD
+- (void)credentialUpdateStateWithMessageV2:(NSNumber *)credentialHandle
+               connectionHandle:(NSNumber *)connectionHandle
+               message:(NSString *)message
+               completion:(void (^)(NSError *error, NSNumber *state))completion {
+    vcx_error_t ret;
+    vcx_command_handle_t handle = [[VcxCallbacks sharedInstance] createCommandHandleFor:completion];
+    const char *msg = [message cStringUsingEncoding:NSUTF8StringEncoding];
+    ret = vcx_v2_credential_update_state_with_message(handle, 
+                                                      credentialHandle.unsignedIntValue, 
+                                                      connectionHandle.unsignedIntValue, 
+                                                      msg, 
+                                                      VcxWrapperCommonNumberCallback);
+
+    if( ret != 0 )
+    {
+       [[VcxCallbacks sharedInstance] deleteCommandHandleFor: handle];
+
+       dispatch_async(dispatch_get_main_queue(), ^{
+           completion([NSError errorFromVcxError: ret], 0);
+       });
+    }
+}
+
 - (void)credentialGetOffers:(NSNumber *)connectionHandle
-=======
-- (void)credentialUpdateStateWithMessageV2:(NSInteger)credentialHandle
-               connectionHandle:(vcx_connection_handle_t)connectionHandle
-               message:(NSString *)message
-               completion:(void (^)(NSError *error, NSInteger state))completion {
-    vcx_error_t ret;
-    vcx_command_handle_t handle = [[VcxCallbacks sharedInstance] createCommandHandleFor:completion];
-    const char *msg = [message cStringUsingEncoding:NSUTF8StringEncoding];
-    ret = vcx_v2_credential_update_state_with_message(handle, credentialHandle, connectionHandle, msg, VcxWrapperCommonNumberCallback);
-
-    if( ret != 0 )
-    {
-       [[VcxCallbacks sharedInstance] deleteCommandHandleFor: handle];
-
-       dispatch_async(dispatch_get_main_queue(), ^{
-           completion([NSError errorFromVcxError: ret], 0);
-       });
-    }
-}
-
-- (void)credentialGetOffers:(VcxHandle)connectionHandle
->>>>>>> a4c434fe
-                   completion:(void (^)(NSError *error, NSString *offers))completion{
+                completion:(void (^)(NSError *error, NSString *offers))completion{
    vcx_error_t ret;
    vcx_command_handle_t handle = [[VcxCallbacks sharedInstance] createCommandHandleFor:completion];
 
@@ -1522,31 +1522,30 @@
     }
 }
 
-<<<<<<< HEAD
+- (void)proofUpdateStateWithMessageV2:(NSNumber *) proofHandle
+               connectionHandle:(NSNumber *)connectionHandle
+               message:(NSString *)message
+               completion:(void (^)(NSError *error, NSNumber *state))completion {
+    vcx_error_t ret;
+    vcx_command_handle_t handle = [[VcxCallbacks sharedInstance] createCommandHandleFor:completion];
+    const char *msg = [message cStringUsingEncoding:NSUTF8StringEncoding];
+    ret = vcx_v2_disclosed_proof_update_state_with_message(handle, 
+                                                           proofHandle.unsignedIntValue, 
+                                                           connectionHandle.unsignedIntValue, 
+                                                           msg, 
+                                                           VcxWrapperCommonNumberCallback);
+    if( ret != 0 )
+    {
+        [[VcxCallbacks sharedInstance] deleteCommandHandleFor: handle];
+        dispatch_async(dispatch_get_main_queue(), ^{
+            completion([NSError errorFromVcxError: ret], 0);
+        });
+    }
+}
+
 - (void) proofReject:(NSNumber *)proof_handle
 withConnectionHandle:(NSNumber *)connection_handle
       withCompletion:(void (^)(NSError *error))completion {
-=======
-- (void)proofUpdateStateWithMessageV2:(NSInteger) proofHandle
-               connectionHandle:(vcx_connection_handle_t)connectionHandle
-               message:(NSString *)message
-               completion:(void (^)(NSError *error, NSInteger state))completion {
-    vcx_error_t ret;
-    vcx_command_handle_t handle = [[VcxCallbacks sharedInstance] createCommandHandleFor:completion];
-    const char *msg = [message cStringUsingEncoding:NSUTF8StringEncoding];
-    ret = vcx_v2_disclosed_proof_update_state_with_message(handle, proofHandle, connectionHandle, msg, VcxWrapperCommonNumberCallback);
-    if( ret != 0 )
-    {
-        [[VcxCallbacks sharedInstance] deleteCommandHandleFor: handle];
-        dispatch_async(dispatch_get_main_queue(), ^{
-            completion([NSError errorFromVcxError: ret], 0);
-        });
-    }
-}
-
-- (void) proofReject: (vcx_proof_handle_t)proof_handle withConnectionHandle:(vcx_connection_handle_t)connection_handle
-      withCompletion: (void (^)(NSError *error))completion {
->>>>>>> a4c434fe
     vcx_error_t ret;
     vcx_command_handle_t handle = [[VcxCallbacks sharedInstance] createCommandHandleFor: completion];
 
