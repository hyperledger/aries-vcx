--- conflicted
+++ resolved
@@ -22,13 +22,9 @@
         [TestCleanup]
         public async Task DeleteWallet()
         {
-<<<<<<< HEAD
-            await _wallet.CloseAsync();
-=======
             if(_wallet != null)
                 await _wallet.CloseAsync();
 
->>>>>>> 64ababd9
             await Wallet.DeleteWalletAsync(_walletName, null);
         }
         
@@ -38,21 +34,12 @@
             var result = await Signus.CreateAndStoreMyDidAsync(_wallet, "{\"seed\":\"000000000000000000000000Trustee1\"}");
             var did = result.Did;
             
-<<<<<<< HEAD
-            var msg = "{\"reqId\":1496822211362017764}";
-            
-            var expectedSignature = "R4Rj68n4HZosQqEc3oMUbQh7MtG8tH7WmXE2Mok8trHJ67CrzyqahZn5ziJy4nebRtq6Qi6fVH9JkvVCM85XjFa";
-            var signedMessage = await Signus.SignAsync(_wallet, did, msg);      
-
-            Assert.AreEqual(expectedSignature, signedMessage);
-=======
             var msg = Encoding.UTF8.GetBytes("{\"reqId\":1496822211362017764}");
 
             var expectedSignatureBytes = new byte[] { 20, 191, 100, 213, 101, 12, 197, 198, 203, 49, 89, 220, 205, 192, 224, 221, 97, 77, 220, 190, 90, 60, 142, 23, 16, 240, 189, 129, 45, 148, 245, 8, 102, 95, 95, 249, 100, 89, 41, 227, 213, 25, 100, 1, 232, 188, 245, 235, 186, 21, 52, 176, 236, 11, 99, 70, 155, 159, 89, 215, 197, 239, 138, 5 };
             var signatureBytes = await Signus.SignAsync(_wallet, did, msg);      
 
             Assert.IsTrue(expectedSignatureBytes.SequenceEqual(signatureBytes));
->>>>>>> 64ababd9
         }
 
         [TestMethod]
