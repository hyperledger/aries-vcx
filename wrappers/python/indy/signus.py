from .libindy import do_call, create_cb

from ctypes import *

import logging


async def create_and_store_my_did(wallet_handle: int,
                                  did_json: str) -> (str, str, str):
    """
    Creates keys (signing and encryption keys) for a new
    DID (owned by the caller of the library).
    Identity's DID must be either explicitly provided, or taken as the first 16 bit of verkey.
    Saves the Identity DID with keys in a secured Wallet, so that it can be used to sign
    and encrypt transactions.

    :param wallet_handle: wallet handler (created by open_wallet).
    :param did_json: Identity information as json. Example:
        {
            "did": string, (optional;
                    if not provided and cid param is false then the first 16 bit of the verkey will be used as a new DID;
                    if not provided and cid is true then the full verkey will be used as a new DID;
                    if provided, then keys will be replaced - key rotation use case)
            "seed": string, (optional; if not provide then a random one will be created)
            "crypto_type": string, (optional; if not set then ed25519 curve is used;
                      currently only 'ed25519' value is supported for this field)
            "cid": bool, (optional; if not set then false is used;)
        }
    :return: DID, verkey (for verification of signature) and public_key (for decryption)
    """

    logger = logging.getLogger(__name__)
    logger.debug("create_and_store_my_did: >>> wallet_handle: %r, did_json: %r",
                 wallet_handle,
                 did_json)

    if not hasattr(create_and_store_my_did, "cb"):
        logger.debug("create_wallet: Creating callback")
        create_and_store_my_did.cb = create_cb(CFUNCTYPE(None, c_int32, c_int32, c_char_p, c_char_p, c_char_p))

    c_wallet_handle = c_int32(wallet_handle)
    c_did_json = c_char_p(did_json.encode('utf-8'))

    did, verkey, pk = await do_call('indy_create_and_store_my_did',
                                    c_wallet_handle,
                                    c_did_json,
                                    create_and_store_my_did.cb)

    res = (did.decode(), verkey.decode(), pk.decode())

    logger.debug("create_and_store_my_did: <<< res: %r", res)
    return res


async def replace_keys(wallet_handle: int,
                       did: str,
                       identity_json: str) -> (str, str):
    """
    Generated new keys (signing and encryption keys) for an existing
    DID (owned by the caller of the library).

    :param wallet_handle: wallet handler (created by open_wallet).
    :param did: signing DID
    :param identity_json: Identity information as json. Example:
        {
            "seed": string, (optional; if not provide then a random one will be created)
            "crypto_type": string, (optional; if not set then ed25519 curve is used;
                      currently only 'ed25519' value is supported for this field)
        }
    :return: verkey (for verification of signature) and public_key (for decryption)
    """

    logger = logging.getLogger(__name__)
    logger.debug("replace_keys: >>> wallet_handle: %r, did: %r, identity_json: %r",
                 wallet_handle,
                 did,
                 identity_json)

    if not hasattr(replace_keys, "cb"):
        logger.debug("replace_keys: Creating callback")
        replace_keys.cb = create_cb(CFUNCTYPE(None, c_int32, c_int32, c_char_p, c_char_p))

    c_wallet_handle = c_int32(wallet_handle)
    c_did = c_char_p(did.encode('utf-8'))
    c_identity_json = c_char_p(identity_json.encode('utf-8'))

    verkey, pk = await do_call('indy_replace_keys',
                        c_wallet_handle,
                        c_did,
                        c_identity_json,
                        replace_keys.cb)

<<<<<<< HEAD
    logger.debug("replace_keys: <<< res: %r", res)
=======
    res = (verkey.decode(), pk.decode())

    logger.debug("replace_keys: <<< res: %s", res)
>>>>>>> 921fa537
    return res


async def store_their_did(wallet_handle: int,
                          identity_json: str) -> None:
    """
    Saves their DID for a pairwise connection in a secured Wallet,
    so that it can be used to verify transaction.

    :param wallet_handle: wallet handler (created by open_wallet).
    :param identity_json: Identity information as json. Example:
        {
           "did": string, (required)
           "verkey": string (optional, if only pk is provided),
           "crypto_type": string, (optional; if not set then ed25519 curve is used;
                  currently only 'ed25519' value is supported for this field)
        }
    :return: None
    """

    logger = logging.getLogger(__name__)
    logger.debug("store_their_did: >>> wallet_handle: %r, identity_json: %r",
                 wallet_handle,
                 identity_json)

    if not hasattr(store_their_did, "cb"):
        logger.debug("store_their_did: Creating callback")
        store_their_did.cb = create_cb(CFUNCTYPE(None, c_int32, c_int32))

    c_wallet_handle = c_int32(wallet_handle)
    c_identity_json = c_char_p(identity_json.encode('utf-8'))

    res = await do_call('indy_store_their_did',
                        c_wallet_handle,
                        c_identity_json,
                        store_their_did.cb)

    logger.debug("store_their_did: <<< res: %r", res)
    return res


async def sign(wallet_handle: int,
               did: str,
               msg: str) -> str:
    """
    Signs a message by a signing key associated with my DID. The DID with a signing key
    must be already created and stored in a secured wallet (see create_and_store_my_identity)

    :param wallet_handle: wallet handler (created by open_wallet).
    :param did: signing DID
    :param msg: a message to be signed
    :return: a signature string
    """

    logger = logging.getLogger(__name__)
    logger.debug("sign: >>> wallet_handle: %r, did: %r, msg: %r",
                 wallet_handle,
                 did,
                 msg)

    if not hasattr(sign, "cb"):
        logger.debug("sign: Creating callback")
        sign.cb = create_cb(CFUNCTYPE(None, c_int32, c_int32, c_char_p))

    c_wallet_handle = c_int32(wallet_handle)
    c_did = c_char_p(did.encode('utf-8'))
    c_msg = c_char_p(msg.encode('utf-8'))

    res = await do_call('indy_sign',
                        c_wallet_handle,
                        c_did,
                        c_msg,
                        sign.cb)

    res = res.decode()

    logger.debug("sign: <<< res: %s", res)
    return res


async def verify_signature(wallet_handle: int,
                           pool_handle: int,
                           did: str,
                           signed_msg: str) -> bool:
    """
    Verify a signature created by a key associated with a DID.
    If a secure wallet doesn't contain a verkey associated with the given DID,
    then verkey is read from the Ledger.
    Otherwise either an existing verkey from wallet is used (see wallet_store_their_identity),
    or it checks the Ledger (according to freshness settings set during initialization)
    whether verkey is still the same and updates verkey for the DID if needed.

    :param wallet_handle: wallet handler (created by open_wallet).
    :param pool_handle: pool handle.
    :param did: DID that signed the message
    :param signed_msg: message
    :return: valid: true - if signature is valid, false - otherwise
    """

    logger = logging.getLogger(__name__)
    logger.debug("verify_signature: >>> wallet_handle: %r, pool_handle: %r, did: %r, signed_msg: %r",
                 wallet_handle,
                 pool_handle,
                 did,
                 signed_msg)

    if not hasattr(verify_signature, "cb"):
        logger.debug("verify_signature: Creating callback")
        verify_signature.cb = create_cb(CFUNCTYPE(None, c_int32, c_int32, c_bool))

    c_wallet_handle = c_int32(wallet_handle)
    c_pool_handle = c_int32(pool_handle)
    c_did = c_char_p(did.encode('utf-8'))
    c_signed_msg = c_char_p(signed_msg.encode('utf-8'))

    res = await do_call('indy_verify_signature',
                        c_wallet_handle,
                        c_pool_handle,
                        c_did,
                        c_signed_msg,
                        verify_signature.cb)

    logger.debug("verify_signature: <<< res: %r", res)
    return res


async def encrypt(wallet_handle: int,
                  pool_handle: int,
                  my_did: str,
                  did: str,
                  msg: str) -> (str, str):
    """
    Encrypts a message by a public key associated with a DID.
    If a secure wallet doesn't contain a public key associated with the given DID,
    then the public key is read from the Ledger.
    Otherwise either an existing public key from wallet is used (see wallet_store_their_identity),
    or it checks the Ledger (according to freshness settings set during initialization)
    whether public key is still the same and updates public key for the DID if needed.

    :param wallet_handle: wallet handler (created by open_wallet).
    :param pool_handle: pool handle.
    :param my_did: encrypting DID
    :param did: encrypting DID
    :param msg: a message to be signed
    :return: an encrypted message and nonce
    """

    logger = logging.getLogger(__name__)
    logger.debug("encrypt: >>> wallet_handle: %r, pool_handle: %r, my_did: %r, did: %r, msg: %r",
                 wallet_handle,
                 pool_handle,
                 my_did,
                 did,
                 msg)

    if not hasattr(encrypt, "cb"):
        logger.debug("encrypt: Creating callback")
        encrypt.cb = create_cb(CFUNCTYPE(None, c_int32, c_int32, c_char_p, c_char_p))

    c_wallet_handle = c_int32(wallet_handle)
    c_pool_handle = c_int32(pool_handle)
    c_my_did = c_char_p(my_did.encode('utf-8'))
    c_did = c_char_p(did.encode('utf-8'))
    c_msg = c_char_p(msg.encode('utf-8'))

    res = await do_call('indy_encrypt',
                        c_wallet_handle,
                        c_pool_handle,
                        c_my_did,
                        c_did,
                        c_msg,
                        encrypt.cb)

    logger.debug("encrypt: <<< res: %r", res)
    return res


async def decrypt(wallet_handle: int,
                  my_did: str,
                  did: str,
                  encrypted_msg: str,
                  nonce: str) -> str:
    """
    Decrypts a message encrypted by a public key associated with my DID.
    The DID with a secret key must be already created and
    stored in a secured wallet (see wallet_create_and_store_my_identity)

    :param wallet_handle: wallet handler (created by open_wallet).
    :param my_did: DID
    :param did: DID that signed the message
    :param encrypted_msg: encrypted message
    :param nonce: nonce that encrypted message
    :return: decrypted message
    """

    logger = logging.getLogger(__name__)
    logger.debug("decrypt: >>> wallet_handle: %r, my_did: %r, did: %r, encrypted_msg: %r, nonce: %r",
                 wallet_handle,
                 my_did,
                 did,
                 encrypted_msg,
                 nonce)

    if not hasattr(decrypt, "cb"):
        logger.debug("decrypt: Creating callback")
        decrypt.cb = create_cb(CFUNCTYPE(None, c_int32, c_int32, c_char_p))

    c_wallet_handle = c_int32(wallet_handle)
    c_my_did = c_char_p(my_did.encode('utf-8'))
    c_did = c_char_p(did.encode('utf-8'))
    c_encrypted_msg = c_char_p(encrypted_msg.encode('utf-8'))
    c_nonce = c_char_p(nonce.encode('utf-8'))

    res = await do_call('indy_decrypt',
                        c_wallet_handle,
                        c_my_did,
                        c_did,
                        c_encrypted_msg,
                        c_nonce,
                        decrypt.cb)

    logger.debug("decrypt: <<< res: %r", res)
    return res<|MERGE_RESOLUTION|>--- conflicted
+++ resolved
@@ -90,13 +90,9 @@
                         c_identity_json,
                         replace_keys.cb)
 
-<<<<<<< HEAD
-    logger.debug("replace_keys: <<< res: %r", res)
-=======
     res = (verkey.decode(), pk.decode())
 
     logger.debug("replace_keys: <<< res: %s", res)
->>>>>>> 921fa537
     return res
 
 
