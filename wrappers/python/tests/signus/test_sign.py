<<<<<<< HEAD
from indy import  signus
=======
from indy import IndyError
from indy import signus
from indy.error import ErrorCode
>>>>>>> 921fa537

import json
import pytest


@pytest.mark.asyncio
async def test_sign_works(wallet_handle):
    (did, _, _) = await signus.create_and_store_my_did(wallet_handle, '{"seed":"000000000000000000000000Trustee1"}')

    message = json.dumps({
        "reqId": 1496822211362017764,
        "identifier": "GJ1SzoWzavQYfNL9XkaJdrQejfztN4XqdsiV4ct3LXKL",
        "operation": {
            "type": "1",
            "dest": "VsKV7grR1BUE29mG2Fm2kX",
            "verkey": "GjZWsBLgZCR18aL468JAT7w9CZRiBnpxUPPgyQxh4voa"
        }
    })

    expected_signature = "65hzs4nsdQsTUqLCLy2qisbKLfwYKZSWoyh1C6CU59p5pfG3EHQXGAsjW4Qw4QdwkrvjSgQuyv8qyABcXRBznFKW"

    signed_msg = json.loads(await signus.sign(wallet_handle, did, message))
    assert signed_msg['signature'] == expected_signature


@pytest.mark.asyncio
async def test_sign_works_for_unknown_did(wallet_handle):
    with pytest.raises(IndyError) as e:
        await signus.sign(wallet_handle, '8wZcEriaNLNKtteJvx7f8i', json.dumps({"reqId": 1496822211362017764}))
    assert ErrorCode.WalletNotFoundError == e.value.error_code


@pytest.mark.asyncio
async def test_sign_works_for_invalid_message_format(wallet_handle):
    with pytest.raises(IndyError) as e:
        (did, _, _) = await signus.create_and_store_my_did(wallet_handle, '{}')
        await signus.sign(wallet_handle, did, '"reqId":1495034346617224651')
    assert ErrorCode.CommonInvalidStructure == e.value.error_code


@pytest.mark.asyncio
async def test_sign_works_for_invalid_handle(wallet_handle):
    with pytest.raises(IndyError) as e:
        (did, _, _) = await signus.create_and_store_my_did(wallet_handle, '{}')
        await signus.sign(wallet_handle + 1, did, json.dumps({"reqId": 1496822211362017764}))
    assert ErrorCode.WalletInvalidHandle == e.value.error_code<|MERGE_RESOLUTION|>--- conflicted
+++ resolved
@@ -1,10 +1,6 @@
-<<<<<<< HEAD
-from indy import  signus
-=======
 from indy import IndyError
 from indy import signus
 from indy.error import ErrorCode
->>>>>>> 921fa537
 
 import json
 import pytest
