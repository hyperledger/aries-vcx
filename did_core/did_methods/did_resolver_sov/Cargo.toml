[package]
name = "did_resolver_sov"
version = "0.1.0"
edition = "2021"

[dependencies]
did_resolver = { path = "../../did_resolver" }
aries_vcx_ledger = { path = "../../../aries/aries_vcx_ledger" }
async-trait.workspace = true
serde_json.workspace = true
serde = { workspace = true, features = ["derive"] }
chrono = { workspace = true, default-features = false }
thiserror.workspace = true
url.workspace = true
log.workspace = true
bs58.workspace = true

[dev-dependencies]
mockall.workspace = true
aries_vcx = { path = "../../../aries/aries_vcx" }
<<<<<<< HEAD
tokio = { workspace = true, default-features = false, features = ["macros", "rt"] }
uuid.workspace = true
=======
tokio = { version = "1.38.0", default-features = false, features = ["macros", "rt"] }
>>>>>>> ce9fbc0e
test_utils = {path = "../../../aries/misc/test_utils", features = ["askar_wallet"] }
aries_vcx_wallet = { path = "../../../aries/aries_vcx_wallet" }<|MERGE_RESOLUTION|>--- conflicted
+++ resolved
@@ -18,11 +18,6 @@
 [dev-dependencies]
 mockall.workspace = true
 aries_vcx = { path = "../../../aries/aries_vcx" }
-<<<<<<< HEAD
 tokio = { workspace = true, default-features = false, features = ["macros", "rt"] }
-uuid.workspace = true
-=======
-tokio = { version = "1.38.0", default-features = false, features = ["macros", "rt"] }
->>>>>>> ce9fbc0e
 test_utils = {path = "../../../aries/misc/test_utils", features = ["askar_wallet"] }
 aries_vcx_wallet = { path = "../../../aries/aries_vcx_wallet" }