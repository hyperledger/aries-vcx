--- conflicted
+++ resolved
@@ -20,17 +20,6 @@
 url = { workspace = true, features = ["serde"] }
 display_as_json = { path = "../../misc/display_as_json" }
 did_key = { path = "../did_methods/did_key" }
-<<<<<<< HEAD
 thiserror.workspace = true
 typed-builder.workspace = true
-log.workspace = true
-
-[dev-dependencies]
-pretty_assertions = "1.4.0"
-env_logger.workspace = true
-=======
-thiserror = "1.0.40"
-typed-builder = "0.19.1"
-
-[dev-dependencies]
->>>>>>> ce9fbc0e
+log.workspace = true