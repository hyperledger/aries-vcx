--- conflicted
+++ resolved
@@ -29,8 +29,4 @@
     cargo test --manifest-path="aries/aries_vcx/Cargo.toml" -F vdr_proxy_ledger,anoncreds -- --ignored {{test_name}}
 
 test-integration-did-crate test_name="":
-<<<<<<< HEAD
-    cargo test --examples -p did_doc -p did_parser_nom -p did_resolver -p did_resolver_registry -p did_resolver_sov -p did_resolver_web -p did_key -p did_peer -p did_cheqd -F did_doc/jwk --test "*"
-=======
-    cargo test --examples -p did_doc -p did_parser_nom -p did_resolver -p did_resolver_registry -p did_resolver_sov -p did_resolver_web -p did_key -p did_peer -p did_jwk -F did_doc/jwk --test "*"
->>>>>>> f5f63a03
+    cargo test --examples -p did_doc -p did_parser_nom -p did_resolver -p did_resolver_registry -p did_resolver_sov -p did_resolver_web -p did_key -p did_peer -p did_jwk -p did_cheqd -F did_doc/jwk --test "*"