[package]
name = "libvdrtools"
version = "0.8.6"
authors = ["Evernym"]
edition = "2018"

description = "A library that facilitates building standards compliant and interoperable solutions for self-sovereign identity by abstracting the operations for interacting with a verifiable data registry as defined by Hyperledger Aries."
license = "Apache-2.0"

[lib]
name = "vdrtools"
path = "src/lib.rs"

[features]
default = ["base58_bs58", "pair_amcl", "local_nodes_pool", "revocation_tests"]
base58_bs58 = ["bs58"]
pair_amcl = ["ursa"]
local_nodes_pool = []
revocation_tests = []
force_full_interaction_tests = []
sodium_static = []
only_high_cases = []
mysql_storage = []

# Causes the build to fail on all warnings
fatal_warnings = []

[dependencies]
async-std = { version = "1.8.0", features = ["attributes"] }
async-trait = "0.1.42"
etcommon-rlp = "0.2.4"
failure = { version = "0.1.8", features = ["backtrace"] }
hex = "0.4.0"
libc = "0.2.114"
log = "0.4.8"
log-derive = "0.3.0"
rand = "0.8.4"
bs58 = { version = "0.4.0", optional = true }
serde = "1.0.99"
serde_json = "1.0.40"
serde_derive = "1.0.99"
sha2 = "0.9"
sha3 = "0.9"
rmp-serde = "0.13.7"
time = "0.1.44"
zmq = "0.9.2"
lazy_static = "1.3"
byteorder = "1.3.2"
zeroize = "~1.3.0"
regex = "1.2.1"
indy-api-types = { path = "./indy-api-types"}
indy-utils = { path = "./indy-utils"}
indy-wallet = { path = "./indy-wallet"}
num-traits = "0.2"
num-derive = "0.3"
<<<<<<< HEAD
convert_case = "0.3.2"
futures = { version = "0.3", default-features = false, features = [ "executor", "alloc", "thread-pool" ] }
=======
futures = { version = "0.3", default-features = false, features = [ "executor", "alloc" ] }
>>>>>>> f477a95c
uuid = { version = "0.8", default-features = false, features = ["v4"] }
ursa = { version = "0.3.7", optional = true}

[dev-dependencies]
dirs = "2.0.2"<|MERGE_RESOLUTION|>--- conflicted
+++ resolved
@@ -53,12 +53,7 @@
 indy-wallet = { path = "./indy-wallet"}
 num-traits = "0.2"
 num-derive = "0.3"
-<<<<<<< HEAD
-convert_case = "0.3.2"
 futures = { version = "0.3", default-features = false, features = [ "executor", "alloc", "thread-pool" ] }
-=======
-futures = { version = "0.3", default-features = false, features = [ "executor", "alloc" ] }
->>>>>>> f477a95c
 uuid = { version = "0.8", default-features = false, features = ["v4"] }
 ursa = { version = "0.3.7", optional = true}
 
