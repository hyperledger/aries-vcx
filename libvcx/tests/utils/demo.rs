--- conflicted
+++ resolved
@@ -91,13 +91,8 @@
 }
 #[allow(dead_code)]
 pub fn deserialize_vcx_object(serialized_connection: &str,f:extern fn(u32, *const c_char, Option<extern fn(u32, u32, u32)>) ->u32 ) -> u32{
-<<<<<<< HEAD
-    fn closure_to_deserialize_connection(closure: Box<FnMut(u32, u32) + Send>) ->
-    (u32,  Option<extern fn( command_handle: CommandHandle,
-=======
     fn closure_to_deserialize_connection(closure: Box<dyn FnMut(u32, u32) + Send>) ->
     (u32,  Option<extern fn( command_handle: u32,
->>>>>>> ae169ee9
                              err: u32 ,
                              connection_handle: u32)>) {
         lazy_static! { static ref CALLBACK_DESERIALIE_CONNECTION: Mutex<HashMap<u32,
@@ -130,13 +125,8 @@
 
 #[allow(dead_code)]
 pub fn serialize_vcx_object(connection_handle: u32, f:extern fn(u32, u32, Option<extern fn(u32, u32, *const c_char)> ) ->u32) -> u32{
-<<<<<<< HEAD
     fn closure_to_serialize_connection(closure: Box<FnMut(u32) + Send>) ->
     (u32, Option<extern fn( command_handle: CommandHandle, err: u32 , credential_string: *const c_char)>) {
-=======
-    fn closure_to_serialize_connection(closure: Box<dyn FnMut(u32) + Send>) ->
-    (u32, Option<extern fn( command_handle: u32, err: u32 , credential_string: *const c_char)>) {
->>>>>>> ae169ee9
         lazy_static! { static ref CALLBACKS_SERIALIZE_CONNECTION: Mutex<HashMap<u32,
                                         Box<dyn FnMut(u32) + Send>>> = Default::default(); }
 
@@ -172,13 +162,8 @@
 
 #[allow(dead_code)]
 pub fn invite_details_vcx_object(connection_handle: u32, f:extern fn(u32, u32, bool, Option<extern fn(u32, u32, *const c_char)>) -> u32) -> u32 {
-<<<<<<< HEAD
-    fn closure_to_vcx_connection(closure: Box<FnMut(u32) + Send>) ->
-    (u32, Option<extern fn( command_handle: CommandHandle, err: u32 , details: *const c_char)>) {
-=======
     fn closure_to_vcx_connection(closure: Box<dyn FnMut(u32) + Send>) ->
     (u32, Option<extern fn( command_handle: u32, err: u32 , details: *const c_char)>) {
->>>>>>> ae169ee9
         lazy_static! { static ref CALLBACKS_SERIALIZE_CONNECTION: Mutex<HashMap<u32,
                                         Box<dyn FnMut(u32) + Send>>> = Default::default(); }
 
@@ -299,15 +284,9 @@
 }
 
 #[allow(dead_code)]
-<<<<<<< HEAD
-pub fn closure_to_create_credential(closure: Box<FnMut(u32, u32) + Send>) ->
-(u32, Option<extern fn( command_handle: CommandHandle, err: u32, credential_handle: u32)>) {
-    lazy_static! { static ref CALLBACKS_CREATE_CREDENTIAL: Mutex<HashMap<u32, Box<FnMut(u32, u32) + Send>>> = Default::default(); }
-=======
 pub fn closure_to_create_credential(closure: Box<dyn FnMut(u32, u32) + Send>) ->
 (u32, Option<extern fn( command_handle: u32, err: u32, credential_handle: u32)>) {
     lazy_static! { static ref CALLBACKS_CREATE_CREDENTIAL: Mutex<HashMap<u32, Box<dyn FnMut(u32, u32) + Send>>> = Default::default(); }
->>>>>>> ae169ee9
 
     extern "C" fn callback(command_handle: CommandHandle, err: u32, credential_handle: u32) {
         let mut callbacks = CALLBACKS_CREATE_CREDENTIAL.lock().unwrap();
@@ -323,15 +302,9 @@
 }
 
 #[allow(dead_code)]
-<<<<<<< HEAD
-pub fn closure_to_create_credentialdef(closure: Box<FnMut(u32, u32) + Send>) ->
-(u32, Option<extern fn( command_handle: CommandHandle, err: u32, credentialdef_handle: u32)>) {
-    lazy_static! { static ref CALLBACKS_CREATE_CREDENTIALDEF: Mutex<HashMap<u32, Box<FnMut(u32, u32) + Send>>> = Default::default(); }
-=======
 pub fn closure_to_create_credentialdef(closure: Box<dyn FnMut(u32, u32) + Send>) ->
 (u32, Option<extern fn( command_handle: u32, err: u32, credentialdef_handle: u32)>) {
     lazy_static! { static ref CALLBACKS_CREATE_CREDENTIALDEF: Mutex<HashMap<u32, Box<dyn FnMut(u32, u32) + Send>>> = Default::default(); }
->>>>>>> ae169ee9
 
     extern "C" fn callback(command_handle: CommandHandle, err: u32, credentialdef_handle: u32) {
         let mut callbacks = CALLBACKS_CREATE_CREDENTIALDEF.lock().unwrap();
@@ -347,13 +320,8 @@
 }
 
 #[allow(dead_code)]
-<<<<<<< HEAD
-pub fn closure_to_send_credential_object(closure: Box<FnMut(u32) + Send>) -> (u32, Option<extern fn(command_handle: CommandHandle, err: u32 )>) {
-    lazy_static! { static ref CALLBACKS_SEND_CREDENTIAL: Mutex<HashMap<u32, Box<FnMut(u32) + Send>>> = Default::default(); }
-=======
 pub fn closure_to_send_credential_object(closure: Box<dyn FnMut(u32) + Send>) -> (u32, Option<extern fn(command_handle: u32, err: u32 )>) {
     lazy_static! { static ref CALLBACKS_SEND_CREDENTIAL: Mutex<HashMap<u32, Box<dyn FnMut(u32) + Send>>> = Default::default(); }
->>>>>>> ae169ee9
 
     extern "C" fn callback(command_handle: CommandHandle, err: u32) {
         let mut callbacks = CALLBACKS_SEND_CREDENTIAL.lock().unwrap();
@@ -400,13 +368,8 @@
 
 #[allow(dead_code)]
 pub fn get_proof(proof_handle: u32, connection_handle: u32) -> u32 {
-<<<<<<< HEAD
-    fn closure_to_get_proof(closure: Box<FnMut(u32) + Send>) ->
-    (u32, Option<extern fn( command_handle: CommandHandle, err: u32, proof_state: u32, proof_string: *const c_char)>) {
-=======
     fn closure_to_get_proof(closure: Box<dyn FnMut(u32) + Send>) ->
     (u32, Option<extern fn( command_handle: u32, err: u32, proof_state: u32, proof_string: *const c_char)>) {
->>>>>>> ae169ee9
         lazy_static! { static ref CALLBACK_GET_PROOF: Mutex<HashMap<u32,
                                         Box<dyn FnMut(u32) + Send>>> = Default::default(); }
 
