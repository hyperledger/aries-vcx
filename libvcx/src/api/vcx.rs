use std::ffi::CString;

use indy::{CommandHandle, INVALID_WALLET_HANDLE};
use indy_sys::WalletHandle;
use libc::c_char;

<<<<<<< HEAD
use error::prelude::*;
use init::{init_core, init_agency_client, open_as_main_wallet, open_pool};
use libindy::utils::{ledger, pool, wallet};
use libindy::utils::pool::is_pool_open;
use libindy::utils::wallet::{close_main_wallet, get_wallet_handle, set_wallet_handle};
use settings;
use utils::cstring::CStringUtils;
use utils::error;
use utils::threadpool::spawn;
use utils::version_constants;
=======
use crate::{libindy, settings, utils};
use crate::error::prelude::*;
use crate::init::{init_core, open_as_main_wallet, open_pool};
use crate::libindy::utils::{ledger, pool, wallet};
use crate::libindy::utils::pool::is_pool_open;
use crate::libindy::utils::wallet::{close_main_wallet, get_wallet_handle, set_wallet_handle};
use crate::utils::cstring::CStringUtils;
use crate::utils::error;
use crate::utils::threadpool::spawn;
use crate::utils::version_constants;
>>>>>>> dff291a1

/// Initializes VCX with config settings
///
/// #Params
/// command_handle: command handle to map callback to user context.
///
/// config: The agent provision configuration. You can produce this by provisioning agent using function vcx_provision_agent
///
/// cb: Callback that provides error status of initialization
///
/// #Returns
/// Error code as a u32
#[no_mangle]
pub extern fn vcx_init_core(config: *const c_char) -> u32 {
    info!("vcx_init_core >>>");
    info!("libvcx version: {}{}", version_constants::VERSION, version_constants::REVISION);
    check_useful_c_str!(config, VcxErrorKind::InvalidOption);
    match init_core(&config) {
        Ok(_) => error::SUCCESS.code_num,
        Err(_) => error::INVALID_CONFIGURATION.code_num
    }
}

/// Opens pool based on vcx configuration previously set via vcx_init_core
///
/// #Params
/// command_handle: command handle to map callback to user context.
///
/// cb: Callback that provides error status of initialization
///
/// #Returns
/// Error code as a u32
#[no_mangle]
pub extern fn vcx_open_pool(command_handle: CommandHandle, cb: extern fn(xcommand_handle: CommandHandle, err: u32)) -> u32 {
    info!("vcx_open_pool >>>");
    if is_pool_open() {
        error!("vcx_open_pool :: Pool connection is already open.");
        return VcxError::from_msg(VcxErrorKind::AlreadyInitialized, "Pool connection is already open.").into();
    }
    let path = match settings::get_config_value(settings::CONFIG_GENESIS_PATH) {
        Ok(result) => result,
        Err(_) => {
            error!("vcx_open_pool :: Failed to init pool because CONFIG_GENESIS_PATH was not set");
            return error::INVALID_CONFIGURATION.code_num;
        }
    };
    let pool_name = settings::get_config_value(settings::CONFIG_POOL_NAME).unwrap_or(settings::DEFAULT_POOL_NAME.to_string());
    let pool_config = settings::get_config_value(settings::CONFIG_POOL_CONFIG).ok();

    spawn(move || {
        match open_pool(&pool_name, &path, pool_config.as_ref().map(String::as_str)) {
            Ok(()) => {
                info!("vcx_open_pool :: Vcx Pool Init Successful");
                cb(command_handle, error::SUCCESS.code_num)
            }
            Err(e) => {
                error!("vcx_open_pool :: Vcx Pool Init Error {}.", e);
                cb(command_handle, e.into());
                return Ok(());
            }
        }
        Ok(())
    });
    error::SUCCESS.code_num
}

/// Opens wallet based on vcx configuration previously set via vcx_init_core
///
/// #Params
/// command_handle: command handle to map callback to user context.
///
/// cb: Callback that provides error status of initialization
///
/// #Returns
/// Error code as a u32
#[no_mangle]
pub extern fn vcx_open_wallet(command_handle: CommandHandle, cb: extern fn(xcommand_handle: CommandHandle, err: u32)) -> u32 {
    info!("vcx_open_wallet >>>");
    if get_wallet_handle() != INVALID_WALLET_HANDLE {
        error!("vcx_open_wallet :: Wallet was already initialized.");
        return VcxError::from_msg(VcxErrorKind::AlreadyInitialized, "Wallet was already initialized").into();
    }
    let wallet_name = match settings::get_config_value(settings::CONFIG_WALLET_NAME) {
        Ok(x) => x,
        Err(_) => {
            error!("vcx_open_wallet :: Value of setting {} was not set.", settings::CONFIG_WALLET_NAME);
            return error::INVALID_CONFIGURATION.code_num;
        }
    };

    let wallet_key = match settings::get_config_value(settings::CONFIG_WALLET_KEY) {
        Ok(wallet_key) => wallet_key,
        Err(_) => {
            error!("vcx_open_wallet :: Value of setting {} was not set.", settings::CONFIG_WALLET_KEY);
            return error::MISSING_WALLET_KEY.code_num;
        }
    };
    let wallet_kdf = settings::get_config_value(settings::CONFIG_WALLET_KEY_DERIVATION).unwrap_or(settings::WALLET_KDF_DEFAULT.into());
    let wallet_type = settings::get_config_value(settings::CONFIG_WALLET_TYPE).ok();
    let storage_config = settings::get_config_value(settings::CONFIG_WALLET_STORAGE_CONFIG).ok();
    let storage_creds = settings::get_config_value(settings::CONFIG_WALLET_STORAGE_CREDS).ok();

    spawn(move || {
        if settings::indy_mocks_enabled() {
            set_wallet_handle(WalletHandle(1));
            info!("vcx_open_wallet :: Mocked Success");
            cb(command_handle, error::SUCCESS.code_num)
        } else {
            match open_as_main_wallet(&wallet_name,
                                      &wallet_key,
                                      &wallet_kdf,
                                      wallet_type.as_ref().map(String::as_str),
                                      storage_config.as_ref().map(String::as_str),
                                      storage_creds.as_ref().map(String::as_str),
            ) {
                Ok(_) => {
                    info!("vcx_open_wallet :: Success");
                    cb(command_handle, error::SUCCESS.code_num)
                }
                Err(e) => {
                    error!("vcx_open_wallet :: Error {}.", e);
                    cb(command_handle, e.into());
                    return Ok(());
                }
            }
        }
        Ok(())
    });
    error::SUCCESS.code_num
}

/// Creates agent client, which is necessary for communication with the agency. Can be called only after wallet has been opened via vcx_open_wallet.
///
/// #Params
/// command_handle: command handle to map callback to user context.
/// wallet_handle: wallet handle for the wallet to be used by the agent client (currently not used)
/// config: config of the agent client (currently not used)
///
/// cb: Callback that provides error status of initialization
///
/// #Returns
/// Error code as a u32
#[no_mangle]
pub extern fn vcx_init_agency_client(command_handle: CommandHandle, wallet_handle: WalletHandle, config: *const c_char, cb: extern fn(xcommand_handle: CommandHandle, err: u32)) -> u32 {
    info!("vcx_init_agency_client >>>");
    let handle = wallet::get_wallet_handle();
    check_useful_c_str!(config, VcxErrorKind::InvalidOption);
    if handle == INVALID_WALLET_HANDLE {
        error!("vcx_open_wallet :: Wallet was already initialized.");
        return VcxError::from_msg(VcxErrorKind::AlreadyInitialized, "Wallet was already initialized").into();
    }
    match init_agency_client(&config, handle) {
        Ok(_) => error::SUCCESS.code_num,
        Err(_) => error::INVALID_CONFIGURATION.code_num
    }
}

lazy_static! {
    pub static ref VERSION_STRING: CString = CString::new(format!("{}{}", version_constants::VERSION, version_constants::REVISION)).unwrap();
}

#[no_mangle]
pub extern fn vcx_version() -> *const c_char {
    info!("vcx_version >>>");
    VERSION_STRING.as_ptr()
}

/// Reset libvcx to a pre-configured state, releasing/deleting any handles and freeing memory
///
/// libvcx will be inoperable and must be initialized again with vcx_init_with_config
///
/// #Params
/// delete: specify whether wallet/pool should be deleted
///
/// #Returns
/// Success
#[no_mangle]
pub extern fn vcx_shutdown(delete: bool) -> u32 {
    info!("vcx_shutdown >>>");
    trace!("vcx_shutdown(delete: {})", delete);

    match wallet::close_main_wallet() {
        Ok(()) => {}
        Err(_) => {}
    };

    match pool::close() {
        Ok(()) => {}
        Err(_) => {}
    };

    crate::schema::release_all();
    crate::connection::release_all();
    crate::issuer_credential::release_all();
    crate::credential_def::release_all();
    crate::proof::release_all();
    crate::disclosed_proof::release_all();
    crate::credential::release_all();

    if delete {
        let pool_name = settings::get_config_value(settings::CONFIG_POOL_NAME)
            .unwrap_or(settings::DEFAULT_POOL_NAME.to_string());
        let wallet_name = settings::get_config_value(settings::CONFIG_WALLET_NAME)
            .unwrap_or(settings::DEFAULT_WALLET_NAME.to_string());
        let wallet_type = settings::get_config_value(settings::CONFIG_WALLET_TYPE).ok();
        let wallet_key = settings::get_config_value(settings::CONFIG_WALLET_KEY)
            .unwrap_or(settings::UNINITIALIZED_WALLET_KEY.into());
        let key_derivation = settings::get_config_value(settings::CONFIG_WALLET_KEY_DERIVATION)
            .unwrap_or(settings::WALLET_KDF_DEFAULT.into());

        let _res = close_main_wallet();
        match wallet::delete_wallet(&wallet_name, &wallet_key, &key_derivation, wallet_type.as_deref(), None, None) {
            Ok(()) => (),
            Err(_) => (),
        };

        match pool::delete(&pool_name) {
            Ok(()) => (),
            Err(_) => (),
        };
    }

    settings::clear_config();
    trace!("vcx_shutdown(delete: {})", delete);
    error::SUCCESS.code_num
}

/// Get the message corresponding to an error code
///
/// #Params
/// error_code: code of error
///
/// #Returns
/// Error message
#[no_mangle]
pub extern fn vcx_error_c_message(error_code: u32) -> *const c_char {
    info!("vcx_error_c_message >>>");
    trace!("vcx_error_message(error_code: {})", error_code);
    error::error_c_message(&error_code).as_ptr()
}

/// Update agency webhook url setting
///
/// #Params
///
/// command_handle: command handle to map callback to user context.
///
/// notification_webhook_url: URL to which the notifications should be sent
///
/// cb: Callback that provides error code of the result
///
/// #Returns
/// Error code as u32
#[no_mangle]
pub extern fn vcx_update_webhook_url(command_handle: CommandHandle,
                                     notification_webhook_url: *const c_char,
                                     cb: Option<extern fn(xcommand_handle: CommandHandle, err: u32)>) -> u32 {
    info!("vcx_update_webhook {:?} >>>", notification_webhook_url);

    check_useful_c_str!(notification_webhook_url, VcxErrorKind::InvalidOption);
    check_useful_c_callback!(cb, VcxErrorKind::InvalidOption);

    trace!("vcx_update_webhook(webhook_url: {})", notification_webhook_url);

    settings::set_config_value(settings::CONFIG_WEBHOOK_URL, &notification_webhook_url);

    spawn(move || {
        match agency_client::utils::agent_utils::update_agent_webhook(&notification_webhook_url[..]) {
            Ok(()) => {
                trace!("vcx_update_webhook_url_cb(command_handle: {}, rc: {})",
                       command_handle, error::SUCCESS.message);

                cb(command_handle, error::SUCCESS.code_num);
            }
            Err(err) => {
                warn!("vcx_update_webhook_url_cb(command_handle: {}, rc: {})",
                      command_handle, err);

                cb(command_handle, err.into());
            }
        };

        Ok(())
    });

    error::SUCCESS.code_num
}

/// Retrieve author agreement and acceptance mechanisms set on the Ledger
///
/// #params
///
/// command_handle: command handle to map callback to user context.
///
/// cb: Callback that provides array of matching messages retrieved
///
/// # Example author_agreement -> "{"text":"Default agreement", "version":"1.0.0", "aml": {"label1": "description"}}"
///
/// #Returns
/// Error code as a u32
#[no_mangle]
pub extern fn vcx_get_ledger_author_agreement(command_handle: CommandHandle,
                                              cb: Option<extern fn(xcommand_handle: CommandHandle, err: u32, author_agreement: *const c_char)>) -> u32 {
    info!("vcx_get_ledger_author_agreement >>>");

    check_useful_c_callback!(cb, VcxErrorKind::InvalidOption);

    trace!("vcx_get_ledger_author_agreement(command_handle: {})",
           command_handle);

    spawn(move || {
        match ledger::libindy_get_txn_author_agreement() {
            Ok(x) => {
                trace!("vcx_ledger_get_fees_cb(command_handle: {}, rc: {}, author_agreement: {})",
                       command_handle, error::SUCCESS.message, x);

                let msg = CStringUtils::string_to_cstring(x);
                cb(command_handle, error::SUCCESS.code_num, msg.as_ptr());
            }
            Err(e) => {
                error!("vcx_get_ledger_author_agreement(command_handle: {}, rc: {})",
                       command_handle, e);
                cb(command_handle, e.into(), std::ptr::null_mut());
            }
        };

        Ok(())
    });

    error::SUCCESS.code_num
}

/// Set some accepted agreement as active.
///
/// As result of successful call of this function appropriate metadata will be appended to each write request.
///
/// #Params
/// text and version - (optional) raw data about TAA from ledger.
///     These parameters should be passed together.
///     These parameters are required if hash parameter is ommited.
/// hash - (optional) hash on text and version. This parameter is required if text and version parameters are ommited.
/// acc_mech_type - mechanism how user has accepted the TAA
/// time_of_acceptance - UTC timestamp when user has accepted the TAA
///
/// #Returns
/// Error code as a u32
#[no_mangle]
pub extern fn vcx_set_active_txn_author_agreement_meta(text: *const c_char,
                                                       version: *const c_char,
                                                       hash: *const c_char,
                                                       acc_mech_type: *const c_char,
                                                       time_of_acceptance: u64) -> u32 {
    info!("vcx_set_active_txn_author_agreement_meta >>>");

    check_useful_opt_c_str!(text, VcxErrorKind::InvalidOption);
    check_useful_opt_c_str!(version, VcxErrorKind::InvalidOption);
    check_useful_opt_c_str!(hash, VcxErrorKind::InvalidOption);
    check_useful_c_str!(acc_mech_type, VcxErrorKind::InvalidOption);

    trace!("vcx_set_active_txn_author_agreement_meta(text: {:?}, version: {:?}, hash: {:?}, acc_mech_type: {:?}, time_of_acceptance: {:?})",
           text, version, hash, acc_mech_type, time_of_acceptance);

    match utils::author_agreement::set_txn_author_agreement(text, version, hash, acc_mech_type, time_of_acceptance) {
        Ok(()) => error::SUCCESS.code_num,
        Err(err) => err.into()
    }
}

#[no_mangle]
pub extern fn vcx_mint_tokens(seed: *const c_char, fees: *const c_char) {
    info!("vcx_mint_tokens >>>");

    // TODO: CHEC
    let seed = if !seed.is_null() {
        match CStringUtils::c_str_to_string(seed) {
            Ok(opt_val) => opt_val.map(String::from),
            Err(_) => return ()
        }
    } else {
        None
    };

    let fees = if !fees.is_null() {
        match CStringUtils::c_str_to_string(fees) {
            Ok(opt_val) => opt_val.map(String::from),
            Err(_) => return ()
        }
    } else {
        None
    };
    trace!("vcx_mint_tokens(seed: {:?}, fees: {:?})", seed, fees);

    libindy::utils::payments::mint_tokens_and_set_fees(None, None, fees, seed).unwrap_or_default();
}

/// Get details for last occurred error.
///
/// This function should be called in two places to handle both cases of error occurrence:
///     1) synchronous  - in the same application thread
///     2) asynchronous - inside of function callback
///
/// NOTE: Error is stored until the next one occurs in the same execution thread or until asynchronous callback finished.
///       Returning pointer has the same lifetime.
///
/// #Params
/// * `error_json_p` - Reference that will contain error details (if any error has occurred before)
///  in the format:
/// {
///     "backtrace": Optional<str> - error backtrace.
///         Collecting of backtrace can be enabled by setting environment variable `RUST_BACKTRACE=1`
///     "message": str - human-readable error description
/// }
///
#[no_mangle]
pub extern fn vcx_get_current_error(error_json_p: *mut *const c_char) {
    trace!("vcx_get_current_error >>> error_json_p: {:?}", error_json_p);

    let error = get_current_error_c_json();
    unsafe { *error_json_p = error };

    trace!("vcx_get_current_error: <<<");
}

#[cfg(test)]
mod tests {
    use std::ptr;

<<<<<<< HEAD
    use indy::WalletHandle;
    #[cfg(feature = "pool_tests")]
    use indy_sys::INVALID_POOL_HANDLE;

    use api::return_types_u32;
    use api::VcxStateType;
    use api::wallet::{vcx_wallet_add_record, vcx_wallet_get_record};
    use api::wallet::tests::_test_add_and_get_wallet_record;
    use libindy::utils::pool::{get_pool_handle, reset_pool_handle};
    use libindy::utils::pool::tests::create_tmp_genesis_txn_file;
=======
    use agency_client::agency_settings;

    use crate::{api, connection, credential, credential_def, disclosed_proof, issuer_credential, proof, schema};
    use crate::api::return_types_u32;
    use crate::api::wallet::tests::_test_add_and_get_wallet_record;
    use crate::libindy::utils::pool::get_pool_handle;
    use crate::libindy::utils::pool::tests::create_tmp_genesis_txn_file;
>>>>>>> dff291a1
    #[cfg(feature = "pool_tests")]
    use crate::libindy::utils::pool::tests::delete_test_pool;
    use crate::libindy::utils::wallet::import;
    #[cfg(feature = "pool_tests")]
    use crate::libindy::utils::wallet::get_wallet_handle;
    use crate::libindy::utils::wallet::tests::create_main_wallet_and_its_backup;
    use crate::utils::devsetup::*;
    #[cfg(any(feature = "agency", feature = "pool_tests"))]
    use crate::utils::get_temp_dir_path;
    use crate::utils::timeout::TimeoutUtils;

    use super::*;

    fn _vcx_open_pool_c_closure() -> Result<(), u32> {
        let cb = return_types_u32::Return_U32::new().unwrap();

        let rc = vcx_open_pool(cb.command_handle, cb.get_callback());
        if rc != error::SUCCESS.code_num {
            return Err(rc);
        }
        cb.receive(TimeoutUtils::some_medium())
    }

    fn _vcx_open_wallet_c_closure() -> Result<(), u32> {
        let cb = return_types_u32::Return_U32::new().unwrap();

        let rc = vcx_open_wallet(cb.command_handle, cb.get_callback());
        if rc != error::SUCCESS.code_num {
            return Err(rc);
        }
        cb.receive(TimeoutUtils::some_medium())
    }

    fn _vcx_init_core_c_closure(config: &str) -> Result<(), u32> {
        let rc = vcx_init_core(CString::new(config).unwrap().into_raw());
        if rc != error::SUCCESS.code_num {
            return Err(rc);
        }
        Ok(())
    }

    fn _vcx_init_full(config: &str) -> Result<(), u32> {
        info!("_vcx_init_full >>>");
        let rc = vcx_init_core(CString::new(config).unwrap().into_raw());
        if rc != error::SUCCESS.code_num {
            error!("vcx_init_core failed");
            return Err(rc);
        }
        settings::get_agency_client()?.enable_test_mode();

        info!("_vcx_init_full >>> going to open pool");
        let cb = return_types_u32::Return_U32::new().unwrap();
        let rc = vcx_open_pool(cb.command_handle, cb.get_callback());
        if rc != error::SUCCESS.code_num {
            error!("vcx_open_pool failed");
            return Err(rc);
        }
        cb.receive(TimeoutUtils::some_short()).unwrap();

        info!("_vcx_init_full >>> going to open wallet");
        let cb = return_types_u32::Return_U32::new().unwrap();
        let rc = vcx_open_wallet(cb.command_handle, cb.get_callback());
        if rc != error::SUCCESS.code_num {
            error!("vcx_open_wallet failed");
            return Err(rc);
        }
        cb.receive(TimeoutUtils::some_custom(3)).unwrap();
        Ok(())
    }

    #[cfg(any(feature = "agency", feature = "pool_tests"))]
    fn config() -> String {
        json!({"agency_did" : "72x8p4HubxzUK1dwxcc5FU",
               "remote_to_sdk_did" : "UJGjM6Cea2YVixjWwHN9wq",
               "sdk_to_remote_did" : "AB3JM851T4EQmhh8CdagSP",
               "sdk_to_remote_verkey" : "888MFrZjXDoi2Vc8Mm14Ys112tEZdDegBZZoembFEATE",
               "institution_name" : "evernym enterprise",
               "agency_verkey" : "91qMFrZjXDoi2Vc8Mm14Ys112tEZdDegBZZoembFEATE",
               "remote_to_sdk_verkey" : "91qMFrZjXDoi2Vc8Mm14Ys112tEZdDegBZZoembFEATE",
               "genesis_path": get_temp_dir_path("pool1.txn").to_str().unwrap(),
               "payment_method": "null",
               "pool_config": json!({"timeout":60}).to_string()
           }).to_string()
    }

    #[cfg(feature = "pool_tests")]
    #[test]
    fn test_open_pool_fails_if_genesis_file_is_invalid() {
        let _setup = SetupWallet::init();

        // Write invalid genesis.txn
        let _genesis_transactions = TempFile::create_with_data(utils::constants::GENESIS_PATH, "{}");
        settings::set_config_value(settings::CONFIG_GENESIS_PATH, &_genesis_transactions.path);

        let err = _vcx_open_pool_c_closure().unwrap_err();
        assert_eq!(err, error::POOL_LEDGER_CONNECT.code_num);

        assert_eq!(get_pool_handle().unwrap_err().kind(), VcxErrorKind::NoPoolOpen);
        assert_eq!(get_wallet_handle(), INVALID_WALLET_HANDLE);

        delete_test_pool();
    }

    #[test]
    #[cfg(feature = "general_test")]
    fn test_init_core_fails_with_no_wallet_key() {
        let _setup = SetupEmpty::init();

        let content = json!({
            "wallet_name": settings::DEFAULT_WALLET_NAME,
        }).to_string();

        let err = init_core(&content).unwrap_err();
        assert_eq!(err.kind(), VcxErrorKind::MissingWalletKey);
        let rc = _vcx_open_wallet_c_closure().unwrap_err();
        assert_eq!(rc, error::MISSING_WALLET_KEY.code_num);
    }

    #[cfg(feature = "pool_tests")]
    #[test]
    fn test_vcx_init_with_default_values() {
        let _setup_defaults = SetupDefaults::init();
        let _setup_wallet = SetupWallet::init();
        let _setup_pool = SetupPoolConfig::init();

        _vcx_init_full("{}").unwrap();
    }

    #[cfg(feature = "pool_tests")]
    #[test]
    fn test_vcx_init_called_twice_fails() {
        let _setup_defaults = SetupDefaults::init();
        let _setup_wallet = SetupWallet::init();
        let _setup_pool = SetupPoolConfig::init();

        _vcx_init_full("{}").unwrap();

        // Repeat call
        let rc = _vcx_init_full("{}").unwrap_err();
        assert_eq!(rc, error::ALREADY_INITIALIZED.code_num);
    }

    #[cfg(feature = "pool_tests")]
    #[test]
    fn test_vcx_init_called_twice_passes_after_shutdown() {
        for _ in 0..2 {
            let _setup_defaults = SetupDefaults::init();
            let _setup_wallet = SetupWallet::init().skip_cleanup();
            let _setup_pool = SetupPoolConfig::init().skip_cleanup();

            _vcx_init_full("{}").unwrap();

            //Assert config values were set correctly
            assert_eq!(settings::get_config_value("wallet_name").unwrap(), _setup_wallet.wallet_name);

            //Verify shutdown was successful
            vcx_shutdown(true);
            assert_eq!(settings::get_config_value("wallet_name").unwrap_err().kind(), VcxErrorKind::InvalidConfiguration);
        }
    }


    #[test]
    #[cfg(feature = "general_test")]
    fn test_open_wallet_of_imported_wallet_succeeds() {
        let _setup = SetupDefaults::init();

        let (export_wallet_path, wallet_name) = create_main_wallet_and_its_backup();

        wallet::delete_wallet(&wallet_name, settings::DEFAULT_WALLET_KEY, settings::WALLET_KDF_RAW, None, None, None).unwrap();

        let import_config = json!({
            settings::CONFIG_WALLET_NAME: &wallet_name,
            settings::CONFIG_WALLET_KEY: settings::DEFAULT_WALLET_KEY,
            settings::CONFIG_WALLET_KEY_DERIVATION: settings::WALLET_KDF_RAW,
            settings::CONFIG_WALLET_BACKUP_KEY: settings::DEFAULT_WALLET_BACKUP_KEY,
            settings::CONFIG_EXPORTED_WALLET_PATH: export_wallet_path.path,
        }).to_string();
        import(&import_config).unwrap();

        let content = json!({
            "wallet_name": &wallet_name,
            "wallet_key": settings::DEFAULT_WALLET_KEY,
            "wallet_key_derivation": settings::WALLET_KDF_RAW,
        }).to_string();

        _vcx_init_core_c_closure(&content).unwrap();
        _vcx_open_wallet_c_closure().unwrap();

        vcx_shutdown(true);
    }

    #[test]
    #[cfg(feature = "general_test")]
    fn test_open_wallet_with_wrong_name_fails() {
        let _setup = SetupDefaults::init();

        let (export_wallet_path, wallet_name) = create_main_wallet_and_its_backup();

        wallet::delete_wallet(&wallet_name, settings::DEFAULT_WALLET_KEY, settings::WALLET_KDF_RAW, None, None, None).unwrap();

        let import_config = json!({
            settings::CONFIG_WALLET_NAME: wallet_name.as_str(),
            settings::CONFIG_WALLET_KEY: settings::DEFAULT_WALLET_KEY,
            settings::CONFIG_WALLET_KEY_DERIVATION: settings::WALLET_KDF_RAW,
            settings::CONFIG_EXPORTED_WALLET_PATH: export_wallet_path.path,
            settings::CONFIG_WALLET_BACKUP_KEY: settings::DEFAULT_WALLET_BACKUP_KEY,
        }).to_string();
        import(&import_config).unwrap();

        let content = json!({
            "wallet_name": "different_wallet_name",
            "wallet_key": settings::DEFAULT_WALLET_KEY,
            "wallet_key_derivation": settings::WALLET_KDF_RAW,
        }).to_string();


        _vcx_init_core_c_closure(&content).unwrap();
        let err = _vcx_open_wallet_c_closure().unwrap_err();
        assert_eq!(err, error::WALLET_NOT_FOUND.code_num);

        wallet::delete_wallet(wallet_name.as_str(), settings::DEFAULT_WALLET_KEY, settings::WALLET_KDF_RAW, None, None, None).unwrap();
    }

    #[test]
    #[cfg(feature = "general_test")]
    fn test_import_of_opened_wallet_fails() {
        let _setup = SetupDefaults::init();

        let (export_wallet_path, wallet_name) = create_main_wallet_and_its_backup();

        let content = json!({
            settings::CONFIG_WALLET_NAME: wallet_name.as_str(),
            "wallet_key": settings::DEFAULT_WALLET_KEY,
            "wallet_key_derivation": settings::WALLET_KDF_RAW
        }).to_string();


        _vcx_init_core_c_closure(&content).unwrap();
        _vcx_open_wallet_c_closure().unwrap();

        let import_config = json!({
            settings::CONFIG_WALLET_NAME: wallet_name.as_str(),
            settings::CONFIG_WALLET_KEY: settings::DEFAULT_WALLET_KEY,
            settings::CONFIG_EXPORTED_WALLET_PATH: export_wallet_path.path,
            settings::CONFIG_WALLET_BACKUP_KEY: settings::DEFAULT_WALLET_BACKUP_KEY,
        }).to_string();
        assert_eq!(import(&import_config).unwrap_err().kind(), VcxErrorKind::DuplicationWallet);

        vcx_shutdown(true);
    }


    #[test]
    #[cfg(feature = "general_test")]
    fn test_init_no_config_path() {
        let _setup = SetupEmpty::init();
        assert_eq!(vcx_init_core(ptr::null()), error::INVALID_OPTION.code_num)
    }

    #[test]
    #[cfg(feature = "general_test")]
    fn test_shutdown_with_no_previous_config() {
        let _setup = SetupDefaults::init();

        vcx_shutdown(true);
        vcx_shutdown(false);
    }

    #[test]
    #[cfg(feature = "general_test")]
    fn test_shutdown() {
        let _setup = SetupMocks::init();

        let data = r#"["name","male"]"#;
        let connection = connection::tests::build_test_connection_inviter_invited();
        let credentialdef = credential_def::create_and_publish_credentialdef("SID".to_string(), "NAME".to_string(), "4fUDR9R7fjwELRvH9JT6HH".to_string(), "id".to_string(), "tag".to_string(), "{}".to_string()).unwrap();
        let issuer_credential = issuer_credential::issuer_credential_create(credentialdef, "1".to_string(), "8XFh8yBzrpJQmNyZzgoTqB".to_owned(), "credential_name".to_string(), "{\"attr\":\"value\"}".to_owned(), 1).unwrap();
        let proof = proof::create_proof("1".to_string(), "[]".to_string(), "[]".to_string(), r#"{"support_revocation":false}"#.to_string(), "Optional".to_owned()).unwrap();
        let schema = schema::create_and_publish_schema("5", "VsKV7grR1BUE29mG2Fm2kX".to_string(), "name".to_string(), "0.1".to_string(), data.to_string()).unwrap();
        let disclosed_proof = disclosed_proof::create_proof("id", utils::mockdata::mockdata_proof::ARIES_PROOF_REQUEST_PRESENTATION).unwrap();
        let credential = credential::credential_create_with_offer("name", utils::mockdata::mockdata_credex::ARIES_CREDENTIAL_OFFER).unwrap();

        vcx_shutdown(true);
        assert_eq!(connection::release(connection).unwrap_err().kind(), VcxErrorKind::InvalidConnectionHandle);
        assert_eq!(issuer_credential::release(issuer_credential).unwrap_err().kind(), VcxErrorKind::InvalidIssuerCredentialHandle);
        assert_eq!(schema::release(schema).unwrap_err().kind(), VcxErrorKind::InvalidSchemaHandle);
        assert_eq!(proof::release(proof).unwrap_err().kind(), VcxErrorKind::InvalidProofHandle);
        assert_eq!(credential_def::release(credentialdef).unwrap_err().kind(), VcxErrorKind::InvalidCredDefHandle);
        assert_eq!(credential::release(credential).unwrap_err().kind(), VcxErrorKind::InvalidCredentialHandle);
        assert_eq!(disclosed_proof::release(disclosed_proof).unwrap_err().kind(), VcxErrorKind::InvalidDisclosedProofHandle);
        assert_eq!(wallet::get_wallet_handle(), INVALID_WALLET_HANDLE);
    }

    #[test]
    #[cfg(feature = "general_test")]
    fn test_error_c_message() {
        let _setup = SetupMocks::init();

        let c_message = CStringUtils::c_str_to_string(vcx_error_c_message(0)).unwrap().unwrap();
        assert_eq!(c_message, error::SUCCESS.message);

        let c_message = CStringUtils::c_str_to_string(vcx_error_c_message(1001)).unwrap().unwrap();
        assert_eq!(c_message, error::UNKNOWN_ERROR.message);

        let c_message = CStringUtils::c_str_to_string(vcx_error_c_message(100100)).unwrap().unwrap();
        assert_eq!(c_message, error::UNKNOWN_ERROR.message);

        let c_message = CStringUtils::c_str_to_string(vcx_error_c_message(1021)).unwrap().unwrap();
        assert_eq!(c_message, error::INVALID_ATTRIBUTES_STRUCTURE.message);
    }

    #[test]
    #[cfg(feature = "general_test")]
    fn test_vcx_version() {
        let _setup = SetupDefaults::init();

        let return_version = CStringUtils::c_str_to_string(vcx_version()).unwrap().unwrap();
        assert!(return_version.len() > 5);
    }

    #[test]
    #[cfg(feature = "general_test")]
    fn test_vcx_update_institution_webhook() {
        let _setup = SetupDefaults::init();

        let webhook_url = "http://www.evernym.com";
        assert_ne!(webhook_url, &settings::get_config_value(settings::CONFIG_WEBHOOK_URL).unwrap());

        let cb = return_types_u32::Return_U32::new().unwrap();
        assert_eq!(error::SUCCESS.code_num, vcx_update_webhook_url(cb.command_handle,
                                                                   CString::new(webhook_url.to_string()).unwrap().into_raw(),
                                                                   Some(cb.get_callback())));

        assert_eq!(webhook_url, &settings::get_config_value(settings::CONFIG_WEBHOOK_URL).unwrap());
    }

    #[test]
    #[cfg(feature = "general_test")]
    fn get_current_error_works_for_no_error() {
        let _setup = SetupDefaults::init();

        crate::error::reset_current_error();

        let mut error_json_p: *const c_char = ptr::null();

        vcx_get_current_error(&mut error_json_p);
        assert_eq!(None, CStringUtils::c_str_to_string(error_json_p).unwrap());
    }

    #[test]
    #[cfg(feature = "general_test")]
    fn get_current_error_works_for_sync_error() {
        let _setup = SetupDefaults::init();

        api::utils::vcx_provision_agent(ptr::null());

        let mut error_json_p: *const c_char = ptr::null();
        vcx_get_current_error(&mut error_json_p);
        assert!(CStringUtils::c_str_to_string(error_json_p).unwrap().is_some());
    }

    #[test]
    #[cfg(feature = "general_test")]
    fn get_current_error_works_for_async_error() {
        let _setup = SetupDefaults::init();

        extern fn cb(_storage_handle: i32,
                     _err: u32,
                     _config: *const c_char) {
            let mut error_json_p: *const c_char = ptr::null();
            vcx_get_current_error(&mut error_json_p);
            assert!(CStringUtils::c_str_to_string(error_json_p).unwrap().is_some());
        }

        let config = CString::new("{}").unwrap();
        api::utils::vcx_agent_provision_async(0, config.as_ptr(), Some(cb));
        std::thread::sleep(std::time::Duration::from_secs(1));
    }

    #[test]
    #[cfg(feature = "general_test")]
    fn test_vcx_set_active_txn_author_agreement_meta() {
        let _setup = SetupMocks::init();

        assert!(&settings::get_config_value(settings::CONFIG_TXN_AUTHOR_AGREEMENT).is_err());

        let text = "text";
        let version = "1.0.0";
        let acc_mech_type = "type 1";
        let time_of_acceptance = 123456789;

        assert_eq!(error::SUCCESS.code_num, vcx_set_active_txn_author_agreement_meta(CString::new(text.to_string()).unwrap().into_raw(),
                                                                                     CString::new(version.to_string()).unwrap().into_raw(),
                                                                                     std::ptr::null(),
                                                                                     CString::new(acc_mech_type.to_string()).unwrap().into_raw(),
                                                                                     time_of_acceptance));

        let expected = json!({
            "text": text,
            "version": version,
            "acceptanceMechanismType": acc_mech_type,
            "timeOfAcceptance": time_of_acceptance,
        });

        let auth_agreement = settings::get_config_value(settings::CONFIG_TXN_AUTHOR_AGREEMENT).unwrap();
        let auth_agreement = serde_json::from_str::<::serde_json::Value>(&auth_agreement).unwrap();

        assert_eq!(expected, auth_agreement);

        settings::set_testing_defaults();
    }

    #[test]
    #[cfg(feature = "general_test")]
    fn test_vcx_get_ledger_author_agreement() {
        let _setup = SetupMocks::init();

        let cb = return_types_u32::Return_U32_STR::new().unwrap();
        assert_eq!(vcx_get_ledger_author_agreement(cb.command_handle,
                                                   Some(cb.get_callback())), error::SUCCESS.code_num);
        let agreement = cb.receive(TimeoutUtils::some_short()).unwrap();
<<<<<<< HEAD
        assert_eq!(::utils::constants::DEFAULT_AUTHOR_AGREEMENT, agreement.unwrap());
    }

    #[cfg(feature = "general_test")]
    fn get_settings() -> String {
        json!({
            settings::CONFIG_INSTITUTION_NAME:            settings::get_config_value(settings::CONFIG_INSTITUTION_NAME).unwrap(),
            settings::CONFIG_INSTITUTION_DID:             settings::get_config_value(settings::CONFIG_INSTITUTION_DID).unwrap(),
            settings::CONFIG_PAYMENT_METHOD:              settings::get_config_value(settings::CONFIG_PAYMENT_METHOD).unwrap()
        }).to_string()
=======
        assert_eq!(utils::constants::DEFAULT_AUTHOR_AGREEMENT, agreement.unwrap());
>>>>>>> dff291a1
    }

    #[test]
    #[cfg(feature = "general_test")]
    fn test_init_core() {
        let _setup = SetupEmpty::init();

        let config = json!({
          "agency_did": "VsKV7grR1BUE29mG2Fm2kX",
          "agency_endpoint": "http://localhost:8080",
          "agency_verkey": "Hezce2UWMZ3wUhVkh2LfKSs8nDzWwzs2Win7EzNN3YaR",
          "genesis_path": "/tmp/foo/bar",
          "institution_did": "V4SGRU86Z58d6TV7PBUe6f",
          "institution_name": "alice-9b2e793a-2e89-42c0-8941-dd3360bb2043",
          "institution_verkey": "GJ1SzoWzavQYfNL9XkaJdrQejfztN4XqdsiV4ct3LXKL",
          "remote_to_sdk_did": "L8U9Ae48mLGxx3drppU8Ph",
          "remote_to_sdk_verkey": "BRhUCTk6KFgUk9cnnL9ozfjtvEwXnSPRfUduzjpMaZca",
          "sdk_to_remote_did": "6Ke2y7C9WVSwDa4PieDtc9",
          "sdk_to_remote_verkey": "3uDfyP3As6aMQSjYdd95y3UNVkpn2wqTZ6MHrJcCCSFc",
          "wallet_key": "1234567",
          "wallet_name": "alice"
        });
        let cstring_config = CString::new(config.to_string()).unwrap().into_raw();
        assert_eq!(vcx_init_core(cstring_config), error::SUCCESS.code_num);
    }

    #[test]
    #[cfg(feature = "pool_tests")]
    fn test_open_pool() {
        let _setup = SetupEmpty::init();

        let genesis_path = create_tmp_genesis_txn_file();
        settings::set_config_value(settings::CONFIG_GENESIS_PATH, &genesis_path);

        let cb = return_types_u32::Return_U32::new().unwrap();
        let rc = vcx_open_pool(cb.command_handle, cb.get_callback());
        assert_eq!(rc, error::SUCCESS.code_num);
        cb.receive(TimeoutUtils::some_short()).unwrap();

        delete_test_pool();
        settings::set_testing_defaults();
    }

    #[test]
    #[cfg(feature = "general_test")]
    fn test_open_wallet() {
        let _setup = SetupWallet::init();

        let cb = return_types_u32::Return_U32::new().unwrap();
        let rc = vcx_open_wallet(cb.command_handle, cb.get_callback());
        assert_eq!(rc, error::SUCCESS.code_num);
        cb.receive(TimeoutUtils::some_custom(3)).unwrap();

        _test_add_and_get_wallet_record();

        settings::set_testing_defaults();
    }

    #[cfg(feature = "pool_tests")]
    #[test]
    fn test_full_init() {
        let _setup_defaults = SetupDefaults::init();
        let _setup_wallet = SetupWallet::init();
        let _setup_pool = SetupPoolConfig::init();

        _vcx_init_full(&config()).unwrap();

        // Assert pool was initialized
        assert_ne!(get_pool_handle().unwrap(), 0);
    }

    #[test]
    #[cfg(feature = "pool_tests")]
    fn test_init_composed() {
        let _setup = SetupEmpty::init();
        let _setup_wallet = SetupWallet::init();

        let wallet_name = settings::get_config_value(settings::CONFIG_WALLET_NAME).unwrap();
        let wallet_key = settings::get_config_value(settings::CONFIG_WALLET_KEY).unwrap();
        let wallet_kdf = settings::get_config_value(settings::CONFIG_WALLET_KEY_DERIVATION).unwrap();
        let genesis_path = create_tmp_genesis_txn_file();

        let config = json!({
          "agency_did": "VsKV7grR1BUE29mG2Fm2kX",
          "agency_endpoint": "http://localhost:8080",
          "agency_verkey": "Hezce2UWMZ3wUhVkh2LfKSs8nDzWwzs2Win7EzNN3YaR",
          "genesis_path": genesis_path,
          "institution_did": "V4SGRU86Z58d6TV7PBUe6f",
          "institution_name": "alice-9b2e793a-2e89-42c0-8941-dd3360bb2043",
          "institution_verkey": "GJ1SzoWzavQYfNL9XkaJdrQejfztN4XqdsiV4ct3LXKL",
          "remote_to_sdk_did": "L8U9Ae48mLGxx3drppU8Ph",
          "remote_to_sdk_verkey": "BRhUCTk6KFgUk9cnnL9ozfjtvEwXnSPRfUduzjpMaZca",
          "sdk_to_remote_did": "6Ke2y7C9WVSwDa4PieDtc9",
          "sdk_to_remote_verkey": "3uDfyP3As6aMQSjYdd95y3UNVkpn2wqTZ6MHrJcCCSFc",
          "wallet_key": wallet_key,
          "wallet_key_derivation": wallet_kdf,
          "wallet_name": wallet_name,
          "protocol_version": "2"
        });

        _vcx_init_full(&config.to_string()).unwrap();
        configure_trustee_did();
        setup_libnullpay_nofees();

        info!("test_init_composed :: creating schema + creddef to verify wallet and pool connectivity");
        let attrs_list = json!(["address1", "address2", "city", "state", "zip"]).to_string();
        let (schema_id, _schema_json, _cred_def_id, _cred_def_json, _cred_def_handle, _rev_reg_id) =
            libindy::utils::anoncreds::tests::create_and_store_credential_def(&attrs_list, true);
        assert!(schema_id.len() > 0);

        delete_test_pool();
        settings::set_testing_defaults();
    }

    #[cfg(feature = "pool_tests")]
    #[test]
    fn test_agency_client_does_not_have_to_be_initialized() {
        let _setup = SetupLibraryWalletPool::init();

        let config = json!({
            "institution_name": "faber",
            "institution_did": "44x8p4HubxzUK1dwxcc5FU",
            "institution_verkey": "444MFrZjXDoi2Vc8Mm14Ys112tEZdDegBZZoembFEATE"
        }).to_string();

        api::wallet::vcx_wallet_set_handle(get_wallet_handle());
        api::utils::vcx_pool_set_handle(get_pool_handle().unwrap());

        settings::clear_config();

        assert_eq!(vcx_init_core(CString::new(config).unwrap().into_raw()), error::SUCCESS.code_num);

        let connection_handle = connection::create_connection("test_create_fails").unwrap();
        connection::connect(connection_handle).unwrap_err();

        settings::set_testing_defaults();
    }

    #[cfg(feature = "pool_tests")]
    #[test]
    fn test_open_pool_fails_if_genesis_path_is_invalid() {
        let _setup = SetupWallet::init();

        let content = json!({
            "genesis_path": "invalid/txn/path"
        }).to_string();

        init_core(&content).unwrap();
        let rc = _vcx_open_pool_c_closure().unwrap_err();
        assert_eq!(rc, error::INVALID_GENESIS_TXN_PATH.code_num);
    }
}<|MERGE_RESOLUTION|>--- conflicted
+++ resolved
@@ -4,21 +4,9 @@
 use indy_sys::WalletHandle;
 use libc::c_char;
 
-<<<<<<< HEAD
-use error::prelude::*;
-use init::{init_core, init_agency_client, open_as_main_wallet, open_pool};
-use libindy::utils::{ledger, pool, wallet};
-use libindy::utils::pool::is_pool_open;
-use libindy::utils::wallet::{close_main_wallet, get_wallet_handle, set_wallet_handle};
-use settings;
-use utils::cstring::CStringUtils;
-use utils::error;
-use utils::threadpool::spawn;
-use utils::version_constants;
-=======
 use crate::{libindy, settings, utils};
 use crate::error::prelude::*;
-use crate::init::{init_core, open_as_main_wallet, open_pool};
+use crate::init::{init_core, init_agency_client, open_as_main_wallet, open_pool};
 use crate::libindy::utils::{ledger, pool, wallet};
 use crate::libindy::utils::pool::is_pool_open;
 use crate::libindy::utils::wallet::{close_main_wallet, get_wallet_handle, set_wallet_handle};
@@ -26,7 +14,6 @@
 use crate::utils::error;
 use crate::utils::threadpool::spawn;
 use crate::utils::version_constants;
->>>>>>> dff291a1
 
 /// Initializes VCX with config settings
 ///
@@ -454,26 +441,11 @@
 mod tests {
     use std::ptr;
 
-<<<<<<< HEAD
-    use indy::WalletHandle;
-    #[cfg(feature = "pool_tests")]
-    use indy_sys::INVALID_POOL_HANDLE;
-
-    use api::return_types_u32;
-    use api::VcxStateType;
-    use api::wallet::{vcx_wallet_add_record, vcx_wallet_get_record};
-    use api::wallet::tests::_test_add_and_get_wallet_record;
-    use libindy::utils::pool::{get_pool_handle, reset_pool_handle};
-    use libindy::utils::pool::tests::create_tmp_genesis_txn_file;
-=======
-    use agency_client::agency_settings;
-
     use crate::{api, connection, credential, credential_def, disclosed_proof, issuer_credential, proof, schema};
     use crate::api::return_types_u32;
     use crate::api::wallet::tests::_test_add_and_get_wallet_record;
     use crate::libindy::utils::pool::get_pool_handle;
     use crate::libindy::utils::pool::tests::create_tmp_genesis_txn_file;
->>>>>>> dff291a1
     #[cfg(feature = "pool_tests")]
     use crate::libindy::utils::pool::tests::delete_test_pool;
     use crate::libindy::utils::wallet::import;
@@ -896,7 +868,6 @@
         assert_eq!(vcx_get_ledger_author_agreement(cb.command_handle,
                                                    Some(cb.get_callback())), error::SUCCESS.code_num);
         let agreement = cb.receive(TimeoutUtils::some_short()).unwrap();
-<<<<<<< HEAD
         assert_eq!(::utils::constants::DEFAULT_AUTHOR_AGREEMENT, agreement.unwrap());
     }
 
@@ -907,9 +878,6 @@
             settings::CONFIG_INSTITUTION_DID:             settings::get_config_value(settings::CONFIG_INSTITUTION_DID).unwrap(),
             settings::CONFIG_PAYMENT_METHOD:              settings::get_config_value(settings::CONFIG_PAYMENT_METHOD).unwrap()
         }).to_string()
-=======
-        assert_eq!(utils::constants::DEFAULT_AUTHOR_AGREEMENT, agreement.unwrap());
->>>>>>> dff291a1
     }
 
     #[test]
