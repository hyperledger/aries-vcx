<<<<<<< HEAD
use utils::error;
=======
>>>>>>> 8e4fd11b
use error::prelude::*;
use std::convert::TryInto;

use messages::ObjectWithVersion;
use messages::get_message::Message;

use v3::handlers::connection;
use v3::messages::A2AMessage;
use v3::messages::proof_presentation::presentation_request::*;
use v3::messages::proof_presentation::presentation::Presentation;
<<<<<<< HEAD
use v3::messages::error::ProblemReport;
use v3::handlers::proof_presentation::verifier::states::{VerifierSM, VerifierState, VerifierMessages};

=======
use v3::handlers::proof_presentation::verifier::states::{VerifierSM, VerifierState, VerifierMessages};

use messages::proofs::proof_request::ProofRequestMessage;
use messages::proofs::proof_message::ProofMessage;

>>>>>>> 8e4fd11b
#[derive(Serialize, Deserialize, Debug, Clone, PartialEq)]
pub struct Verifier {
    source_id: String,
    state: VerifierSM
}

impl Verifier {
    const SERIALIZE_VERSION: &'static str = "2.0";

    pub fn create(source_id: String,
                  requested_attrs: String,
                  requested_predicates: String,
                  revocation_details: String,
                  name: String) -> VcxResult<Verifier> {
        trace!("Verifier::create >>> source_id: {}", source_id);

        let presentation_request =
            PresentationRequestData::create()
                .set_name(name)
                .set_requested_attributes(requested_attrs)?
                .set_requested_predicates(requested_predicates)?
                .set_not_revoked_interval(revocation_details)?
                .set_nonce()?;

        Ok(Verifier {
            source_id,
            state: VerifierSM::new(presentation_request),
        })
    }

    pub fn get_source_id(&self) -> String { self.source_id.clone() }

    pub fn state(&self) -> u32 { self.state.state() }

    pub fn presentation_state(&self) -> u32 {
        self.state.presentation_status()
    }

    pub fn update_state(&mut self, message: Option<&str>) -> VcxResult<()> {
        if !self.state.has_transitions() { return Ok(()); }

        match message {
            Some(message_) => {
                self.update_state_with_message(message_)?;
            }
            None => {
                let connection_handle = self.state.connection_handle()?;

                let (messages, _) = connection::get_messages(connection_handle)?;

                let uids = messages
                    .into_iter()
                    .map(|(uid, message)| self.handle_message(uid, message))
                    .collect::<VcxResult<Vec<Option<String>>>>()?
                    .into_iter()
                    .filter_map(|e| e)
                    .collect::<Vec<String>>();

                connection::update_messages(connection_handle, uids)?;
            }
        }

        Ok(())
    }

    pub fn update_state_with_message(&mut self, message: &str) -> VcxResult<()> {
        let message: Message = ::serde_json::from_str(&message)
            .map_err(|err| VcxError::from_msg(VcxErrorKind::InvalidOption, format!("Cannot deserialize Message: {:?}", err)))?;

        let uid = message.uid.clone();
        let message = connection::decode_message(self.state.connection_handle()?, message)?;

        self.handle_message(uid, message)?;

        Ok(())
    }

    pub fn handle_message(&mut self, uid: String, message: A2AMessage) -> VcxResult<Option<String>> {
        match self.state.state {
            VerifierState::Initiated(ref state) => {
                // do not process message
            }
            VerifierState::PresentationRequestSent(ref state) => {
                let thid = &state.presentation_request.id.0;
                match message {
                    A2AMessage::Presentation(presentation) => {
                        if presentation.thread.is_reply(&thid) {
                            if let Err(err) = self.verify_presentation(presentation) {
<<<<<<< HEAD
                                self.send_problem_report()?
=======
                                self.send_problem_report(err)?
>>>>>>> 8e4fd11b
                            }
                            return Ok(Some(uid));
                        }
                    }
                    A2AMessage::PresentationProposal(proposal) => {
                        if proposal.thread.is_reply(&thid) {
                            self.step(VerifierMessages::PresentationProposalReceived(proposal))?;
                            return Ok(Some(uid));
                        }
                    }
                    A2AMessage::CommonProblemReport(problem_report) => {
                        if problem_report.thread.is_reply(&thid) {
                            self.step(VerifierMessages::PresentationRejectReceived(problem_report))?;
                            return Ok(Some(uid));
                        }
                    }
                    _ => {}
                }
            }
            VerifierState::Finished(ref state) => {
                // do not process message
            }
        };

        Ok(None)
    }

<<<<<<< HEAD
    pub fn verify_presentation(&mut self, presentation: Presentation) -> VcxResult<u32> {
        self.step(VerifierMessages::VerifyPresentation(presentation))?;
        Ok(error::SUCCESS.code_num)
    }

    pub fn send_problem_report(&mut self) -> VcxResult<()> {
        let problem_report = ProblemReport::create();
        self.step(VerifierMessages::SendPresentationReject(problem_report))?;
        Ok(())
    }

    pub fn send_presentation_request(&mut self, connection_handle: u32) -> VcxResult<u32> {
        self.step(VerifierMessages::SendPresentationRequest(connection_handle))?;
        Ok(error::SUCCESS.code_num)
    }

    pub fn generate_proof_request_msg(&mut self) -> VcxResult<String> {
        self.state.presentation_request()?
            .to_json()
    }

    pub fn get_proof(&self) -> VcxResult<String> {
        self.state.presentation()?
            .to_json()
=======
    pub fn verify_presentation(&mut self, presentation: Presentation) -> VcxResult<()> {
        self.step(VerifierMessages::VerifyPresentation(presentation))
    }

    pub fn send_problem_report(&mut self, err: VcxError) -> VcxResult<()> {
        self.step(VerifierMessages::SendPresentationReject(err.to_string()))
    }

    pub fn send_presentation_request(&mut self, connection_handle: u32) -> VcxResult<()> {
        self.step(VerifierMessages::SendPresentationRequest(connection_handle))
    }

    pub fn generate_proof_request_msg(&mut self) -> VcxResult<String> {
        let proof_request: ProofRequestMessage = self.state.presentation_request()?.try_into()?;

        ::serde_json::to_string(&proof_request)
            .map_err(|err| VcxError::from_msg(VcxErrorKind::InvalidJson, format!("Cannot serialize ProofMessage: {:?}", err)))
    }

    pub fn get_proof(&self) -> VcxResult<String> {
        let proof: ProofMessage = self.state.presentation()?.try_into()?;

        ::serde_json::to_string(&proof)
            .map_err(|err| VcxError::from_msg(VcxErrorKind::InvalidJson, format!("Cannot serialize ProofMessage: {:?}", err)))
>>>>>>> 8e4fd11b
    }

    pub fn from_str(data: &str) -> VcxResult<Self> {
        ObjectWithVersion::deserialize(data)
            .map(|obj: ObjectWithVersion<Self>| obj.data)
            .map_err(|err| err.extend("Cannot deserialize Connection"))
    }

    pub fn to_string(&self) -> VcxResult<String> {
        ObjectWithVersion::new(Self::SERIALIZE_VERSION, self.to_owned())
            .serialize()
            .map_err(|err| err.extend("Cannot serialize Connection"))
    }

    pub fn step(&mut self, message: VerifierMessages) -> VcxResult<()> {
        self.state = self.state.clone().step(message)?;
        Ok(())
    }
}<|MERGE_RESOLUTION|>--- conflicted
+++ resolved
@@ -1,7 +1,4 @@
-<<<<<<< HEAD
 use utils::error;
-=======
->>>>>>> 8e4fd11b
 use error::prelude::*;
 use std::convert::TryInto;
 
@@ -12,17 +9,12 @@
 use v3::messages::A2AMessage;
 use v3::messages::proof_presentation::presentation_request::*;
 use v3::messages::proof_presentation::presentation::Presentation;
-<<<<<<< HEAD
 use v3::messages::error::ProblemReport;
-use v3::handlers::proof_presentation::verifier::states::{VerifierSM, VerifierState, VerifierMessages};
-
-=======
 use v3::handlers::proof_presentation::verifier::states::{VerifierSM, VerifierState, VerifierMessages};
 
 use messages::proofs::proof_request::ProofRequestMessage;
 use messages::proofs::proof_message::ProofMessage;
 
->>>>>>> 8e4fd11b
 #[derive(Serialize, Deserialize, Debug, Clone, PartialEq)]
 pub struct Verifier {
     source_id: String,
@@ -111,11 +103,7 @@
                     A2AMessage::Presentation(presentation) => {
                         if presentation.thread.is_reply(&thid) {
                             if let Err(err) = self.verify_presentation(presentation) {
-<<<<<<< HEAD
-                                self.send_problem_report()?
-=======
                                 self.send_problem_report(err)?
->>>>>>> 8e4fd11b
                             }
                             return Ok(Some(uid));
                         }
@@ -143,32 +131,6 @@
         Ok(None)
     }
 
-<<<<<<< HEAD
-    pub fn verify_presentation(&mut self, presentation: Presentation) -> VcxResult<u32> {
-        self.step(VerifierMessages::VerifyPresentation(presentation))?;
-        Ok(error::SUCCESS.code_num)
-    }
-
-    pub fn send_problem_report(&mut self) -> VcxResult<()> {
-        let problem_report = ProblemReport::create();
-        self.step(VerifierMessages::SendPresentationReject(problem_report))?;
-        Ok(())
-    }
-
-    pub fn send_presentation_request(&mut self, connection_handle: u32) -> VcxResult<u32> {
-        self.step(VerifierMessages::SendPresentationRequest(connection_handle))?;
-        Ok(error::SUCCESS.code_num)
-    }
-
-    pub fn generate_proof_request_msg(&mut self) -> VcxResult<String> {
-        self.state.presentation_request()?
-            .to_json()
-    }
-
-    pub fn get_proof(&self) -> VcxResult<String> {
-        self.state.presentation()?
-            .to_json()
-=======
     pub fn verify_presentation(&mut self, presentation: Presentation) -> VcxResult<()> {
         self.step(VerifierMessages::VerifyPresentation(presentation))
     }
@@ -193,7 +155,6 @@
 
         ::serde_json::to_string(&proof)
             .map_err(|err| VcxError::from_msg(VcxErrorKind::InvalidJson, format!("Cannot serialize ProofMessage: {:?}", err)))
->>>>>>> 8e4fd11b
     }
 
     pub fn from_str(data: &str) -> VcxResult<Self> {
