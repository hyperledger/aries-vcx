#![cfg_attr(feature = "fatal_warnings", deny(warnings))]
#![crate_name = "vcx"]
//this is needed for some large json macro invocations
#![recursion_limit = "128"]
extern crate agency_client;
extern crate base64;
extern crate chrono;
extern crate failure;
extern crate futures;
extern crate indy_sys;
extern crate indyrs as indy;
#[macro_use]
extern crate lazy_static;
extern crate libc;
#[macro_use]
extern crate log;
extern crate openssl;
extern crate rand;
extern crate regex;
extern crate rmp_serde;
extern crate serde;
#[macro_use]
extern crate serde_derive;
#[macro_use]
extern crate serde_json;
extern crate strum;
#[macro_use]
extern crate strum_macros;
extern crate time;
extern crate url;
extern crate uuid;
extern crate tokio;

#[macro_use]
pub mod utils;
#[macro_use]
pub mod api_lib;
pub mod settings;
pub mod init;
pub mod error;

pub mod aries;
mod filters;
pub mod libindy;

#[allow(unused_imports)]
#[allow(dead_code)]
#[cfg(test)]
mod tests {
    use std::thread;
    use std::time::Duration;

    use rand::Rng;
    use serde_json::Value;

    use crate::api_lib::api_handle::connection;
    use crate::api_lib::api_handle::credential;
    use crate::api_lib::api_handle::credential_def;
    use crate::api_lib::api_handle::disclosed_proof;
    use crate::api_lib::api_handle::issuer_credential;
    use crate::api_lib::api_handle::proof;
    use crate::api_lib::ProofStateType;
    use crate::filters;
    use crate::settings;
    use crate::utils::{
        constants::{TEST_TAILS_FILE, TEST_TAILS_URL},
        get_temp_dir_path,
    };
    use crate::utils::devsetup::*;
<<<<<<< HEAD
    use crate::api_lib::api_handle::devsetup_agent::test::{Alice, Faber, TestAgent};
=======
    use crate::utils::devsetup_agent::test::{Alice, Faber, TestAgent};
>>>>>>> d15e5585
    use crate::aries::handlers::issuance::holder::holder::HolderState;
    use crate::aries::handlers::issuance::issuer::issuer::IssuerState;
    use crate::aries::handlers::proof_presentation::prover::prover::ProverState;
    use crate::aries::handlers::proof_presentation::verifier::verifier::VerifierState;

    use super::*;

    #[cfg(feature = "agency_pool_tests")]
    #[cfg(feature = "to_restore")] // message type spec/pairwise/1.0/UPDATE_CONN_STATUS no implemented in nodevcx agency
    #[test]
    fn test_delete_connection() {
        let _setup = SetupLibraryAgencyV2ZeroFees::init();

        let alice = connection::create_connection("alice").unwrap();
        connection::connect(alice).unwrap();
        connection::delete_connection(alice).unwrap();
        assert!(connection::release(alice).is_err());
    }

    fn attr_names() -> (String, String, String, String, String) {
        let address1 = "Address1".to_string();
        let address2 = "address2".to_string();
        let city = "CITY".to_string();
        let state = "State".to_string();
        let zip = "zip".to_string();
        (address1, address2, city, state, zip)
    }

    fn requested_attrs(did: &str, schema_id: &str, cred_def_id: &str, from: Option<u64>, to: Option<u64>) -> Value {
        let (address1, address2, city, state, zip) = attr_names();
        json!([
           {
              "name":address1,
               "non_revoked": {"from": from, "to": to},
              "restrictions": [{
                "issuer_did": did,
                "schema_id": schema_id,
                "cred_def_id": cred_def_id,
               }]
           },
           {
              "name":address2,
               "non_revoked": {"from": from, "to": to},
              "restrictions": [{
                "issuer_did": did,
                "schema_id": schema_id,
                "cred_def_id": cred_def_id,
               }],
           },
           {
              "name":city,
               "non_revoked": {"from": from, "to": to},
              "restrictions": [{
                "issuer_did": did,
                "schema_id": schema_id,
                "cred_def_id": cred_def_id,
               }]
           },
           {
              "name":state,
               "non_revoked": {"from": from, "to": to},
              "restrictions": [{
                "issuer_did": did,
                "schema_id": schema_id,
                "cred_def_id": cred_def_id,
               }]
           },
           {
              "name":zip,
               "non_revoked": {"from": from, "to": to},
              "restrictions": [{
                "issuer_did": did,
                "schema_id": schema_id,
                "cred_def_id": cred_def_id,
               }]
           }
        ])
    }

    fn create_and_send_cred_offer(faber: &mut Faber, did: &str, cred_def_handle: u32, connection: u32, credential_data: &str, comment: Option<&str>) -> u32 {
        faber.activate().unwrap();
        info!("create_and_send_cred_offer >> creating issuer credential");
        let handle_cred = issuer_credential::issuer_credential_create(cred_def_handle,
                                                                      "1".to_string(),
                                                                      did.to_string(),
                                                                      "credential_name".to_string(),
                                                                      credential_data.to_string(),
                                                                      1).unwrap();
        info!("create_and_send_cred_offer :: sending credential offer");
        issuer_credential::send_credential_offer(handle_cred, connection, comment.map(|s| String::from(s))).unwrap();
        info!("create_and_send_cred_offer :: credential offer was sent");
        thread::sleep(Duration::from_millis(2000));
        handle_cred
    }

    fn send_cred_req(alice: &mut Alice, connection: u32, comment: Option<&str>) -> u32 {
        info!("send_cred_req >>> switching to consumer");
        alice.activate().unwrap();
        info!("send_cred_req :: getting offers");
        let credential_offers = credential::get_credential_offer_messages(connection).unwrap();
        let credential_offers = match comment {
            Some(comment) => {
                let filtered = filters::filter_credential_offers_by_comment(&credential_offers, comment).unwrap();
                info!("send_cred_req :: credential offer  messages filtered by comment {}: {}", comment, filtered);
                filtered
            }
            _ => credential_offers
        };
        let offers: Value = serde_json::from_str(&credential_offers).unwrap();
        let offers = offers.as_array().unwrap();
        assert_eq!(offers.len(), 1);
        let offers = serde_json::to_string(&offers[0]).unwrap();
        info!("send_cred_req :: creating credential from offer");
        let credential = credential::credential_create_with_offer("TEST_CREDENTIAL", &offers).unwrap();
        assert_eq!(HolderState::OfferReceived as u32, credential::get_state(credential).unwrap());
        info!("send_cred_req :: sending credential request");
        credential::send_credential_request(credential, connection).unwrap();
        thread::sleep(Duration::from_millis(2000));
        credential
    }

    fn send_credential(consumer: &mut Alice, institution: &mut Faber, handle_issuer_credential: u32, issuer_to_consumer: u32, consumer_to_issuer: u32, handle_holder_credential: u32, revokable: bool) {
        institution.activate().unwrap();
        info!("send_credential >>> getting offers");
        assert_eq!(issuer_credential::is_revokable(handle_issuer_credential).unwrap(), revokable);
        issuer_credential::update_state(handle_issuer_credential, None, issuer_to_consumer).unwrap();
        assert_eq!(IssuerState::RequestReceived as u32, issuer_credential::get_state(handle_issuer_credential).unwrap());
        assert_eq!(issuer_credential::is_revokable(handle_issuer_credential).unwrap(), revokable);

        info!("send_credential >>> sending credential");
        issuer_credential::send_credential(handle_issuer_credential, issuer_to_consumer).unwrap();
        thread::sleep(Duration::from_millis(2000));
        
        consumer.activate().unwrap();
        info!("send_credential >>> storing credential");
        assert_eq!(credential::is_revokable(handle_holder_credential).unwrap(), revokable);
        credential::update_state(handle_holder_credential, None, consumer_to_issuer).unwrap();
        assert_eq!(HolderState::Finished as u32, credential::get_state(handle_holder_credential).unwrap());
        assert_eq!(credential::is_revokable(handle_holder_credential).unwrap(), revokable);

        if revokable {
            thread::sleep(Duration::from_millis(2000));
            assert_eq!(credential::get_tails_location(handle_holder_credential).unwrap(), TEST_TAILS_URL.to_string());
        }
    }

    fn send_proof_request(faber: &mut Faber, connection_handle: u32, requested_attrs: &str, requested_preds: &str, revocation_interval: &str, request_name: Option<&str>) -> u32 {
        faber.activate().unwrap();
        let proof_req_handle = proof::create_proof("1".to_string(),
                                                   requested_attrs.to_string(),
                                                   requested_preds.to_string(),
                                                   revocation_interval.to_string(),
                                                   String::from(request_name.unwrap_or("name"))).unwrap();
        proof::send_proof_request(proof_req_handle, connection_handle, None).unwrap();
        thread::sleep(Duration::from_millis(2000));
        proof_req_handle
    }

    fn create_proof(alice: &mut Alice, connection_handle: u32, request_name: Option<&str>) -> u32 {
        alice.activate().unwrap();
        info!("create_proof >>> getting proof request messages");
        let requests = {
            let _requests = disclosed_proof::get_proof_request_messages(connection_handle).unwrap();
            info!("create_proof :: get proof request messages returned {}", _requests);
            match request_name {
                Some(request_name) => {
                    let filtered = filters::filter_proof_requests_by_name(&_requests, request_name).unwrap();
                    info!("create_proof :: proof request messages filtered by name {}: {}", request_name, filtered);
                    filtered
                }
                _ => _requests
            }
        };
        let requests: Value = serde_json::from_str(&requests).unwrap();
        let requests = requests.as_array().unwrap();
        assert_eq!(requests.len(), 1);
        let request = serde_json::to_string(&requests[0]).unwrap();
        disclosed_proof::create_proof(utils::constants::DEFAULT_PROOF_NAME, &request).unwrap()
    }

    fn generate_and_send_proof(alice: &mut Alice, proof_handle: u32, connection_handle: u32, selected_credentials: &str) {
        alice.activate().unwrap();
        info!("generate_and_send_proof >>> generating proof using selected credentials {}", selected_credentials);
        disclosed_proof::generate_proof(proof_handle, selected_credentials.into(), "{}".to_string()).unwrap();

        info!("generate_and_send_proof :: proof generated, sending proof");
        disclosed_proof::send_proof(proof_handle, connection_handle).unwrap();
        info!("generate_and_send_proof :: proof sent");

        assert_eq!(ProverState::PresentationSent as u32, disclosed_proof::get_state(proof_handle).unwrap());
        thread::sleep(Duration::from_millis(5000));
    }

    fn revoke_credential(faber: &mut Faber, credential_handle: u32, rev_reg_id: Option<String>) {
        faber.activate().unwrap();
        // GET REV REG DELTA BEFORE REVOCATION
        let (_, delta, timestamp) = libindy::utils::anoncreds::get_rev_reg_delta_json(&rev_reg_id.clone().unwrap(), None, None).unwrap();
        info!("revoking credential");
        issuer_credential::revoke_credential(credential_handle).unwrap();
        let (_, delta_after_revoke, _) = libindy::utils::anoncreds::get_rev_reg_delta_json(&rev_reg_id.unwrap(), Some(timestamp + 1), None).unwrap();
        assert_ne!(delta, delta_after_revoke);
    }

    fn revoke_credential_local(faber: &mut Faber, issuer_credential_handle: u32, rev_reg_id: Option<String>) {
        faber.activate().unwrap();
        let (_, delta, timestamp) = libindy::utils::anoncreds::get_rev_reg_delta_json(&rev_reg_id.clone().unwrap(), None, None).unwrap();
        info!("revoking credential locally");
        issuer_credential::revoke_credential_local(issuer_credential_handle).unwrap();
        let (_, delta_after_revoke, _) = libindy::utils::anoncreds::get_rev_reg_delta_json(&rev_reg_id.unwrap(), Some(timestamp + 1), None).unwrap();
        assert_ne!(delta, delta_after_revoke); // They will not equal as we have saved the delta in cache
    }

    fn rotate_rev_reg(faber: &mut Faber, cred_def_handle: u32) {
        faber.activate().unwrap();
        let revocation_details = json!({
            "tails_file": json!(get_temp_dir_path(TEST_TAILS_FILE).to_str().unwrap().to_string()),
            "tails_url": json!(TEST_TAILS_URL),
            "max_creds": json!(10)
        }).to_string();
        credential_def::rotate_rev_reg_def(cred_def_handle, &revocation_details).unwrap();
    }

    fn publish_revocation(institution: &mut Faber, rev_reg_id: String) {
        institution.activate().unwrap();
        libindy::utils::anoncreds::publish_local_revocations(rev_reg_id.as_str()).unwrap();
    }

    fn _create_address_schema() -> (String, String, String, String, u32, Option<String>) {
        info!("test_real_proof_with_revocation >>> CREATE SCHEMA AND CRED DEF");
        let attrs_list = json!(["address1", "address2", "city", "state", "zip"]).to_string();
        libindy::utils::anoncreds::tests::create_and_store_credential_def(&attrs_list, true)
    }

    fn _exchange_credential(consumer: &mut Alice, institution: &mut Faber, credential_data: String, cred_def_handle: u32, consumer_to_issuer: u32, issuer_to_consumer: u32, comment: Option<&str>) -> u32 {
        info!("Generated credential data: {}", credential_data);
        let handle_issuer_credential = create_and_send_cred_offer(institution, settings::CONFIG_INSTITUTION_DID, cred_def_handle, issuer_to_consumer, &credential_data, comment);
        info!("AS CONSUMER SEND CREDENTIAL REQUEST");
        let handle_holder_credential = send_cred_req(consumer, consumer_to_issuer, comment);
        info!("AS INSTITUTION SEND CREDENTIAL");
        send_credential(consumer, institution, handle_issuer_credential, issuer_to_consumer, consumer_to_issuer, handle_holder_credential, true);
        handle_issuer_credential
    }

    fn _issue_address_credential(consumer: &mut Alice, institution: &mut Faber, consumer_to_institution: u32, institution_to_consumer: u32) -> (String, String, Option<String>, u32, u32) {
        let (schema_id, _schema_json, cred_def_id, _cred_def_json, cred_def_handle, rev_reg_id) = _create_address_schema();

        info!("test_real_proof_with_revocation :: AS INSTITUTION SEND CREDENTIAL OFFER");
        let (address1, address2, city, state, zip) = attr_names();
        let credential_data = json!({address1: "123 Main St", address2: "Suite 3", city: "Draper", state: "UT", zip: "84000"}).to_string();

        let credential_handle = _exchange_credential(consumer, institution, credential_data, cred_def_handle, consumer_to_institution, institution_to_consumer, None);
        (schema_id, cred_def_id, rev_reg_id, cred_def_handle, credential_handle)
    }

    fn _verifier_create_proof_and_send_request(institution: &mut Faber, institution_to_consumer:u32, schema_id: &str, cred_def_id: &str, request_name: Option<&str>) -> u32 {
        institution.activate().unwrap();
        let mut institution_did = settings::get_config_value(settings::CONFIG_INSTITUTION_DID).unwrap();
        let _requested_attrs = requested_attrs(&institution_did, &schema_id, &cred_def_id, None, None);
        let requested_attrs_string = serde_json::to_string(&_requested_attrs).unwrap();
        send_proof_request(institution, institution_to_consumer, &requested_attrs_string, "[]", "{}", request_name)
    }

    fn _prover_select_credentials_and_send_proof(consumer: &mut Alice, consumer_to_institution: u32, request_name: Option<&str>, requested_values: Option<&str>) {
        consumer.activate().unwrap();
        info!("Prover :: Going to create proof");
        let proof_handle_prover = create_proof(consumer, consumer_to_institution, request_name);
        info!("Prover :: Retrieving matching credentials");
        let retrieved_credentials = disclosed_proof::retrieve_credentials(proof_handle_prover).unwrap();
        info!("Prover :: Based on proof, retrieved credentials: {}", &retrieved_credentials);
        let selected_credentials_value = match requested_values {
            Some(requested_values) => {
                let credential_data = disclosed_proof::get_proof_request_data(proof_handle_prover).unwrap();
                retrieved_to_selected_credentials_specific(&retrieved_credentials, requested_values, &credential_data, true)
            }
            _ => retrieved_to_selected_credentials_simple(&retrieved_credentials, true)
        };
        let selected_credentials_str = serde_json::to_string(&selected_credentials_value).unwrap();
        info!("Prover :: Retrieved credential converted to selected: {}", &selected_credentials_str);
        generate_and_send_proof(consumer, proof_handle_prover, consumer_to_institution, &selected_credentials_str);
    }

    #[cfg(feature = "agency_pool_tests")]
    #[test]
    fn test_basic_revocation() {
        let _setup = SetupLibraryAgencyV2::init();
        let mut institution = Faber::setup();
        let mut consumer = Alice::setup();

        let (consumer_to_institution, institution_to_consumer) = connection::tests::create_and_store_connected_connections(&mut consumer, &mut institution);
        let (schema_id, cred_def_id, rev_reg_id, _cred_def_handle, credential_handle) = _issue_address_credential(&mut consumer, &mut institution, consumer_to_institution, institution_to_consumer);

        let time_before_revocation = time::get_time().sec as u64;
        info!("test_basic_revocation :: verifier :: Going to revoke credential");
        revoke_credential(&mut institution, credential_handle, rev_reg_id);
        thread::sleep(Duration::from_millis(2000));
        let time_after_revocation = time::get_time().sec as u64;

        let mut institution_did = settings::get_config_value(settings::CONFIG_INSTITUTION_DID).unwrap();
        let _requested_attrs = requested_attrs(&institution_did, &schema_id, &cred_def_id, None, Some(time_after_revocation));
        let interval = json!({"from": time_before_revocation - 100, "to": time_after_revocation}).to_string();
        let requested_attrs_string = serde_json::to_string(&_requested_attrs).unwrap();

        info!("test_basic_revocation :: Going to seng proof request with attributes {}", &requested_attrs_string);
        let proof_handle_verifier = send_proof_request(&mut institution, institution_to_consumer, &requested_attrs_string, "[]", &interval, None);

        _prover_select_credentials_and_send_proof(&mut consumer, consumer_to_institution, None, None);

        info!("test_basic_revocation :: verifier :: going to verify proof");
        institution.activate().unwrap();
        proof::update_state(proof_handle_verifier, None, institution_to_consumer).unwrap();
        assert_eq!(proof::get_proof_state(proof_handle_verifier).unwrap(), ProofStateType::ProofInvalid as u32);
    }

    #[cfg(feature = "agency_pool_tests")]
    #[test]
    fn test_local_revocation() {
        let _setup = SetupLibraryAgencyV2::init();
        let mut institution = Faber::setup();
        let mut consumer = Alice::setup();

        let (consumer_to_institution, institution_to_consumer) = connection::tests::create_and_store_connected_connections(&mut consumer, &mut institution);
        let (schema_id, cred_def_id, rev_reg_id, _cred_def_handle, issuer_credential_handle) = _issue_address_credential(&mut consumer, &mut institution, consumer_to_institution, institution_to_consumer);

        revoke_credential_local(&mut institution, issuer_credential_handle, rev_reg_id.clone());
        let request_name1 = Some("request1");
        let proof_handle_verifier = _verifier_create_proof_and_send_request(&mut institution, institution_to_consumer, &schema_id, &cred_def_id, request_name1);
        _prover_select_credentials_and_send_proof(&mut consumer, consumer_to_institution, request_name1, None);

        institution.activate().unwrap();
        proof::update_state(proof_handle_verifier, None, institution_to_consumer).unwrap();
        assert_eq!(proof::get_proof_state(proof_handle_verifier).unwrap(), ProofStateType::ProofValidated as u32);

        publish_revocation(&mut institution, rev_reg_id.clone().unwrap());
        let request_name2 = Some("request2");
        let proof_handle_verifier = _verifier_create_proof_and_send_request(&mut institution, institution_to_consumer, &schema_id, &cred_def_id, request_name2);
        _prover_select_credentials_and_send_proof(&mut consumer, consumer_to_institution, request_name2, None);

        institution.activate().unwrap();
        proof::update_state(proof_handle_verifier, None, institution_to_consumer).unwrap();
        assert_eq!(proof::get_proof_state(proof_handle_verifier).unwrap(), ProofStateType::ProofInvalid as u32);
    }

    #[cfg(feature = "agency_pool_tests")]
    #[test]
    fn test_double_issuance_separate_issuer_and_consumers() {
        let _setup = SetupLibraryAgencyV2ZeroFees::init();
        let mut issuer = Faber::setup();
        let mut verifier = Faber::setup();
        let mut consumer1 = Alice::setup();
        let mut consumer2 = Alice::setup();
        let (consumer1_to_verifier, verifier_to_consumer1) = connection::tests::create_and_store_connected_connections(&mut consumer1, &mut verifier);
        let (consumer1_to_issuer, issuer_to_consumer1) = connection::tests::create_and_store_connected_connections(&mut consumer1, &mut issuer);
        let (consumer2_to_verifier, verifier_to_consumer2) = connection::tests::create_and_store_connected_connections(&mut consumer2, &mut verifier);
        let (consumer2_to_issuer, issuer_to_consumer2) = connection::tests::create_and_store_connected_connections(&mut consumer2, &mut issuer);

        let (schema_id, _schema_json, cred_def_id, _cred_def_json, cred_def_handle, _rev_reg_id) = _create_address_schema();
        let (address1, address2, city, state, zip) = attr_names();
        let credential_data1 = json!({address1.clone(): "123 Main St", address2.clone(): "Suite 3", city.clone(): "Draper", state.clone(): "UT", zip.clone(): "84000"}).to_string();
        let _credential_handle1 = _exchange_credential(&mut consumer1, &mut issuer, credential_data1, cred_def_handle, consumer1_to_issuer, issuer_to_consumer1, None);
        let credential_data2 = json!({address1.clone(): "101 Tela Lane", address2.clone(): "Suite 1", city.clone(): "SLC", state.clone(): "WA", zip.clone(): "8721"}).to_string();
        let _credential_handle2 = _exchange_credential(&mut consumer2, &mut issuer, credential_data2, cred_def_handle,  consumer2_to_issuer, issuer_to_consumer2, None);

        let request_name1 = Some("request1");
        let proof_handle_verifier = _verifier_create_proof_and_send_request(&mut verifier, verifier_to_consumer1, &schema_id, &cred_def_id, request_name1);
        _prover_select_credentials_and_send_proof(&mut consumer1, consumer1_to_verifier, None, None);
        verifier.activate().unwrap();
        proof::update_state(proof_handle_verifier, None, verifier_to_consumer1).unwrap();
        assert_eq!(proof::get_proof_state(proof_handle_verifier).unwrap(), ProofStateType::ProofValidated as u32);

        let request_name2 = Some("request2");
        let proof_handle_verifier = _verifier_create_proof_and_send_request(&mut verifier, verifier_to_consumer2, &schema_id, &cred_def_id, request_name2);
        _prover_select_credentials_and_send_proof(&mut consumer2, consumer2_to_verifier, None, None);
        verifier.activate().unwrap();
        proof::update_state(proof_handle_verifier, None, verifier_to_consumer2).unwrap();
        assert_eq!(proof::get_proof_state(proof_handle_verifier).unwrap(), ProofStateType::ProofValidated as u32);
    }


    #[cfg(feature = "agency_pool_tests")]
    #[test]
    fn test_double_issuance_separate_issuer() {
        let _setup = SetupLibraryAgencyV2ZeroFees::init();
        let mut issuer = Faber::setup();
        let mut verifier = Faber::setup();
        let mut consumer = Alice::setup();

        let (consumer_to_verifier, verifier_to_consumer) = connection::tests::create_and_store_connected_connections(&mut consumer, &mut verifier);
        let (consumer_to_issuer, issuer_to_consumer) = connection::tests::create_and_store_connected_connections(&mut consumer, &mut issuer);

        let (schema_id, cred_def_id, _rev_reg_id, _cred_def_handle, _credential_handle) = _issue_address_credential(&mut consumer, &mut issuer, consumer_to_issuer, issuer_to_consumer);
        issuer.activate().unwrap();
        let request_name1 = Some("request1");
        let proof_handle_verifier = _verifier_create_proof_and_send_request(&mut verifier, verifier_to_consumer, &schema_id, &cred_def_id,  request_name1);
        _prover_select_credentials_and_send_proof(&mut consumer, consumer_to_verifier, request_name1, None);
        verifier.activate().unwrap();
        proof::update_state(proof_handle_verifier, None, verifier_to_consumer).unwrap();
        assert_eq!(proof::get_proof_state(proof_handle_verifier).unwrap(), ProofStateType::ProofValidated as u32);

        let request_name2 = Some("request2");
        let proof_handle_verifier = _verifier_create_proof_and_send_request(&mut verifier, verifier_to_consumer, &schema_id, &cred_def_id, request_name2);
        _prover_select_credentials_and_send_proof(&mut consumer, consumer_to_verifier, request_name2, None);
        verifier.activate().unwrap();
        proof::update_state(proof_handle_verifier, None, verifier_to_consumer).unwrap();
        assert_eq!(proof::get_proof_state(proof_handle_verifier).unwrap(), ProofStateType::ProofValidated as u32);
    }

    #[cfg(feature = "agency_pool_tests")]
    #[test]
    fn test_double_issuance_issuer_is_verifier() {
        let _setup = SetupLibraryAgencyV2::init();
        let mut institution = Faber::setup();
        let mut consumer = Alice::setup();
        let (consumer_to_institution, institution_to_consumer) = connection::tests::create_and_store_connected_connections(&mut consumer, &mut institution);

        let (schema_id, _schema_json, cred_def_id, _cred_def_json, cred_def_handle, _rev_reg_id) = _create_address_schema();
        let (address1, address, city, state, zip) = attr_names();
        let credential_data = json!({address1.clone(): "5th Avenue", address.clone(): "Suite 1234", city.clone(): "NYC", state.clone(): "NYS", zip.clone(): "84712"}).to_string();
        let _credential_handle = _exchange_credential(&mut consumer, &mut institution, credential_data, cred_def_handle, consumer_to_institution, institution_to_consumer, None);

        let request_name1 = Some("request1");
        let proof_handle_verifier = _verifier_create_proof_and_send_request(&mut institution, institution_to_consumer, &schema_id, &cred_def_id, request_name1);
        _prover_select_credentials_and_send_proof(&mut consumer, consumer_to_institution, request_name1, None);
        institution.activate().unwrap();
        proof::update_state(proof_handle_verifier, None, institution_to_consumer).unwrap();
        assert_eq!(proof::get_proof_state(proof_handle_verifier).unwrap(), ProofStateType::ProofValidated as u32);

        let request_name2 = Some("request2");
        let proof_handle_verifier = _verifier_create_proof_and_send_request(&mut institution, institution_to_consumer, &schema_id, &cred_def_id, request_name2);
        _prover_select_credentials_and_send_proof(&mut consumer, consumer_to_institution, request_name2, None);
        institution.activate().unwrap();
        proof::update_state(proof_handle_verifier, None, institution_to_consumer).unwrap();
        assert_eq!(proof::get_proof_state(proof_handle_verifier).unwrap(), ProofStateType::ProofValidated as u32);
    }

    #[cfg(feature = "agency_pool_tests")]
    #[test]
    fn test_batch_revocation() {
        let _setup = SetupLibraryAgencyV2ZeroFees::init();
        let mut institution = Faber::setup();
        let mut consumer1 = Alice::setup();
        let mut consumer2 = Alice::setup();
        let mut consumer3 = Alice::setup();
        let (consumer_to_institution1, institution_to_consumer1) = connection::tests::create_and_store_connected_connections(&mut consumer1, &mut institution);
        let (consumer_to_institution2, institution_to_consumer2) = connection::tests::create_and_store_connected_connections(&mut consumer2, &mut institution);
        let (consumer_to_institution3, institution_to_consumer3) = connection::tests::create_and_store_connected_connections(&mut consumer3, &mut institution);
        assert_ne!(institution_to_consumer1, institution_to_consumer2);
        assert_ne!(institution_to_consumer1, institution_to_consumer3);
        assert_ne!(institution_to_consumer2, institution_to_consumer3);
        assert_ne!(consumer_to_institution1, consumer_to_institution2);
        assert_ne!(consumer_to_institution1, consumer_to_institution3);
        assert_ne!(consumer_to_institution2, consumer_to_institution3);

        // Issue and send three credentials of the same schema
        let (schema_id, _schema_json, cred_def_id, _cred_def_json, cred_def_handle, rev_reg_id) = _create_address_schema();
        let (address1, address2, city, state, zip) = attr_names();
        let credential_data1 = json!({address1.clone(): "123 Main St", address2.clone(): "Suite 3", city.clone(): "Draper", state.clone(): "UT", zip.clone(): "84000"}).to_string();
        let credential_handle1 = _exchange_credential(&mut consumer1, &mut institution, credential_data1, cred_def_handle, consumer_to_institution1, institution_to_consumer1, None);
        let credential_data2 = json!({address1.clone(): "101 Tela Lane", address2.clone(): "Suite 1", city.clone(): "SLC", state.clone(): "WA", zip.clone(): "8721"}).to_string();
        let credential_handle2 = _exchange_credential(&mut consumer2, &mut institution, credential_data2, cred_def_handle, consumer_to_institution2, institution_to_consumer2, None);
        let credential_data3 = json!({address1.clone(): "5th Avenue", address2.clone(): "Suite 1234", city.clone(): "NYC", state.clone(): "NYS", zip.clone(): "84712"}).to_string();
        let credential_handle3 = _exchange_credential(&mut consumer3, &mut institution, credential_data3, cred_def_handle, consumer_to_institution3, institution_to_consumer3, None);

        revoke_credential_local(&mut institution,credential_handle1, rev_reg_id.clone());
        revoke_credential_local(&mut institution,credential_handle2, rev_reg_id.clone());

        // Revoke two locally and verify their are all still valid
        let request_name1 = Some("request1");
        let proof_handle_verifier1 = _verifier_create_proof_and_send_request(&mut institution, institution_to_consumer1, &schema_id, &cred_def_id, request_name1);
        _prover_select_credentials_and_send_proof(&mut consumer1, consumer_to_institution1, request_name1, None);
        let proof_handle_verifier2 = _verifier_create_proof_and_send_request(&mut institution, institution_to_consumer2, &schema_id, &cred_def_id, request_name1);
        _prover_select_credentials_and_send_proof(&mut consumer2, consumer_to_institution2, request_name1, None);
        let proof_handle_verifier3 = _verifier_create_proof_and_send_request(&mut institution, institution_to_consumer3, &schema_id, &cred_def_id, request_name1);
        _prover_select_credentials_and_send_proof(&mut consumer3, consumer_to_institution3, request_name1, None);

        institution.activate().unwrap();
        proof::update_state(proof_handle_verifier1, None, institution_to_consumer1).unwrap();
        proof::update_state(proof_handle_verifier2, None, institution_to_consumer2).unwrap();
        proof::update_state(proof_handle_verifier3, None, institution_to_consumer3).unwrap();
        assert_eq!(proof::get_proof_state(proof_handle_verifier1).unwrap(), ProofStateType::ProofValidated as u32);
        assert_eq!(proof::get_proof_state(proof_handle_verifier2).unwrap(), ProofStateType::ProofValidated as u32);
        assert_eq!(proof::get_proof_state(proof_handle_verifier3).unwrap(), ProofStateType::ProofValidated as u32);

        // Publish revocations and verify the two are invalid, third still valid
        publish_revocation(&mut institution, rev_reg_id.clone().unwrap());
        thread::sleep(Duration::from_millis(2000));
        let request_name2 = Some("request2");
        let proof_handle_verifier1 = _verifier_create_proof_and_send_request(&mut institution, institution_to_consumer1, &schema_id, &cred_def_id, request_name2);
        _prover_select_credentials_and_send_proof(&mut consumer1, consumer_to_institution1,  request_name2, None);
        let proof_handle_verifier2 = _verifier_create_proof_and_send_request(&mut institution, institution_to_consumer2, &schema_id, &cred_def_id, request_name2);
        _prover_select_credentials_and_send_proof(&mut consumer2, consumer_to_institution2,  request_name2, None);
        let proof_handle_verifier3 = _verifier_create_proof_and_send_request(&mut institution, institution_to_consumer3, &schema_id, &cred_def_id, request_name2);
        _prover_select_credentials_and_send_proof(&mut consumer3, consumer_to_institution3,  request_name2, None);
        assert_ne!(proof_handle_verifier1, proof_handle_verifier2);
        assert_ne!(proof_handle_verifier1, proof_handle_verifier3);
        assert_ne!(proof_handle_verifier2, proof_handle_verifier3);

        institution.activate().unwrap();
        proof::update_state(proof_handle_verifier1, None, institution_to_consumer1).unwrap();
        proof::update_state(proof_handle_verifier2, None, institution_to_consumer2).unwrap();
        proof::update_state(proof_handle_verifier3, None, institution_to_consumer3).unwrap();
        assert_eq!(proof::get_proof_state(proof_handle_verifier1).unwrap(), ProofStateType::ProofInvalid as u32);
        assert_eq!(proof::get_proof_state(proof_handle_verifier2).unwrap(), ProofStateType::ProofInvalid as u32);
        assert_eq!(proof::get_proof_state(proof_handle_verifier3).unwrap(), ProofStateType::ProofValidated as u32);
    }

    #[cfg(feature = "agency_pool_tests")]
    #[test]
    fn test_revoked_credential_might_still_work() {
        let _setup = SetupLibraryAgencyV2::init();
        let mut institution = Faber::setup();
        let mut consumer = Alice::setup();

        let (consumer_to_institution, institution_to_consumer) = connection::tests::create_and_store_connected_connections(&mut consumer, &mut institution);
        let (schema_id, cred_def_id, rev_reg_id, _cred_def_handle, credential_handle) = _issue_address_credential(&mut consumer, &mut institution, consumer_to_institution, institution_to_consumer);

        thread::sleep(Duration::from_millis(1000));
        let time_before_revocation = time::get_time().sec as u64;
        thread::sleep(Duration::from_millis(2000));
        info!("test_revoked_credential_might_still_work :: verifier :: Going to revoke credential");
        revoke_credential(&mut institution, credential_handle, rev_reg_id);
        thread::sleep(Duration::from_millis(2000));

        let from = time_before_revocation - 100;
        let to = time_before_revocation;
        let mut institution_did = settings::get_config_value(settings::CONFIG_INSTITUTION_DID).unwrap();
        let _requested_attrs = requested_attrs(&institution_did, &schema_id, &cred_def_id, Some(from), Some(to));
        let interval = json!({"from": from, "to": to}).to_string();
        let requested_attrs_string = serde_json::to_string(&_requested_attrs).unwrap();

        info!("test_revoked_credential_might_still_work :: Going to seng proof request with attributes {}", &requested_attrs_string);
        let proof_handle_verifier = send_proof_request(&mut institution, institution_to_consumer, &requested_attrs_string, "[]", &interval, None);

        info!("test_revoked_credential_might_still_work :: Going to create proof");
        let proof_handle_prover = create_proof(&mut consumer, consumer_to_institution, None);
        info!("test_revoked_credential_might_still_work :: retrieving matching credentials");

        let retrieved_credentials = disclosed_proof::retrieve_credentials(proof_handle_prover).unwrap();
        info!("test_revoked_credential_might_still_work :: prover :: based on proof, retrieved credentials: {}", &retrieved_credentials);

        let selected_credentials_value = retrieved_to_selected_credentials_simple(&retrieved_credentials, true);
        let selected_credentials_str = serde_json::to_string(&selected_credentials_value).unwrap();
        info!("test_revoked_credential_might_still_work :: prover :: retrieved credential converted to selected: {}", &selected_credentials_str);
        generate_and_send_proof(&mut consumer, proof_handle_prover, consumer_to_institution, &selected_credentials_str);

        info!("test_revoked_credential_might_still_work :: verifier :: going to verify proof");
        institution.activate().unwrap();
        proof::update_state(proof_handle_verifier, None, institution_to_consumer).unwrap();
        assert_eq!(proof::get_proof_state(proof_handle_verifier).unwrap(), ProofStateType::ProofValidated as u32);
    }

    fn retrieved_to_selected_credentials_simple(retrieved_credentials: &str, with_tails: bool) -> Value {
        info!("test_real_proof >>> retrieved matching credentials {}", retrieved_credentials);
        let data: Value = serde_json::from_str(retrieved_credentials).unwrap();
        let mut credentials_mapped: Value = json!({"attrs":{}, "predicates":{}});

        for (key, val) in data["attrs"].as_object().unwrap().iter() {
            let cred_array = val.as_array().unwrap();
            if cred_array.len() > 0 {
                let first_cred = &cred_array[0];
                credentials_mapped["attrs"][key]["credential"] = first_cred.clone();
                if with_tails {
                    credentials_mapped["attrs"][key]["tails_file"] = Value::from(get_temp_dir_path(TEST_TAILS_FILE).to_str().unwrap());
                }
            }
        }
        return credentials_mapped;
    }

    fn retrieved_to_selected_credentials_specific(retrieved_credentials: &str, requested_values: &str, credential_data: &str, with_tails: bool) -> Value {
        info!("test_real_proof >>> retrieved matching credentials {}", retrieved_credentials);
        let retrieved_credentials: Value = serde_json::from_str(retrieved_credentials).unwrap();
        let credential_data: Value = serde_json::from_str(credential_data).unwrap();
        let requested_values: Value = serde_json::from_str(requested_values).unwrap();
        let requested_attributes: &Value = &credential_data["requested_attributes"];
        let mut credentials_mapped: Value = json!({"attrs":{}, "predicates":{}});

        for (key, val) in retrieved_credentials["attrs"].as_object().unwrap().iter() {
            let filtered: Vec<&Value> = val.as_array().unwrap()
                .into_iter()
                .filter_map(|cred| {
                    let attribute_name = requested_attributes[key]["name"].as_str().unwrap();
                    let requested_value = requested_values[attribute_name].as_str().unwrap();
                    if cred["cred_info"]["attrs"][attribute_name].as_str().unwrap() == requested_value {
                        Some(cred)
                    } else {
                        None
                    }
                })
                .collect();
            let first_cred: &serde_json::Value = &filtered[0];
            credentials_mapped["attrs"][key]["credential"] = first_cred.clone();
            if with_tails {
                credentials_mapped["attrs"][key]["tails_file"] = Value::from(get_temp_dir_path(TEST_TAILS_FILE).to_str().unwrap());
            }
        }
        return credentials_mapped;
    }

    #[test]
    #[cfg(feature = "agency_pool_tests")]
    fn test_real_proof() {
        let _setup = SetupLibraryAgencyV2::init();
        let mut institution = Faber::setup();
        let mut consumer = Alice::setup();

        let (consumer_to_issuer, issuer_to_consumer) = connection::tests::create_and_store_connected_connections(&mut consumer, &mut institution);

        info!("test_real_proof >>>");
        let number_of_attributes = 10;

        info!("test_real_proof :: AS INSTITUTION SEND CREDENTIAL OFFER");
        let mut attrs_list: Value = serde_json::Value::Array(vec![]);
        for i in 1..number_of_attributes {
            attrs_list.as_array_mut().unwrap().push(json!(format!("key{}",i)));
        }
        let attrs_list = attrs_list.to_string();
        let (schema_id, _schema_json, cred_def_id, _cred_def_json, cred_def_handle, _) = libindy::utils::anoncreds::tests::create_and_store_credential_def(&attrs_list, false);
        let mut credential_data = json!({});
        for i in 1..number_of_attributes {
            credential_data[format!("key{}", i)] = Value::String(format!("value{}", i));
        }
        info!("test_real_proof :: sending credential offer");
        let credential_data = credential_data.to_string();
        info!("test_real_proof :: generated credential data: {}", credential_data);
        let mut institution_did = settings::get_config_value(settings::CONFIG_INSTITUTION_DID).unwrap();
        let handle_issuer_credential = create_and_send_cred_offer(&mut institution, &institution_did, cred_def_handle, issuer_to_consumer, &credential_data, None);

        info!("test_real_proof :: AS CONSUMER SEND CREDENTIAL REQUEST");
        let handle_holder_credential = send_cred_req(&mut consumer, consumer_to_issuer, None);

        info!("test_real_proof :: AS INSTITUTION SEND CREDENTIAL");
        send_credential(&mut consumer, &mut institution, handle_issuer_credential, issuer_to_consumer, consumer_to_issuer, handle_holder_credential, false);

        info!("test_real_proof :: AS INSTITUTION SEND PROOF REQUEST");
        institution.activate().unwrap();

        let restrictions = json!({ "issuer_did": institution_did, "schema_id": schema_id, "cred_def_id": cred_def_id, });
        let mut attrs: Value = serde_json::Value::Array(vec![]);
        for i in 1..number_of_attributes {
            attrs.as_array_mut().unwrap().push(json!({ "name":format!("key{}", i), "restrictions": [restrictions]}));
        }
        let requested_attrs = attrs.to_string();
        info!("test_real_proof :: Going to seng proof request with attributes {}", requested_attrs);
        let proof_req_handle = send_proof_request(&mut institution, issuer_to_consumer, &requested_attrs, "[]", "{}", None);

        info!("test_real_proof :: Going to create proof");
        let proof_handle = create_proof(&mut consumer, consumer_to_issuer, None);
        info!("test_real_proof :: retrieving matching credentials");

        let retrieved_credentials = disclosed_proof::retrieve_credentials(proof_handle).unwrap();
        let selected_credentials = retrieved_to_selected_credentials_simple(&retrieved_credentials, false);

        info!("test_real_proof :: generating and sending proof");
        generate_and_send_proof(&mut consumer, proof_handle, consumer_to_issuer, &serde_json::to_string(&selected_credentials).unwrap());

        info!("test_real_proof :: AS INSTITUTION VALIDATE PROOF");
        institution.activate().unwrap();
        proof::update_state(proof_req_handle, None,  issuer_to_consumer).unwrap();
        assert_eq!(proof::get_proof_state(proof_req_handle).unwrap(), ProofStateType::ProofValidated as u32);
    }

    #[test]
    #[cfg(feature = "agency_pool_tests")]
    fn test_two_creds_one_rev_reg() {
        let _setup = SetupLibraryAgencyV2::init();
        let mut issuer = Faber::setup();
        let mut verifier = Faber::setup();
        let mut consumer = Alice::setup();
        let (consumer_to_verifier, verifier_to_consumer) = connection::tests::create_and_store_connected_connections(&mut consumer, &mut verifier);
        let (consumer_to_issuer, issuer_to_consumer) = connection::tests::create_and_store_connected_connections(&mut consumer, &mut issuer);

        let (schema_id, _schema_json, cred_def_id, _cred_def_json, cred_def_handle, _rev_reg_id) = _create_address_schema();
        let mut institution_did = settings::get_config_value(settings::CONFIG_INSTITUTION_DID).unwrap(); // Issuer's did
        let (address1, address2, city, state, zip) = attr_names();
        let (req1, req2) = (Some("request1"), Some("request2"));
        let credential_data1 = json!({address1.clone(): "123 Main St", address2.clone(): "Suite 3", city.clone(): "Draper", state.clone(): "UT", zip.clone(): "84000"}).to_string();
        let _credential_handle1 = _exchange_credential(&mut consumer, &mut issuer, credential_data1.clone(), cred_def_handle, consumer_to_issuer, issuer_to_consumer, req1);
        let credential_data2 = json!({address1.clone(): "101 Tela Lane", address2.clone(): "Suite 1", city.clone(): "SLC", state.clone(): "WA", zip.clone(): "8721"}).to_string();
        let _credential_handle2 = _exchange_credential(&mut consumer, &mut issuer,credential_data2.clone(), cred_def_handle, consumer_to_issuer, issuer_to_consumer, req2);

        let proof_handle_verifier = _verifier_create_proof_and_send_request(&mut verifier, verifier_to_consumer, &schema_id, &cred_def_id, req1);
        _prover_select_credentials_and_send_proof(&mut consumer, consumer_to_verifier, req1, Some(&credential_data1));
        verifier.activate().unwrap();
        proof::update_state(proof_handle_verifier, None, verifier_to_consumer).unwrap();
        assert_eq!(proof::get_proof_state(proof_handle_verifier).unwrap(), ProofStateType::ProofValidated as u32);

        let proof_handle_verifier = _verifier_create_proof_and_send_request(&mut verifier, verifier_to_consumer, &schema_id, &cred_def_id, req2);
        _prover_select_credentials_and_send_proof(&mut consumer, consumer_to_verifier, req2, Some(&credential_data2));
        verifier.activate().unwrap();
        proof::update_state(proof_handle_verifier, None, verifier_to_consumer).unwrap();
        assert_eq!(proof::get_proof_state(proof_handle_verifier).unwrap(), ProofStateType::ProofValidated as u32);
    }
    //
    #[test]
    #[cfg(feature = "agency_pool_tests")]
    fn test_two_creds_one_rev_reg_revoke_first() {
        let _setup = SetupLibraryAgencyV2::init();
        let mut issuer = Faber::setup();
        let mut verifier = Faber::setup();
        let mut consumer = Alice::setup();
        let (consumer_to_verifier, verifier_to_consumer) = connection::tests::create_and_store_connected_connections(&mut consumer, &mut verifier);
        let (consumer_to_issuer, issuer_to_consumer) = connection::tests::create_and_store_connected_connections(&mut consumer, &mut issuer);

        let (schema_id, _schema_json, cred_def_id, _cred_def_json, cred_def_handle, rev_reg_id) = _create_address_schema();
        let mut institution_did = settings::get_config_value(settings::CONFIG_INSTITUTION_DID).unwrap(); // Issuer's did
        let (address1, address2, city, state, zip) = attr_names();
        let (req1, req2) = (Some("request1"), Some("request2"));
        let credential_data1 = json!({address1.clone(): "123 Main St", address2.clone(): "Suite 3", city.clone(): "Draper", state.clone(): "UT", zip.clone(): "84000"}).to_string();
        let credential_handle1 = _exchange_credential(&mut consumer, &mut issuer, credential_data1.clone(), cred_def_handle, consumer_to_issuer, issuer_to_consumer,  req1);
        let credential_data2 = json!({address1.clone(): "101 Tela Lane", address2.clone(): "Suite 1", city.clone(): "SLC", state.clone(): "WA", zip.clone(): "8721"}).to_string();
        let _credential_handle2 = _exchange_credential(&mut consumer, &mut issuer, credential_data2.clone(), cred_def_handle, consumer_to_issuer, issuer_to_consumer, req2);

        revoke_credential(&mut issuer, credential_handle1, rev_reg_id);

        let proof_handle_verifier = _verifier_create_proof_and_send_request(&mut verifier, verifier_to_consumer, &schema_id, &cred_def_id,  req1);
        _prover_select_credentials_and_send_proof(&mut consumer, consumer_to_verifier, req1, Some(&credential_data1));
        verifier.activate().unwrap();
        proof::update_state(proof_handle_verifier, None, verifier_to_consumer).unwrap();
        assert_eq!(proof::get_proof_state(proof_handle_verifier).unwrap(), ProofStateType::ProofInvalid as u32);

        let proof_handle_verifier = _verifier_create_proof_and_send_request(&mut verifier, verifier_to_consumer, &schema_id, &cred_def_id,  req2);
        _prover_select_credentials_and_send_proof(&mut consumer, consumer_to_verifier, req2, Some(&credential_data2));
        verifier.activate().unwrap();
        proof::update_state(proof_handle_verifier, None, verifier_to_consumer).unwrap();
        assert_eq!(proof::get_proof_state(proof_handle_verifier).unwrap(), ProofStateType::ProofValidated as u32);
    }

    #[test]
    #[cfg(feature = "agency_pool_tests")]
    fn test_two_creds_one_rev_reg_revoke_second() {
        let _setup = SetupLibraryAgencyV2::init();
        let mut issuer = Faber::setup();
        let mut verifier = Faber::setup();
        let mut consumer = Alice::setup();
        let (consumer_to_verifier, verifier_to_consumer) = connection::tests::create_and_store_connected_connections(&mut consumer, &mut verifier);
        let (consumer_to_issuer, issuer_to_consumer) = connection::tests::create_and_store_connected_connections(&mut consumer, &mut issuer);

        let (schema_id, _schema_json, cred_def_id, _cred_def_json, cred_def_handle, rev_reg_id) = _create_address_schema();
        let mut institution_did = settings::get_config_value(settings::CONFIG_INSTITUTION_DID).unwrap(); // Issuer's did
        let (address1, address2, city, state, zip) = attr_names();
        let (req1, req2) = (Some("request1"), Some("request2"));
        let credential_data1 = json!({address1.clone(): "123 Main St", address2.clone(): "Suite 3", city.clone(): "Draper", state.clone(): "UT", zip.clone(): "84000"}).to_string();
        let _credential_handle1 = _exchange_credential(&mut consumer, &mut issuer, credential_data1.clone(), cred_def_handle, consumer_to_issuer, issuer_to_consumer,  req1);
        let credential_data2 = json!({address1.clone(): "101 Tela Lane", address2.clone(): "Suite 1", city.clone(): "SLC", state.clone(): "WA", zip.clone(): "8721"}).to_string();
        let credential_handle2 = _exchange_credential(&mut consumer, &mut issuer, credential_data2.clone(), cred_def_handle, consumer_to_issuer, issuer_to_consumer, req2);

        revoke_credential(&mut issuer, credential_handle2, rev_reg_id);

        let proof_handle_verifier = _verifier_create_proof_and_send_request(&mut verifier, verifier_to_consumer, &schema_id, &cred_def_id,  req1);
        _prover_select_credentials_and_send_proof(&mut consumer, consumer_to_verifier, req1, Some(&credential_data1));
        verifier.activate().unwrap();
        proof::update_state(proof_handle_verifier, None, verifier_to_consumer).unwrap();
        assert_eq!(proof::get_proof_state(proof_handle_verifier).unwrap(), ProofStateType::ProofValidated as u32);

        let proof_handle_verifier = _verifier_create_proof_and_send_request(&mut verifier, verifier_to_consumer, &schema_id, &cred_def_id,  req2);
        _prover_select_credentials_and_send_proof(&mut consumer, consumer_to_verifier, req2, Some(&credential_data2));
        verifier.activate().unwrap();
        proof::update_state(proof_handle_verifier, None, verifier_to_consumer).unwrap();
        assert_eq!(proof::get_proof_state(proof_handle_verifier).unwrap(), ProofStateType::ProofInvalid as u32);
    }

    #[test]
    #[cfg(feature = "agency_pool_tests")]
    fn test_two_creds_two_rev_reg_id() {
        let _setup = SetupLibraryAgencyV2::init();
        let mut issuer = Faber::setup();
        let mut verifier = Faber::setup();
        let mut consumer = Alice::setup();
        let (consumer_to_verifier, verifier_to_consumer) = connection::tests::create_and_store_connected_connections(&mut consumer, &mut verifier);
        let (consumer_to_issuer, issuer_to_consumer) = connection::tests::create_and_store_connected_connections(&mut consumer, &mut issuer);

        let (schema_id, _schema_json, cred_def_id, _cred_def_json, cred_def_handle, rev_reg_id) = _create_address_schema();
        let mut institution_did = settings::get_config_value(settings::CONFIG_INSTITUTION_DID).unwrap(); // Issuer's did
        let (address1, address2, city, state, zip) = attr_names();
        let (req1, req2) = (Some("request1"), Some("request2"));
        let credential_data1 = json!({address1.clone(): "123 Main St", address2.clone(): "Suite 3", city.clone(): "Draper", state.clone(): "UT", zip.clone(): "84000"}).to_string();
        let credential_handle1 = _exchange_credential(&mut consumer, &mut issuer, credential_data1.clone(), cred_def_handle, consumer_to_issuer, issuer_to_consumer,  req1);
        rotate_rev_reg(&mut issuer, cred_def_handle);
        let credential_data2 = json!({address1.clone(): "101 Tela Lane", address2.clone(): "Suite 1", city.clone(): "SLC", state.clone(): "WA", zip.clone(): "8721"}).to_string();
        let _credential_handle2 = _exchange_credential(&mut consumer, &mut issuer, credential_data2.clone(), cred_def_handle, consumer_to_issuer, issuer_to_consumer, req2);

        let proof_handle_verifier = _verifier_create_proof_and_send_request(&mut verifier, verifier_to_consumer, &schema_id, &cred_def_id,  req1);
        _prover_select_credentials_and_send_proof(&mut consumer, consumer_to_verifier, req1, Some(&credential_data1));
        verifier.activate().unwrap();
        proof::update_state(proof_handle_verifier, None, verifier_to_consumer).unwrap();
        assert_eq!(proof::get_proof_state(proof_handle_verifier).unwrap(), ProofStateType::ProofValidated as u32);

        let proof_handle_verifier = _verifier_create_proof_and_send_request(&mut verifier, verifier_to_consumer, &schema_id, &cred_def_id,  req2);
        _prover_select_credentials_and_send_proof(&mut consumer, consumer_to_verifier, req2, Some(&credential_data2));
        verifier.activate().unwrap();
        proof::update_state(proof_handle_verifier, None, verifier_to_consumer).unwrap();
        assert_eq!(proof::get_proof_state(proof_handle_verifier).unwrap(), ProofStateType::ProofValidated as u32);
    }

    #[test]
    #[cfg(feature = "agency_pool_tests")]
    fn test_two_creds_two_rev_reg_id_revoke_first() {
        let _setup = SetupLibraryAgencyV2::init();
        let mut issuer = Faber::setup();
        let mut verifier = Faber::setup();
        let mut consumer = Alice::setup();
        let (consumer_to_verifier, verifier_to_consumer) = connection::tests::create_and_store_connected_connections(&mut consumer, &mut verifier);
        let (consumer_to_issuer, issuer_to_consumer) = connection::tests::create_and_store_connected_connections(&mut consumer, &mut issuer);

        let (schema_id, _schema_json, cred_def_id, _cred_def_json, cred_def_handle, rev_reg_id) = _create_address_schema();
        let mut institution_did = settings::get_config_value(settings::CONFIG_INSTITUTION_DID).unwrap(); // Issuer's did
        let (address1, address2, city, state, zip) = attr_names();
        let (req1, req2) = (Some("request1"), Some("request2"));
        let credential_data1 = json!({address1.clone(): "123 Main St", address2.clone(): "Suite 3", city.clone(): "Draper", state.clone(): "UT", zip.clone(): "84000"}).to_string();
        let credential_handle1 = _exchange_credential(&mut consumer, &mut issuer, credential_data1.clone(), cred_def_handle, consumer_to_issuer, issuer_to_consumer,  req1);
        rotate_rev_reg(&mut issuer, cred_def_handle);
        let credential_data2 = json!({address1.clone(): "101 Tela Lane", address2.clone(): "Suite 1", city.clone(): "SLC", state.clone(): "WA", zip.clone(): "8721"}).to_string();
        let _credential_handle2 = _exchange_credential(&mut consumer, &mut issuer, credential_data2.clone(), cred_def_handle, consumer_to_issuer, issuer_to_consumer, req2);

        revoke_credential(&mut issuer, credential_handle1, rev_reg_id);

        let proof_handle_verifier = _verifier_create_proof_and_send_request(&mut verifier, verifier_to_consumer, &schema_id, &cred_def_id,  req1);
        _prover_select_credentials_and_send_proof(&mut consumer, consumer_to_verifier, req1, Some(&credential_data1));
        verifier.activate().unwrap();
        proof::update_state(proof_handle_verifier, None, verifier_to_consumer).unwrap();
        assert_eq!(proof::get_proof_state(proof_handle_verifier).unwrap(), ProofStateType::ProofInvalid as u32);

        let proof_handle_verifier = _verifier_create_proof_and_send_request(&mut verifier, verifier_to_consumer, &schema_id, &cred_def_id,  req2);
        _prover_select_credentials_and_send_proof(&mut consumer, consumer_to_verifier, req2, Some(&credential_data2));
        verifier.activate().unwrap();
        proof::update_state(proof_handle_verifier, None, verifier_to_consumer).unwrap();
        assert_eq!(proof::get_proof_state(proof_handle_verifier).unwrap(), ProofStateType::ProofValidated as u32);
    }

    #[test]
    #[cfg(feature = "agency_pool_tests")]
    fn test_two_creds_two_rev_reg_id_revoke_second() {
        let _setup = SetupLibraryAgencyV2::init();
        let mut issuer = Faber::setup();
        let mut verifier = Faber::setup();
        let mut consumer = Alice::setup();
        let (consumer_to_verifier, verifier_to_consumer) = connection::tests::create_and_store_connected_connections(&mut consumer, &mut verifier);
        let (consumer_to_issuer, issuer_to_consumer) = connection::tests::create_and_store_connected_connections(&mut consumer, &mut issuer);

        let (schema_id, _schema_json, cred_def_id, _cred_def_json, cred_def_handle, rev_reg_id) = _create_address_schema();
        let mut institution_did = settings::get_config_value(settings::CONFIG_INSTITUTION_DID).unwrap(); // Issuer's did
        let (address1, address2, city, state, zip) = attr_names();
        let (req1, req2) = (Some("request1"), Some("request2"));
        let credential_data1 = json!({address1.clone(): "123 Main St", address2.clone(): "Suite 3", city.clone(): "Draper", state.clone(): "UT", zip.clone(): "84000"}).to_string();
        let _credential_handle1 = _exchange_credential(&mut consumer, &mut issuer, credential_data1.clone(), cred_def_handle, consumer_to_issuer, issuer_to_consumer,  req1);
        rotate_rev_reg(&mut issuer, cred_def_handle);
        let credential_data2 = json!({address1.clone(): "101 Tela Lane", address2.clone(): "Suite 1", city.clone(): "SLC", state.clone(): "WA", zip.clone(): "8721"}).to_string();
        let credential_handle2 = _exchange_credential(&mut consumer, &mut issuer, credential_data2.clone(), cred_def_handle, consumer_to_issuer, issuer_to_consumer, req2);

        revoke_credential(&mut issuer, credential_handle2, rev_reg_id);

        let proof_handle_verifier = _verifier_create_proof_and_send_request(&mut verifier, verifier_to_consumer, &schema_id, &cred_def_id,  req1);
        _prover_select_credentials_and_send_proof(&mut consumer, consumer_to_verifier, req1, Some(&credential_data1));
        verifier.activate().unwrap();
        proof::update_state(proof_handle_verifier, None, verifier_to_consumer).unwrap();
        assert_eq!(proof::get_proof_state(proof_handle_verifier).unwrap(), ProofStateType::ProofValidated as u32);

        let proof_handle_verifier = _verifier_create_proof_and_send_request(&mut verifier, verifier_to_consumer, &schema_id, &cred_def_id,  req2);
        _prover_select_credentials_and_send_proof(&mut consumer, consumer_to_verifier, req2, Some(&credential_data2));
        verifier.activate().unwrap();
        proof::update_state(proof_handle_verifier, None, verifier_to_consumer).unwrap();
        assert_eq!(proof::get_proof_state(proof_handle_verifier).unwrap(), ProofStateType::ProofInvalid as u32);
    }

    #[test]
    #[cfg(feature = "agency_pool_tests")]
    pub fn test_two_enterprise_connections() {
        let _setup = SetupLibraryAgencyV2ZeroFees::init();
        let mut institution = Faber::setup();
        let mut consumer1 = Alice::setup();

        let (_faber, _alice) = connection::tests::create_and_store_connected_connections(&mut consumer1, &mut institution);
        let (_faber, _alice) = connection::tests::create_and_store_connected_connections(&mut consumer1, &mut institution);
    }
}<|MERGE_RESOLUTION|>--- conflicted
+++ resolved
@@ -67,11 +67,7 @@
         get_temp_dir_path,
     };
     use crate::utils::devsetup::*;
-<<<<<<< HEAD
-    use crate::api_lib::api_handle::devsetup_agent::test::{Alice, Faber, TestAgent};
-=======
     use crate::utils::devsetup_agent::test::{Alice, Faber, TestAgent};
->>>>>>> d15e5585
     use crate::aries::handlers::issuance::holder::holder::HolderState;
     use crate::aries::handlers::issuance::issuer::issuer::IssuerState;
     use crate::aries::handlers::proof_presentation::prover::prover::ProverState;
