--- conflicted
+++ resolved
@@ -4,13 +4,7 @@
 use std::borrow::Borrow;
 use std::collections::HashMap;
 use std::path::Path;
-<<<<<<< HEAD
-use std::sync::MutexGuard;
-=======
-use std::sync::{RwLockWriteGuard, RwLockReadGuard};
->>>>>>> f688207b
-use std::sync::RwLock;
-use std::sync::Mutex;
+use std::sync::{RwLockWriteGuard, RwLockReadGuard, RwLock};
 
 use indy_sys::INVALID_WALLET_HANDLE;
 use serde_json::Value;
@@ -88,11 +82,7 @@
 
 lazy_static! {
     static ref SETTINGS: RwLock<HashMap<String, String>> = RwLock::new(HashMap::new());
-<<<<<<< HEAD
-    pub static ref AGENCY_CLIENT: Mutex<AgencyClient> = Mutex::new(AgencyClient::default()); // TODO: Do need a mutex to make it mutable?
-=======
     pub static ref AGENCY_CLIENT: RwLock<AgencyClient> = RwLock::new(AgencyClient::default());
->>>>>>> f688207b
 }
 
 trait ToString {
@@ -107,10 +97,6 @@
     }
 }
 
-<<<<<<< HEAD
-pub fn get_agency_client() -> VcxResult<MutexGuard<'static, AgencyClient>> {
-    let agency_client = AGENCY_CLIENT.lock()?;
-=======
 pub fn get_agency_client_mut() -> VcxResult<RwLockWriteGuard<'static, AgencyClient>> {
     let agency_client = AGENCY_CLIENT.write()?;
     Ok(agency_client)
@@ -118,7 +104,6 @@
 
 pub fn get_agency_client() -> VcxResult<RwLockReadGuard<'static, AgencyClient>> {
     let agency_client = AGENCY_CLIENT.read()?;
->>>>>>> f688207b
     Ok(agency_client)
 }
 
@@ -146,12 +131,7 @@
     settings.insert(CONFIG_PAYMENT_METHOD.to_string(), DEFAULT_PAYMENT_METHOD.to_string());
     settings.insert(CONFIG_USE_LATEST_PROTOCOLS.to_string(), DEFAULT_USE_LATEST_PROTOCOLS.to_string());
 
-<<<<<<< HEAD
-    get_agency_client().unwrap().set_testing_defaults_agency();
-    agency_settings::set_testing_defaults_agency();
-=======
     get_agency_client_mut().unwrap().set_testing_defaults_agency();
->>>>>>> f688207b
     error::SUCCESS.code_num
 }
 
@@ -169,11 +149,7 @@
     validate_optional_config_val(config.get(CONFIG_WEBHOOK_URL), VcxErrorKind::InvalidUrl, Url::parse)?;
     validate_optional_config_val(config.get(CONFIG_ACTORS), VcxErrorKind::InvalidOption, validation::validate_actors)?;
 
-<<<<<<< HEAD
-    // get_agency_client()?.validate()?; // TODO: Fix
-=======
     get_agency_client()?.validate()?;
->>>>>>> f688207b
     Ok(error::SUCCESS.code_num)
 }
 
@@ -239,11 +215,7 @@
     }
 
     // TODO: This won't be necessary - move to open wallet for now?
-<<<<<<< HEAD
-    get_agency_client()?.process_config_string(config, false)?; // False due to failing tests
-=======
     get_agency_client_mut()?.process_config_string(config, false)?; // False due to failing tests
->>>>>>> f688207b
 
     if do_validation {
         let setting = SETTINGS.read()
@@ -366,14 +338,9 @@
 pub fn clear_config() {
     trace!("clear_config >>>");
     let mut config = SETTINGS.write().unwrap();
-<<<<<<< HEAD
-    let mut agency_client = AGENCY_CLIENT.lock().unwrap();
-=======
     let mut agency_client = AGENCY_CLIENT.write().unwrap();
->>>>>>> f688207b
     config.clear();
     *agency_client = AgencyClient::default();
-
 }
 
 #[cfg(test)]
