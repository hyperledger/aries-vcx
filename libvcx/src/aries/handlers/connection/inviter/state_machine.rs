use std::collections::HashMap;

use crate::api::VcxStateType;
use crate::aries::handlers::connection::agent_info::AgentInfo;
use crate::aries::handlers::connection::inviter::states::complete::CompleteState;
use crate::aries::handlers::connection::inviter::states::invited::InvitedState;
use crate::aries::handlers::connection::inviter::states::null::NullState;
use crate::aries::handlers::connection::inviter::states::responded::RespondedState;
<<<<<<< HEAD
use crate::aries::handlers::connection::inviter::states::requested::RequestedState;
use crate::aries::messages::connection::request::Request;
use crate::aries::messages::connection::response::{Response, SignedResponse};
use crate::aries::handlers::connection::messages::DidExchangeMessages;
=======
>>>>>>> 7072e881
use crate::aries::messages::a2a::A2AMessage;
use crate::aries::messages::a2a::protocol_registry::ProtocolRegistry;
use crate::aries::messages::connection::did_doc::DidDoc;
use crate::aries::messages::connection::invite::Invitation;
use crate::aries::messages::connection::problem_report::{ProblemCode, ProblemReport};
use crate::aries::messages::connection::request::Request;
use crate::aries::messages::discovery::disclose::{Disclose, ProtocolDescriptor};
use crate::aries::messages::trust_ping::ping::Ping;
use crate::aries::messages::trust_ping::ping_response::PingResponse;
use crate::error::prelude::*;
use crate::aries::messages::ack::Ack;
use crate::aries::messages::discovery::query::Query;

#[derive(Debug, Clone, Serialize, Deserialize)]
pub struct SmConnectionInviter {
<<<<<<< HEAD
    source_id: String,
    agent_info: AgentInfo,
    state: InviterState,
    autohop: bool,
=======
    pub source_id: String,
    pub agent_info: AgentInfo,
    pub state: InviterState,
>>>>>>> 7072e881
}

#[derive(Debug, Clone, Serialize, Deserialize)]
pub enum InviterState {
    Null(NullState),
    Invited(InvitedState),
    Requested(RequestedState),
    Responded(RespondedState),
    Completed(CompleteState),
}

impl InviterState {
    pub fn code(&self) -> u32 {
        match self {
            InviterState::Null(_) => VcxStateType::VcxStateNone as u32,
            InviterState::Invited(_) => VcxStateType::VcxStateInitialized as u32,
            InviterState::Requested(_) => VcxStateType::VcxStateOfferSent as u32,
            InviterState::Responded(_) => VcxStateType::VcxStateRequestReceived as u32,
            InviterState::Completed(_) => VcxStateType::VcxStateAccepted as u32,
        }
    }
}

impl SmConnectionInviter {
    pub fn _build_inviter(source_id: &str, autohop: bool) -> Self {
        SmConnectionInviter {
            source_id: source_id.to_string(),
            state: InviterState::Null(NullState {}),
            agent_info: AgentInfo::default(),
            autohop
        }
    }

    pub fn is_in_null_state(&self) -> bool {
        match self.state {
            InviterState::Null(_) => true,
            _ => false
        }
    }

    pub fn needs_message(&self) -> bool {
        match self.state {
            InviterState::Requested(_) => false,
            _ => true
        }
    }

    pub fn from(source_id: String, agent_info: AgentInfo, state: InviterState, autohop: bool) -> Self {
        SmConnectionInviter {
            source_id,
            agent_info,
            state,
            autohop
        }
    }

    pub fn agent_info(&self) -> &AgentInfo {
        &self.agent_info
    }

    pub fn source_id(&self) -> &str {
        &self.source_id
    }

    pub fn state(&self) -> u32 {
        self.state.code()
    }

    pub fn state_object(&self) -> &InviterState {
        &self.state
    }

<<<<<<< HEAD
    pub fn step(self, message: DidExchangeMessages) -> VcxResult<SmConnectionInviter> {
        trace!("SmConnectionInviter::step >>> message: {:?}", message);
        let SmConnectionInviter { source_id, agent_info, state, autohop } = self;

        trace!("SmConnectionInviter::step :: current state = {:?}", &state);
        let (new_state, agent_info) =
            SmConnectionInviter::inviter_step(&source_id, agent_info, state, autohop, message)?;

        trace!("SmConnectionInviter::step :: new state = {:?}", &new_state);
        Ok(SmConnectionInviter { source_id, agent_info, state: new_state, autohop })
    }

=======
>>>>>>> 7072e881
    pub fn their_did_doc(&self) -> Option<DidDoc> {
        match self.state {
            InviterState::Null(_) => None,
            InviterState::Invited(ref _state) => None,
            InviterState::Requested(ref state) => Some(state.did_doc.clone()),
            InviterState::Responded(ref state) => Some(state.did_doc.clone()),
            InviterState::Completed(ref state) => Some(state.did_doc.clone()),
        }
    }

    pub fn get_invitation(&self) -> Option<&Invitation> {
        match self.state {
            InviterState::Invited(ref state) => Some(&state.invitation),
            _ => None
        }
    }

    pub fn find_message_to_handle(&self, messages: HashMap<String, A2AMessage>) -> Option<(String, A2AMessage)> {
        for (uid, message) in messages {
            if self.can_handle_message(&message) {
                return Some((uid, message));
            }
        }
        None
    }

    pub fn get_protocols(&self) -> Vec<ProtocolDescriptor> {
        ProtocolRegistry::init().protocols()
    }

    pub fn get_remote_protocols(&self) -> Option<Vec<ProtocolDescriptor>> {
        match self.state {
            InviterState::Completed(ref state) => state.protocols.clone(),
            _ => None
        }
    }

    pub fn remote_did(&self) -> VcxResult<String> {
        self.their_did_doc()
            .map(|did_doc: DidDoc| did_doc.id.clone())
            .ok_or(VcxError::from_msg(VcxErrorKind::NotReady, "Remote Connection DID is not set"))
    }

    pub fn remote_vk(&self) -> VcxResult<String> {
        self.their_did_doc()
            .and_then(|did_doc| did_doc.recipient_keys().get(0).cloned())
            .ok_or(VcxError::from_msg(VcxErrorKind::NotReady, "Remote Connection Verkey is not set"))
    }

    pub fn prev_agent_info(&self) -> Option<&AgentInfo> {
        match self.state {
            InviterState::Responded(ref state) => Some(&state.prev_agent_info),
            _ => None
        }
    }

    pub fn new(source_id: &str, autohop: bool) -> Self {
        SmConnectionInviter::_build_inviter(source_id, autohop)
    }

    pub fn can_handle_message(&self, message: &A2AMessage) -> bool {
        match self.state {
            InviterState::Invited(_) => {
                match message {
                    A2AMessage::ConnectionRequest(_) => {
                        debug!("Inviter received ConnectionRequest message");
                        true
                    }
                    A2AMessage::ConnectionProblemReport(_) => {
                        debug!("Inviter received ProblemReport message");
                        true
                    }
                    _ => {
                        debug!("Inviter received unexpected message: {:?}", message);
                        false
                    }
                }
            }
            InviterState::Responded(_) => {
                match message {
                    A2AMessage::Ack(_) => {
                        debug!("Ack message received");
                        true
                    }
                    A2AMessage::Ping(_) => {
                        debug!("Ping message received");
                        true
                    }
                    A2AMessage::PingResponse(_) => {
                        debug!("PingResponse message received");
                        true
                    }
                    A2AMessage::ConnectionProblemReport(_) => {
                        debug!("ProblemReport message received");
                        true
                    }
                    _ => {
                        debug!("Unexpected message received in Responded state: {:?}", message);
                        false
                    }
                }
            }
            InviterState::Completed(_) => {
                match message {
                    A2AMessage::Ping(_) => {
                        debug!("Ping message received");
                        true
                    }
                    A2AMessage::PingResponse(_) => {
                        debug!("PingResponse message received");
                        true
                    }
                    A2AMessage::Query(_) => {
                        debug!("Query message received");
                        true
                    }
                    A2AMessage::Disclose(_) => {
                        debug!("Disclose message received");
                        true
                    }
                    _ => {
                        debug!("Unexpected message received in Completed state: {:?}", message);
                        false
                    }
                }
            }
            _ => {
                debug!("Unexpected message received: message: {:?}", message);
                false
            }
        }
    }

<<<<<<< HEAD
    fn _send_response(request: &Request, agent_info: &AgentInfo) -> VcxResult<(SignedResponse, AgentInfo)> {
        request.connection.did_doc.validate()?;

        let prev_agent_info = agent_info.clone();

        let new_agent_info: AgentInfo = agent_info.create_agent()?;

        let response = Response::create()
            .set_did(new_agent_info.pw_did.to_string())
            .set_service_endpoint(new_agent_info.agency_endpoint()?)
            .set_keys(new_agent_info.recipient_keys(), new_agent_info.routing_keys()?)
            .ask_for_ack();

        let signed_response = response.clone()
            .set_thread_id(&request.id.0)
            .encode(&prev_agent_info.pw_vk)?;


        request.connection.did_doc.send_message(&signed_response.to_a2a_message(), &new_agent_info.pw_vk)?;

        Ok((signed_response, new_agent_info))
    }

    pub fn inviter_step(source_id: &str, mut agent_info: AgentInfo, inviter_state: InviterState, autohop: bool, message: DidExchangeMessages) -> VcxResult<(InviterState, AgentInfo)> {
        let new_state = match inviter_state {
=======
    pub fn transition_connect(self) -> VcxResult<SmConnectionInviter>  {
        let SmConnectionInviter { source_id, agent_info, state } = self;
        let (new_state, new_agent_info) = match state {
>>>>>>> 7072e881
            InviterState::Null(state) => {
                let new_agent_info = agent_info.create_agent()?;

                let invite: Invitation = Invitation::create()
                    .set_label(source_id.to_string())
                    .set_service_endpoint(new_agent_info.agency_endpoint()?)
                    .set_recipient_keys(new_agent_info.recipient_keys())
                    .set_routing_keys(new_agent_info.routing_keys()?);

                let new_state = InviterState::Invited((state, invite).into());
                (new_state, new_agent_info)
            }
            _ => {
                (state.clone(), agent_info)
            }
        };
        Ok(SmConnectionInviter { source_id, agent_info: new_agent_info, state: new_state })
    }

    pub fn transition_receive_connection_request(self, request: Request) -> VcxResult<SmConnectionInviter>  {
        let SmConnectionInviter { source_id, agent_info, state } = self;
        let (new_state, new_agent_info) = match state {
            InviterState::Invited(state) => {
<<<<<<< HEAD
                match message {
                    DidExchangeMessages::ExchangeRequestReceived(request) => {
                        match autohop {
                            true => {
                                match Self::_send_response(&request, &agent_info) {
                                    Ok((response, new_agent_info)) => {
                                        let prev_agent_info = agent_info.clone();
                                        agent_info = new_agent_info;
                                        InviterState::Responded((state, request, response, prev_agent_info).into())
                                    }
                                    Err(err) => {
                                        let problem_report = ProblemReport::create()
                                            .set_problem_code(ProblemCode::RequestProcessingError)
                                            .set_explain(err.to_string())
                                            .set_thread_id(&request.id.0);

                                        request.connection.did_doc.send_message(&problem_report.to_a2a_message(), &agent_info.pw_vk).ok();
                                        InviterState::Null((state, problem_report).into())
                                    }
                                }
                            }
                            false => InviterState::Requested(request.into())
                        }
=======
                match state.handle_connection_request(&request, &agent_info) {
                    Ok((response, new_agent_info)) => {
                        let prev_agent_info = agent_info.clone();
                        let new_state = InviterState::Responded((state, request, response, prev_agent_info).into());
                        (new_state, new_agent_info)
>>>>>>> 7072e881
                    }
                    Err(err) => {
                        let problem_report = ProblemReport::create()
                            .set_problem_code(ProblemCode::RequestProcessingError)
                            .set_explain(err.to_string())
                            .set_thread_id(&request.id.0);

                        request.connection.did_doc.send_message(&problem_report.to_a2a_message(), &agent_info.pw_vk).ok();
                        let new_state = InviterState::Null((state, problem_report).into());
                        (new_state, agent_info)
                    }
                }
            }
<<<<<<< HEAD
            InviterState::Requested(state) => {
                match Self::_send_response(&state.request, &agent_info) {
                    Ok((response, new_agent_info)) => {
                        let prev_agent_info = agent_info.clone();
                        agent_info = new_agent_info;
                        InviterState::Responded((state, response, prev_agent_info).into())
                    }
                    Err(err) => {
                        let problem_report = ProblemReport::create()
                            .set_problem_code(ProblemCode::RequestProcessingError)
                            .set_explain(err.to_string())
                            .set_thread_id(&state.request.id.0);

                        state.request.connection.did_doc.send_message(&problem_report.to_a2a_message(), &agent_info.pw_vk).ok();
                        InviterState::Null((state, problem_report).into())
                    }
                }
            }
=======
            _ => {
                (state.clone(), agent_info)
            }
        };
        Ok(SmConnectionInviter { source_id, agent_info: new_agent_info, state: new_state })
    }

    pub fn transition_receive_ping(self, ping: Ping) -> VcxResult<SmConnectionInviter>  {
        let SmConnectionInviter { source_id, agent_info, state } = self;
        let new_state = match state {
>>>>>>> 7072e881
            InviterState::Responded(state) => {
                state.handle_ping(&ping, &agent_info)?;
                InviterState::Completed((state, ping).into())
            }
            InviterState::Completed(state) => {
                state.handle_ping(&ping, &agent_info)?;
                InviterState::Completed(state)
            }
            _ => {
                state.clone()
            }
        };
        Ok(SmConnectionInviter { source_id, agent_info, state: new_state })
    }

    pub fn transition_send_ping(self, comment: Option<String>) -> VcxResult<SmConnectionInviter>  {
        let SmConnectionInviter { source_id, agent_info, state } = self;
        let new_state = match state {
            InviterState::Responded(state) => {
                let ping =
                    Ping::create()
                        .request_response()
                        .set_comment(comment);

                state.did_doc.send_message(&ping.to_a2a_message(), &agent_info.pw_vk).ok();
                InviterState::Responded(state)
            }
            InviterState::Completed(state) => {
                state.handle_send_ping(comment, &agent_info)?;
                InviterState::Completed(state)
            }
            _ => {
                state.clone()
            }
        };
        Ok(SmConnectionInviter { source_id, agent_info, state: new_state })
    }

    pub fn transition_ping_response_received(self, ping_response: PingResponse)  -> VcxResult<SmConnectionInviter>  {
        let SmConnectionInviter { source_id, agent_info, state } = self;
        let new_state = match state {
            InviterState::Responded(state) => {
                InviterState::Completed((state, ping_response).into())
            }
            _ => {
                state.clone()
            }
        };
        Ok(SmConnectionInviter { source_id, agent_info, state: new_state })
    }

    pub fn transition_discover_features_received(self, query_: Option<String>, comment: Option<String>) -> VcxResult<SmConnectionInviter>  {
        let SmConnectionInviter { source_id, agent_info, state } = self;
        let new_state = match state {
            InviterState::Completed(state) => {
                state.handle_discover_features(query_, comment, &agent_info)?;
                InviterState::Completed(state)
            }
            _ => {
                state.clone()
            }
        };
        Ok(SmConnectionInviter { source_id, agent_info, state: new_state })
    }

    pub fn transition_discovery_query_received(self, query: Query) -> VcxResult<SmConnectionInviter>  {
        let SmConnectionInviter { source_id, agent_info, state } = self;
        let new_state = match state {
            InviterState::Completed(state) => {
                state.handle_discovery_query(query, &agent_info)?;
                InviterState::Completed(state)
            }
            _ => {
                state.clone()
            }
        };
        Ok(SmConnectionInviter { source_id, agent_info, state: new_state })
    }

    pub fn transition_disclose_received(self, disclose: Disclose) -> VcxResult<SmConnectionInviter>  {
        let SmConnectionInviter { source_id, agent_info, state } = self;
        let new_state = match state {
            InviterState::Completed(state) => {
                InviterState::Completed((state.clone(), disclose.protocols).into())
            }
            _ => {
                state.clone()
            }
        };
        Ok(SmConnectionInviter { source_id, agent_info, state: new_state })
    }

    pub fn transition_receive_problem_report(self, problem_report: ProblemReport) -> VcxResult<SmConnectionInviter>  {
        let SmConnectionInviter { source_id, agent_info, state } = self;
        let new_state = match state {
            InviterState::Responded(state) => {
                InviterState::Null((state, problem_report).into())
            }
            InviterState::Invited(state) => {
                InviterState::Null((state, problem_report).into())
            }
            _ => {
                state.clone()
            }
        };
        Ok(SmConnectionInviter { source_id, agent_info, state: new_state })
    }

    pub fn transition_receive_ack(self, ack: Ack) -> VcxResult<SmConnectionInviter>  {
        let SmConnectionInviter { source_id, agent_info, state } = self;
        let new_state = match state {
            InviterState::Responded(state) => {
                InviterState::Completed((state, ack).into())
            }
            _ => {
                state.clone()
            }
        };
        Ok(SmConnectionInviter { source_id, agent_info, state: new_state })
    }
}


#[cfg(test)]
pub mod test {
    use crate::aries::messages::ack::tests::_ack;
    use crate::aries::messages::connection::problem_report::tests::_problem_report;
    use crate::aries::messages::connection::request::tests::_request;
    use crate::aries::messages::connection::response::tests::_signed_response;
    use crate::aries::messages::discovery::disclose::tests::_disclose;
    use crate::aries::messages::discovery::query::tests::_query;
    use crate::aries::messages::trust_ping::ping::tests::_ping;
    use crate::aries::messages::trust_ping::ping_response::tests::_ping_response;
    use crate::aries::test::source_id;
    use crate::utils::devsetup::SetupMocks;

    use super::*;

    pub mod inviter {
        use super::*;

        pub fn inviter_sm() -> SmConnectionInviter {
            SmConnectionInviter::new(&source_id(), true)
        }

        impl SmConnectionInviter {
            fn to_inviter_invited_state(mut self) -> SmConnectionInviter {
                self = self.transition_connect().unwrap();
                self
            }

            fn to_inviter_responded_state(mut self) -> SmConnectionInviter {
                self = self.transition_connect().unwrap();
                self = self.transition_receive_connection_request(_request()).unwrap();
                self
            }

            fn to_inviter_completed_state(mut self) -> SmConnectionInviter {
                self = self.transition_connect().unwrap();
                self = self.transition_receive_connection_request(_request()).unwrap();
                self = self.transition_receive_ack(_ack()).unwrap();
                self
            }
        }

        mod new {
            use super::*;

            #[test]
            #[cfg(feature = "general_test")]
            fn test_inviter_new() {
                let _setup = SetupMocks::init();

                let inviter_sm = inviter_sm();

                assert_match!(InviterState::Null(_), inviter_sm.state);
                assert_eq!(source_id(), inviter_sm.source_id());
            }
        }

        mod step {
            use crate::utils::devsetup::SetupIndyMocks;

            use super::*;

            #[test]
            #[cfg(feature = "general_test")]
            fn test_did_exchange_init() {
                let _setup = SetupIndyMocks::init();

                let did_exchange_sm = inviter_sm();
                assert_match!(InviterState::Null(_), did_exchange_sm.state);
            }

            #[test]
            #[cfg(feature = "general_test")]
            fn test_did_exchange_handle_connect_message_from_null_state() {
                let _setup = SetupIndyMocks::init();

                let mut did_exchange_sm = inviter_sm();

                did_exchange_sm = did_exchange_sm.transition_connect().unwrap();

                assert_match!(InviterState::Invited(_), did_exchange_sm.state);
            }

            #[test]
            #[cfg(feature = "general_test")]
            fn test_did_exchange_handle_other_messages_from_null_state() {
                let _setup = SetupIndyMocks::init();

                let mut did_exchange_sm = inviter_sm();

                did_exchange_sm = did_exchange_sm.transition_receive_ack(_ack()).unwrap();
                assert_match!(InviterState::Null(_), did_exchange_sm.state);

                did_exchange_sm = did_exchange_sm.transition_receive_problem_report(_problem_report()).unwrap();
                assert_match!(InviterState::Null(_), did_exchange_sm.state);
            }

            #[test]
            #[cfg(feature = "general_test")]
            fn test_did_exchange_handle_exchange_request_message_from_invited_state() {
                let _setup = SetupIndyMocks::init();

                let mut did_exchange_sm = inviter_sm().to_inviter_invited_state();

                did_exchange_sm = did_exchange_sm.transition_receive_connection_request(_request()).unwrap();
                assert_match!(InviterState::Responded(_), did_exchange_sm.state);
            }

            #[test]
            #[cfg(feature = "general_test")]
            fn test_did_exchange_handle_invalid_exchange_request_message_from_invited_state() {
                let _setup = SetupIndyMocks::init();

                let mut did_exchange_sm = inviter_sm().to_inviter_invited_state();

                let mut request = _request();
                request.connection.did_doc = DidDoc::default();

                did_exchange_sm = did_exchange_sm.transition_receive_connection_request(request).unwrap();

                assert_match!(InviterState::Null(_), did_exchange_sm.state);
            }

            #[test]
            #[cfg(feature = "general_test")]
            fn test_did_exchange_handle_problem_report_message_from_invited_state() {
                let _setup = SetupIndyMocks::init();

                let mut did_exchange_sm = inviter_sm().to_inviter_invited_state();

                did_exchange_sm = did_exchange_sm.transition_receive_problem_report(_problem_report()).unwrap();

                assert_match!(InviterState::Null(_), did_exchange_sm.state);
            }

            #[test]
            #[cfg(feature = "general_test")]
            fn test_did_exchange_handle_other_message_from_null_state() {
                let _setup = SetupIndyMocks::init();

                let mut did_exchange_sm = inviter_sm().to_inviter_invited_state();

                did_exchange_sm = did_exchange_sm.transition_connect().unwrap();
                assert_match!(InviterState::Invited(_), did_exchange_sm.state);

                did_exchange_sm = did_exchange_sm.transition_receive_ack(_ack()).unwrap();
                assert_match!(InviterState::Invited(_), did_exchange_sm.state);
            }

            #[test]
            #[cfg(feature = "general_test")]
            fn test_did_exchange_handle_ack_message_from_responded_state() {
                let _setup = SetupIndyMocks::init();

                let mut did_exchange_sm = inviter_sm().to_inviter_responded_state();

                did_exchange_sm = did_exchange_sm.transition_receive_ack(_ack()).unwrap();

                assert_match!(InviterState::Completed(_), did_exchange_sm.state);
            }

            #[test]
            #[cfg(feature = "general_test")]
            fn test_did_exchange_handle_ping_message_from_responded_state() {
                let _setup = SetupIndyMocks::init();

                let mut did_exchange_sm = inviter_sm().to_inviter_responded_state();

                did_exchange_sm = did_exchange_sm.transition_receive_ping(_ping()).unwrap();

                assert_match!(InviterState::Completed(_), did_exchange_sm.state);
            }

            #[test]
            #[cfg(feature = "general_test")]
            fn test_did_exchange_handle_problem_report_message_from_responded_state() {
                let _setup = SetupIndyMocks::init();

                let mut did_exchange_sm = inviter_sm().to_inviter_responded_state();

                did_exchange_sm = did_exchange_sm.transition_receive_problem_report(_problem_report()).unwrap();

                assert_match!(InviterState::Null(_), did_exchange_sm.state);
            }

            #[test]
            #[cfg(feature = "general_test")]
            fn test_did_exchange_handle_other_messages_from_responded_state() {
                let _setup = SetupIndyMocks::init();

                let mut did_exchange_sm = inviter_sm().to_inviter_responded_state();

                did_exchange_sm = did_exchange_sm.transition_connect().unwrap();

                assert_match!(InviterState::Responded(_), did_exchange_sm.state);
            }

            #[test]
            #[cfg(feature = "general_test")]
            fn test_did_exchange_handle_messages_from_completed_state() {
                let _setup = SetupIndyMocks::init();

                let mut did_exchange_sm = inviter_sm().to_inviter_completed_state();

                // Send Ping
                did_exchange_sm = did_exchange_sm.transition_send_ping(None).unwrap();
                assert_match!(InviterState::Completed(_), did_exchange_sm.state);

                // Ping
                did_exchange_sm = did_exchange_sm.transition_receive_ping(_ping()).unwrap();
                assert_match!(InviterState::Completed(_), did_exchange_sm.state);

                // Ping Response
                did_exchange_sm = did_exchange_sm.transition_ping_response_received(_ping_response()).unwrap();
                assert_match!(InviterState::Completed(_), did_exchange_sm.state);

                // Discovery Features
                did_exchange_sm = did_exchange_sm.transition_discover_features_received(None, None).unwrap();
                assert_match!(InviterState::Completed(_), did_exchange_sm.state);

                // Query
                did_exchange_sm = did_exchange_sm.transition_discovery_query_received(_query()).unwrap();
                assert_match!(InviterState::Completed(_), did_exchange_sm.state);

                // Disclose
                assert!(did_exchange_sm.get_remote_protocols().is_none());

                did_exchange_sm = did_exchange_sm.transition_disclose_received(_disclose()).unwrap();
                assert_match!(InviterState::Completed(_), did_exchange_sm.state);

                assert!(did_exchange_sm.get_remote_protocols().is_some());

                // ignore
                // Ack
                did_exchange_sm = did_exchange_sm.transition_receive_ack(_ack()).unwrap();
                assert_match!(InviterState::Completed(_), did_exchange_sm.state);

                // Problem Report
                did_exchange_sm = did_exchange_sm.transition_receive_problem_report(_problem_report()).unwrap();
                assert_match!(InviterState::Completed(_), did_exchange_sm.state);
            }
        }

        mod find_message_to_handle {
            use crate::utils::devsetup::SetupIndyMocks;

            use super::*;

            #[test]
            #[cfg(feature = "general_test")]
            fn test_find_message_to_handle_from_null_state() {
                let _setup = SetupIndyMocks::init();

                let connection = inviter_sm();

                // No messages
                {
                    let messages = map!(
                    "key_1".to_string() => A2AMessage::ConnectionRequest(_request()),
                    "key_2".to_string() => A2AMessage::ConnectionResponse(_signed_response()),
                    "key_3".to_string() => A2AMessage::ConnectionProblemReport(_problem_report()),
                    "key_4".to_string() => A2AMessage::Ping(_ping()),
                    "key_5".to_string() => A2AMessage::Ack(_ack())
                );

                    assert!(connection.find_message_to_handle(messages).is_none());
                }
            }

            #[test]
            #[cfg(feature = "general_test")]
            fn test_find_message_to_handle_from_invited_state() {
                let _setup = SetupIndyMocks::init();

                let connection = inviter_sm().to_inviter_invited_state();

                // Connection Request
                {
                    let messages = map!(
                        "key_1".to_string() => A2AMessage::Ping(_ping()),
                        "key_2".to_string() => A2AMessage::ConnectionRequest(_request()),
                        "key_3".to_string() => A2AMessage::ConnectionResponse(_signed_response())
                    );

                    let (uid, message) = connection.find_message_to_handle(messages).unwrap();
                    assert_eq!("key_2", uid);
                    assert_match!(A2AMessage::ConnectionRequest(_), message);
                }

                // Connection Problem Report
                {
                    let messages = map!(
                        "key_1".to_string() => A2AMessage::Ping(_ping()),
                        "key_2".to_string() => A2AMessage::Ack(_ack()),
                        "key_3".to_string() => A2AMessage::ConnectionProblemReport(_problem_report())
                    );

                    let (uid, message) = connection.find_message_to_handle(messages).unwrap();
                    assert_eq!("key_3", uid);
                    assert_match!(A2AMessage::ConnectionProblemReport(_), message);
                }

                // No messages
                {
                    let messages = map!(
                        "key_1".to_string() => A2AMessage::Ping(_ping()),
                        "key_2".to_string() => A2AMessage::Ack(_ack())
                    );

                    assert!(connection.find_message_to_handle(messages).is_none());
                }
            }

            #[test]
            #[cfg(feature = "general_test")]
            fn test_find_message_to_handle_from_responded_state() {
                let _setup = SetupIndyMocks::init();

                let connection = inviter_sm().to_inviter_responded_state();

                // Ping
                {
                    let messages = map!(
                        "key_1".to_string() => A2AMessage::Ping(_ping()),
                        "key_2".to_string() => A2AMessage::ConnectionRequest(_request()),
                        "key_3".to_string() => A2AMessage::ConnectionResponse(_signed_response())
                    );

                    let (uid, message) = connection.find_message_to_handle(messages).unwrap();
                    assert_eq!("key_1", uid);
                    assert_match!(A2AMessage::Ping(_), message);
                }

                // Ack
                {
                    let messages = map!(
                        "key_1".to_string() => A2AMessage::ConnectionRequest(_request()),
                        "key_2".to_string() => A2AMessage::Ack(_ack()),
                        "key_3".to_string() => A2AMessage::ConnectionResponse(_signed_response())
                    );

                    let (uid, message) = connection.find_message_to_handle(messages).unwrap();
                    assert_eq!("key_2", uid);
                    assert_match!(A2AMessage::Ack(_), message);
                }

                // Connection Problem Report
                {
                    let messages = map!(
                        "key_1".to_string() => A2AMessage::ConnectionRequest(_request()),
                        "key_2".to_string() => A2AMessage::ConnectionProblemReport(_problem_report())
                    );

                    let (uid, message) = connection.find_message_to_handle(messages).unwrap();
                    assert_eq!("key_2", uid);
                    assert_match!(A2AMessage::ConnectionProblemReport(_), message);
                }

                // No messages
                {
                    let messages = map!(
                        "key_1".to_string() => A2AMessage::ConnectionRequest(_request()),
                        "key_2".to_string() => A2AMessage::ConnectionResponse(_signed_response())
                    );

                    assert!(connection.find_message_to_handle(messages).is_none());
                }
            }

            #[test]
            #[cfg(feature = "general_test")]
            fn test_find_message_to_handle_from_completed_state() {
                let _setup = SetupIndyMocks::init();

                let connection = inviter_sm().to_inviter_completed_state();

                // Ping
                {
                    let messages = map!(
                        "key_1".to_string() => A2AMessage::ConnectionRequest(_request()),
                        "key_2".to_string() => A2AMessage::ConnectionResponse(_signed_response()),
                        "key_3".to_string() => A2AMessage::ConnectionProblemReport(_problem_report()),
                        "key_4".to_string() => A2AMessage::Ping(_ping()),
                        "key_5".to_string() => A2AMessage::Ack(_ack())
                    );

                    let (uid, message) = connection.find_message_to_handle(messages).unwrap();
                    assert_eq!("key_4", uid);
                    assert_match!(A2AMessage::Ping(_), message);
                }

                // Ping Response
                {
                    let messages = map!(
                        "key_1".to_string() => A2AMessage::ConnectionRequest(_request()),
                        "key_2".to_string() => A2AMessage::ConnectionResponse(_signed_response()),
                        "key_3".to_string() => A2AMessage::ConnectionProblemReport(_problem_report()),
                        "key_4".to_string() => A2AMessage::PingResponse(_ping_response()),
                        "key_5".to_string() => A2AMessage::Ack(_ack())
                    );

                    let (uid, message) = connection.find_message_to_handle(messages).unwrap();
                    assert_eq!("key_4", uid);
                    assert_match!(A2AMessage::PingResponse(_), message);
                }

                // Query
                {
                    let messages = map!(
                        "key_1".to_string() => A2AMessage::ConnectionRequest(_request()),
                        "key_2".to_string() => A2AMessage::ConnectionResponse(_signed_response()),
                        "key_3".to_string() => A2AMessage::Query(_query())
                    );

                    let (uid, message) = connection.find_message_to_handle(messages).unwrap();
                    assert_eq!("key_3", uid);
                    assert_match!(A2AMessage::Query(_), message);
                }

                // Disclose
                {
                    let messages = map!(
                        "key_1".to_string() => A2AMessage::ConnectionRequest(_request()),
                        "key_2".to_string() => A2AMessage::ConnectionResponse(_signed_response()),
                        "key_3".to_string() => A2AMessage::Disclose(_disclose())
                    );

                    let (uid, message) = connection.find_message_to_handle(messages).unwrap();
                    assert_eq!("key_3", uid);
                    assert_match!(A2AMessage::Disclose(_), message);
                }
            }
        }

        mod get_state {
            use super::*;

            #[test]
            #[cfg(feature = "general_test")]
            fn test_get_state() {
                let _setup = SetupMocks::init();

                assert_eq!(VcxStateType::VcxStateNone as u32, inviter_sm().state());
                assert_eq!(VcxStateType::VcxStateInitialized as u32, inviter_sm().to_inviter_invited_state().state());
                assert_eq!(VcxStateType::VcxStateRequestReceived as u32, inviter_sm().to_inviter_responded_state().state());
                assert_eq!(VcxStateType::VcxStateAccepted as u32, inviter_sm().to_inviter_completed_state().state());
            }
        }
    }
}<|MERGE_RESOLUTION|>--- conflicted
+++ resolved
@@ -6,19 +6,14 @@
 use crate::aries::handlers::connection::inviter::states::invited::InvitedState;
 use crate::aries::handlers::connection::inviter::states::null::NullState;
 use crate::aries::handlers::connection::inviter::states::responded::RespondedState;
-<<<<<<< HEAD
 use crate::aries::handlers::connection::inviter::states::requested::RequestedState;
 use crate::aries::messages::connection::request::Request;
 use crate::aries::messages::connection::response::{Response, SignedResponse};
-use crate::aries::handlers::connection::messages::DidExchangeMessages;
-=======
->>>>>>> 7072e881
 use crate::aries::messages::a2a::A2AMessage;
 use crate::aries::messages::a2a::protocol_registry::ProtocolRegistry;
 use crate::aries::messages::connection::did_doc::DidDoc;
 use crate::aries::messages::connection::invite::Invitation;
 use crate::aries::messages::connection::problem_report::{ProblemCode, ProblemReport};
-use crate::aries::messages::connection::request::Request;
 use crate::aries::messages::discovery::disclose::{Disclose, ProtocolDescriptor};
 use crate::aries::messages::trust_ping::ping::Ping;
 use crate::aries::messages::trust_ping::ping_response::PingResponse;
@@ -28,16 +23,10 @@
 
 #[derive(Debug, Clone, Serialize, Deserialize)]
 pub struct SmConnectionInviter {
-<<<<<<< HEAD
-    source_id: String,
-    agent_info: AgentInfo,
-    state: InviterState,
-    autohop: bool,
-=======
     pub source_id: String,
     pub agent_info: AgentInfo,
     pub state: InviterState,
->>>>>>> 7072e881
+    pub autohop: bool,
 }
 
 #[derive(Debug, Clone, Serialize, Deserialize)]
@@ -110,21 +99,6 @@
         &self.state
     }
 
-<<<<<<< HEAD
-    pub fn step(self, message: DidExchangeMessages) -> VcxResult<SmConnectionInviter> {
-        trace!("SmConnectionInviter::step >>> message: {:?}", message);
-        let SmConnectionInviter { source_id, agent_info, state, autohop } = self;
-
-        trace!("SmConnectionInviter::step :: current state = {:?}", &state);
-        let (new_state, agent_info) =
-            SmConnectionInviter::inviter_step(&source_id, agent_info, state, autohop, message)?;
-
-        trace!("SmConnectionInviter::step :: new state = {:?}", &new_state);
-        Ok(SmConnectionInviter { source_id, agent_info, state: new_state, autohop })
-    }
-
-=======
->>>>>>> 7072e881
     pub fn their_did_doc(&self) -> Option<DidDoc> {
         match self.state {
             InviterState::Null(_) => None,
@@ -258,7 +232,6 @@
         }
     }
 
-<<<<<<< HEAD
     fn _send_response(request: &Request, agent_info: &AgentInfo) -> VcxResult<(SignedResponse, AgentInfo)> {
         request.connection.did_doc.validate()?;
 
@@ -276,19 +249,72 @@
             .set_thread_id(&request.id.0)
             .encode(&prev_agent_info.pw_vk)?;
 
-
         request.connection.did_doc.send_message(&signed_response.to_a2a_message(), &new_agent_info.pw_vk)?;
 
         Ok((signed_response, new_agent_info))
     }
 
-    pub fn inviter_step(source_id: &str, mut agent_info: AgentInfo, inviter_state: InviterState, autohop: bool, message: DidExchangeMessages) -> VcxResult<(InviterState, AgentInfo)> {
-        let new_state = match inviter_state {
-=======
-    pub fn transition_connect(self) -> VcxResult<SmConnectionInviter>  {
-        let SmConnectionInviter { source_id, agent_info, state } = self;
+    pub fn step_messageless(self) -> VcxResult<Option<Self>> {
+        let Self { source_id, agent_info, state, autohop } = self;
+        let (state, agent_info) = match state {
+            InviterState::Requested(state) => {
+                match Self::_send_response(&state.request, &agent_info) {
+                    Ok((response, new_agent_info)) => {
+                        (InviterState::Responded((state, response, agent_info.clone()).into()), new_agent_info)
+                    }
+                    Err(err) => {
+                        let problem_report = ProblemReport::create()
+                            .set_problem_code(ProblemCode::RequestProcessingError)
+                            .set_explain(err.to_string())
+                            .set_thread_id(&state.request.id.0);
+ 
+                        state.request.connection.did_doc.send_message(&problem_report.to_a2a_message(), &agent_info.pw_vk).ok();
+                        (InviterState::Null((state, problem_report).into()), agent_info)
+                    }
+                }
+            }
+            _ => {
+                return Ok(None)
+            }
+        };
+        Ok(Some(Self { source_id, agent_info, state, autohop }))
+    }
+
+    pub fn step(self, message: A2AMessage) -> VcxResult<Self> {
+        match message {
+            A2AMessage::ConnectionRequest(request) => {
+                self.transition_receive_connection_request(request)
+            }
+            A2AMessage::Ack(ack) => {
+                self.transition_receive_ack(ack)
+            }
+            A2AMessage::Ping(ping) => {
+                self.transition_receive_ping(ping)
+            }
+            A2AMessage::ConnectionProblemReport(problem_report) => {
+                self.transition_receive_problem_report(problem_report)
+            }
+            A2AMessage::PingResponse(ping_response) => {
+                self.transition_ping_response_received(ping_response)
+            }
+            // A2AMessage::Disclose((query_, comment)) => {
+            //     self.transition_discover_features_received(query_, comment) // todo
+            // }
+            A2AMessage::Query(query) => {
+                self.transition_discovery_query_received(query)
+            }
+            A2AMessage::Disclose(disclose) => {
+                self.transition_disclose_received(disclose)
+            }
+            _ => {
+                Ok(self)
+            }
+        }
+    }
+
+    pub fn transition_connect(self) -> VcxResult<Self>  {
+        let Self { source_id, agent_info, state, autohop } = self;
         let (new_state, new_agent_info) = match state {
->>>>>>> 7072e881
             InviterState::Null(state) => {
                 let new_agent_info = agent_info.create_agent()?;
 
@@ -305,88 +331,44 @@
                 (state.clone(), agent_info)
             }
         };
-        Ok(SmConnectionInviter { source_id, agent_info: new_agent_info, state: new_state })
-    }
-
-    pub fn transition_receive_connection_request(self, request: Request) -> VcxResult<SmConnectionInviter>  {
-        let SmConnectionInviter { source_id, agent_info, state } = self;
-        let (new_state, new_agent_info) = match state {
-            InviterState::Invited(state) => {
-<<<<<<< HEAD
-                match message {
-                    DidExchangeMessages::ExchangeRequestReceived(request) => {
-                        match autohop {
-                            true => {
-                                match Self::_send_response(&request, &agent_info) {
-                                    Ok((response, new_agent_info)) => {
-                                        let prev_agent_info = agent_info.clone();
-                                        agent_info = new_agent_info;
-                                        InviterState::Responded((state, request, response, prev_agent_info).into())
-                                    }
-                                    Err(err) => {
-                                        let problem_report = ProblemReport::create()
-                                            .set_problem_code(ProblemCode::RequestProcessingError)
-                                            .set_explain(err.to_string())
-                                            .set_thread_id(&request.id.0);
-
-                                        request.connection.did_doc.send_message(&problem_report.to_a2a_message(), &agent_info.pw_vk).ok();
-                                        InviterState::Null((state, problem_report).into())
-                                    }
-                                }
-                            }
-                            false => InviterState::Requested(request.into())
-                        }
-=======
-                match state.handle_connection_request(&request, &agent_info) {
-                    Ok((response, new_agent_info)) => {
-                        let prev_agent_info = agent_info.clone();
-                        let new_state = InviterState::Responded((state, request, response, prev_agent_info).into());
-                        (new_state, new_agent_info)
->>>>>>> 7072e881
-                    }
-                    Err(err) => {
-                        let problem_report = ProblemReport::create()
-                            .set_problem_code(ProblemCode::RequestProcessingError)
-                            .set_explain(err.to_string())
-                            .set_thread_id(&request.id.0);
-
-                        request.connection.did_doc.send_message(&problem_report.to_a2a_message(), &agent_info.pw_vk).ok();
-                        let new_state = InviterState::Null((state, problem_report).into());
-                        (new_state, agent_info)
-                    }
-                }
-            }
-<<<<<<< HEAD
-            InviterState::Requested(state) => {
-                match Self::_send_response(&state.request, &agent_info) {
-                    Ok((response, new_agent_info)) => {
-                        let prev_agent_info = agent_info.clone();
-                        agent_info = new_agent_info;
-                        InviterState::Responded((state, response, prev_agent_info).into())
-                    }
-                    Err(err) => {
-                        let problem_report = ProblemReport::create()
-                            .set_problem_code(ProblemCode::RequestProcessingError)
-                            .set_explain(err.to_string())
-                            .set_thread_id(&state.request.id.0);
-
-                        state.request.connection.did_doc.send_message(&problem_report.to_a2a_message(), &agent_info.pw_vk).ok();
-                        InviterState::Null((state, problem_report).into())
-                    }
-                }
-            }
-=======
-            _ => {
-                (state.clone(), agent_info)
-            }
-        };
-        Ok(SmConnectionInviter { source_id, agent_info: new_agent_info, state: new_state })
-    }
-
-    pub fn transition_receive_ping(self, ping: Ping) -> VcxResult<SmConnectionInviter>  {
-        let SmConnectionInviter { source_id, agent_info, state } = self;
+        Ok(Self { source_id, agent_info: new_agent_info, state: new_state, autohop })
+    }
+
+    
+    pub fn transition_receive_connection_request(self, request: Request) -> VcxResult<Self>  {
+         let Self { source_id, agent_info, state, autohop } = self;
+         let (state, agent_info) = match state {
+             InviterState::Invited(state) => {
+                 match autohop {
+                     true => {
+                         match Self::_send_response(&request, &agent_info) {
+                             Ok((response, new_agent_info)) => {
+                                 (InviterState::Responded((state, request, response, agent_info.clone()).into()), new_agent_info)
+                             }
+                             Err(err) => {
+                                 let problem_report = ProblemReport::create()
+                                     .set_problem_code(ProblemCode::RequestProcessingError)
+                                     .set_explain(err.to_string())
+                                     .set_thread_id(&request.id.0);
+ 
+                                 request.connection.did_doc.send_message(&problem_report.to_a2a_message(), &agent_info.pw_vk).ok();
+                                 (InviterState::Null((state, problem_report).into()), agent_info)
+                             }
+                         }
+                     }
+                     false => (InviterState::Requested(request.into()), agent_info)
+                 }
+             }
+             _ => {
+                 (state.clone(), agent_info)
+             }
+         };
+         Ok(Self { source_id, agent_info, state, autohop })
+     }
+
+    pub fn transition_receive_ping(self, ping: Ping) -> VcxResult<Self>  {
+        let Self { source_id, agent_info, state, autohop } = self;
         let new_state = match state {
->>>>>>> 7072e881
             InviterState::Responded(state) => {
                 state.handle_ping(&ping, &agent_info)?;
                 InviterState::Completed((state, ping).into())
@@ -399,11 +381,11 @@
                 state.clone()
             }
         };
-        Ok(SmConnectionInviter { source_id, agent_info, state: new_state })
+        Ok(Self { source_id, agent_info, state: new_state, autohop })
     }
 
     pub fn transition_send_ping(self, comment: Option<String>) -> VcxResult<SmConnectionInviter>  {
-        let SmConnectionInviter { source_id, agent_info, state } = self;
+        let SmConnectionInviter { source_id, agent_info, state, autohop } = self;
         let new_state = match state {
             InviterState::Responded(state) => {
                 let ping =
@@ -422,11 +404,11 @@
                 state.clone()
             }
         };
-        Ok(SmConnectionInviter { source_id, agent_info, state: new_state })
+        Ok(SmConnectionInviter { source_id, agent_info, state: new_state, autohop })
     }
 
     pub fn transition_ping_response_received(self, ping_response: PingResponse)  -> VcxResult<SmConnectionInviter>  {
-        let SmConnectionInviter { source_id, agent_info, state } = self;
+        let SmConnectionInviter { source_id, agent_info, state, autohop } = self;
         let new_state = match state {
             InviterState::Responded(state) => {
                 InviterState::Completed((state, ping_response).into())
@@ -435,11 +417,11 @@
                 state.clone()
             }
         };
-        Ok(SmConnectionInviter { source_id, agent_info, state: new_state })
+        Ok(SmConnectionInviter { source_id, agent_info, state: new_state, autohop })
     }
 
     pub fn transition_discover_features_received(self, query_: Option<String>, comment: Option<String>) -> VcxResult<SmConnectionInviter>  {
-        let SmConnectionInviter { source_id, agent_info, state } = self;
+        let SmConnectionInviter { source_id, agent_info, state, autohop } = self;
         let new_state = match state {
             InviterState::Completed(state) => {
                 state.handle_discover_features(query_, comment, &agent_info)?;
@@ -449,11 +431,11 @@
                 state.clone()
             }
         };
-        Ok(SmConnectionInviter { source_id, agent_info, state: new_state })
+        Ok(SmConnectionInviter { source_id, agent_info, state: new_state, autohop })
     }
 
     pub fn transition_discovery_query_received(self, query: Query) -> VcxResult<SmConnectionInviter>  {
-        let SmConnectionInviter { source_id, agent_info, state } = self;
+        let SmConnectionInviter { source_id, agent_info, state, autohop } = self;
         let new_state = match state {
             InviterState::Completed(state) => {
                 state.handle_discovery_query(query, &agent_info)?;
@@ -463,11 +445,11 @@
                 state.clone()
             }
         };
-        Ok(SmConnectionInviter { source_id, agent_info, state: new_state })
+        Ok(SmConnectionInviter { source_id, agent_info, state: new_state, autohop })
     }
 
     pub fn transition_disclose_received(self, disclose: Disclose) -> VcxResult<SmConnectionInviter>  {
-        let SmConnectionInviter { source_id, agent_info, state } = self;
+        let SmConnectionInviter { source_id, agent_info, state, autohop } = self;
         let new_state = match state {
             InviterState::Completed(state) => {
                 InviterState::Completed((state.clone(), disclose.protocols).into())
@@ -476,11 +458,11 @@
                 state.clone()
             }
         };
-        Ok(SmConnectionInviter { source_id, agent_info, state: new_state })
+        Ok(SmConnectionInviter { source_id, agent_info, state: new_state, autohop })
     }
 
     pub fn transition_receive_problem_report(self, problem_report: ProblemReport) -> VcxResult<SmConnectionInviter>  {
-        let SmConnectionInviter { source_id, agent_info, state } = self;
+        let SmConnectionInviter { source_id, agent_info, state, autohop } = self;
         let new_state = match state {
             InviterState::Responded(state) => {
                 InviterState::Null((state, problem_report).into())
@@ -492,11 +474,11 @@
                 state.clone()
             }
         };
-        Ok(SmConnectionInviter { source_id, agent_info, state: new_state })
+        Ok(SmConnectionInviter { source_id, agent_info, state: new_state, autohop })
     }
 
     pub fn transition_receive_ack(self, ack: Ack) -> VcxResult<SmConnectionInviter>  {
-        let SmConnectionInviter { source_id, agent_info, state } = self;
+        let SmConnectionInviter { source_id, agent_info, state, autohop } = self;
         let new_state = match state {
             InviterState::Responded(state) => {
                 InviterState::Completed((state, ack).into())
@@ -505,10 +487,9 @@
                 state.clone()
             }
         };
-        Ok(SmConnectionInviter { source_id, agent_info, state: new_state })
+        Ok(SmConnectionInviter { source_id, agent_info, state: new_state, autohop })
     }
 }
-
 
 #[cfg(test)]
 pub mod test {
