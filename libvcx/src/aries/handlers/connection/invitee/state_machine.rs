use std::collections::HashMap;

use crate::api::VcxStateType;
use crate::error::prelude::*;
use crate::aries::handlers::connection::agent_info::AgentInfo;
use crate::aries::handlers::connection::invitee::states::complete::CompleteState;
use crate::aries::handlers::connection::invitee::states::invited::InvitedState;
use crate::aries::handlers::connection::invitee::states::null::NullState;
use crate::aries::handlers::connection::invitee::states::requested::RequestedState;
<<<<<<< HEAD
use crate::aries::handlers::connection::invitee::states::responded::RespondedState;
use crate::aries::handlers::connection::messages::DidExchangeMessages;
=======
>>>>>>> 7072e881
use crate::aries::messages::a2a::A2AMessage;
use crate::aries::messages::a2a::protocol_registry::ProtocolRegistry;
use crate::aries::messages::connection::did_doc::DidDoc;
use crate::aries::messages::connection::invite::Invitation;
use crate::aries::messages::connection::problem_report::{ProblemCode, ProblemReport};
use crate::aries::messages::connection::request::Request;
<<<<<<< HEAD
use crate::aries::messages::discovery::disclose::ProtocolDescriptor;
use crate::aries::messages::ack::Ack;
use crate::aries::messages::connection::response::{Response, SignedResponse};
=======
use crate::aries::messages::discovery::disclose::{ProtocolDescriptor, Disclose};
use crate::aries::messages::discovery::query::Query;
use crate::aries::messages::ack::Ack;
use crate::aries::messages::trust_ping::ping_response::PingResponse;
use crate::aries::messages::trust_ping::ping::Ping;
use crate::aries::messages::connection::response::SignedResponse;
>>>>>>> 7072e881

#[derive(Debug, Clone, Serialize, Deserialize)]
pub struct SmConnectionInvitee {
    source_id: String,
    agent_info: AgentInfo,
    state: InviteeState,
    autohop: bool
}

#[derive(Debug, Clone, Serialize, Deserialize)]
pub enum InviteeState {
    Null(NullState),
    Invited(InvitedState),
    Requested(RequestedState),
    Responded(RespondedState),
    Completed(CompleteState),
}

impl InviteeState {
    pub fn code(&self) -> u32 {
        match self {
            InviteeState::Null(_) => VcxStateType::VcxStateNone as u32,
            InviteeState::Invited(_) => VcxStateType::VcxStateInitialized as u32,
            InviteeState::Requested(_) => VcxStateType::VcxStateOfferSent as u32,
            InviteeState::Responded(_) => VcxStateType::VcxStateRequestReceived as u32,
            InviteeState::Completed(_) => VcxStateType::VcxStateAccepted as u32,
        }
    }
}

impl SmConnectionInvitee {
    pub fn _build_invitee(source_id: &str, autohop: bool) -> Self {
        SmConnectionInvitee {
            source_id: source_id.to_string(),
            state: InviteeState::Null(NullState {}),
            agent_info: AgentInfo::default(),
            autohop
        }
    }

    pub fn new(source_id: &str, autohop: bool) -> Self {
        SmConnectionInvitee::_build_invitee(source_id, autohop)
    }

    pub fn is_in_null_state(&self) -> bool {
        match self.state {
            InviteeState::Null(_) => true,
            _ => false
        }
    }

    pub fn from(source_id: String, agent_info: AgentInfo, state: InviteeState, autohop: bool) -> Self {
        SmConnectionInvitee {
            source_id,
            agent_info,
            state,
            autohop
        }
    }

    pub fn agent_info(&self) -> &AgentInfo {
        &self.agent_info
    }

    pub fn source_id(&self) -> &str {
        &self.source_id
    }

    pub fn state(&self) -> u32 {
        self.state.code()
    }

    pub fn state_object(&self) -> &InviteeState {
        &self.state
    }

<<<<<<< HEAD
    pub fn needs_message(&self) -> bool {
        match self.state {
            InviteeState::Responded(_) => false,
            _ => true
        }
    }

    pub fn step(self, message: DidExchangeMessages) -> VcxResult<SmConnectionInvitee> {
        trace!("SmConnectionInvitee::step >>> message: {:?}", message);
        let SmConnectionInvitee { source_id, agent_info, state, autohop } = self;

        let (new_state, agent_info) =
            SmConnectionInvitee::invitee_step(&source_id, agent_info, state, autohop, message)?;

        Ok(SmConnectionInvitee { source_id, agent_info, state: new_state, autohop })
    }

=======
>>>>>>> 7072e881
    pub fn their_did_doc(&self) -> Option<DidDoc> {
        match self.state {
            InviteeState::Null(_) => None,
            InviteeState::Invited(ref state) => Some(DidDoc::from(state.invitation.clone())),
            InviteeState::Requested(ref state) => Some(state.did_doc.clone()),
            InviteeState::Responded(ref state) => Some(state.did_doc.clone()),
            InviteeState::Completed(ref state) => Some(state.did_doc.clone()),
        }
    }

    pub fn get_invitation(&self) -> Option<&Invitation> {
        match self.state {
            InviteeState::Invited(ref state) => Some(&state.invitation),
            _ => None
        }
    }

    pub fn find_message_to_handle(&self, messages: HashMap<String, A2AMessage>) -> Option<(String, A2AMessage)> {
        for (uid, message) in messages {
            if self.can_handle_message(&message) {
                return Some((uid, message));
            }
        }
        None
    }

    pub fn get_protocols(&self) -> Vec<ProtocolDescriptor> {
        ProtocolRegistry::init().protocols()
    }

    pub fn get_remote_protocols(&self) -> Option<Vec<ProtocolDescriptor>> {
        match self.state {
            InviteeState::Completed(ref state) => state.protocols.clone(),
            _ => None
        }
    }

    pub fn remote_did(&self) -> VcxResult<String> {
        self.their_did_doc()
            .map(|did_doc: DidDoc| did_doc.id.clone())
            .ok_or(VcxError::from_msg(VcxErrorKind::NotReady, "Remote Connection DID is not set"))
    }

    pub fn remote_vk(&self) -> VcxResult<String> {
        self.their_did_doc()
            .and_then(|did_doc| did_doc.recipient_keys().get(0).cloned())
            .ok_or(VcxError::from_msg(VcxErrorKind::NotReady, "Remote Connection Verkey is not set"))
    }

    pub fn can_handle_message(&self, message: &A2AMessage) -> bool {
        match self.state {
            InviteeState::Requested(_) => {
                match message {
                    A2AMessage::ConnectionResponse(_) => {
                        debug!("Invitee received ConnectionResponse message");
                        true
                    }
                    A2AMessage::ConnectionProblemReport(_) => {
                        debug!("Invitee received ProblemReport message");
                        true
                    }
                    _ => {
                        debug!("Invitee received unexpected message: {:?}", message);
                        false
                    }
                }
            }
            InviteeState::Completed(_) => {
                match message {
                    A2AMessage::Ping(_) => {
                        debug!("Ping message received");
                        true
                    }
                    A2AMessage::PingResponse(_) => {
                        debug!("PingResponse message received");
                        true
                    }
                    A2AMessage::Query(_) => {
                        debug!("Query message received");
                        true
                    }
                    A2AMessage::Disclose(_) => {
                        debug!("Disclose message received");
                        true
                    }
                    _ => {
                        debug!("Unexpected message received in Completed state: {:?}", message);
                        false
                    }
                }
            }
            _ => {
                debug!("Unexpected message received: message: {:?}", message);
                false
            }
        }
    }

<<<<<<< HEAD
    fn _send_ack(did_doc: &DidDoc, request: &Request, response: &SignedResponse, agent_info: &AgentInfo) -> VcxResult<Response> {
        let remote_vk: String = did_doc.recipient_keys().get(0).cloned()
            .ok_or(VcxError::from_msg(VcxErrorKind::InvalidState, "Cannot handle Response: Remote Verkey not found"))?;

        let response = response.clone().decode(&remote_vk)?;

        if !response.from_thread(&request.id.0) {
            return Err(VcxError::from_msg(VcxErrorKind::InvalidJson, format!("Cannot handle Response: thread id does not match: {:?}", response.thread)));
        }

        let message = Ack::create()
            .set_thread_id(&response.thread.thid.clone().unwrap_or_default())
            .to_a2a_message();

        response.connection.did_doc.send_message(&message, &agent_info.pw_vk)?;
        Ok(response)
    }

    pub fn invitee_step(source_id: &str, mut agent_info: AgentInfo, invitee_state: InviteeState, autohop: bool, message: DidExchangeMessages) -> VcxResult<(InviteeState, AgentInfo)> {
        let new_state = match invitee_state {
            InviteeState::Null(state) => {
                match message {
                    DidExchangeMessages::InvitationReceived(invitation) => {
                        agent_info = agent_info.create_agent()?;
                        InviteeState::Invited((state, invitation).into())
                    }
                    _ => {
                        InviteeState::Null(state)
                    }
                }
            }
            InviteeState::Invited(state) => {
                match message {
                    DidExchangeMessages::Connect() => {
                        let request = Request::create()
                            .set_label(source_id.to_string())
                            .set_did(agent_info.pw_did.to_string())
                            .set_service_endpoint(agent_info.agency_endpoint()?)
                            .set_keys(agent_info.recipient_keys(), agent_info.routing_keys()?);

                        let ddo = DidDoc::from(state.invitation.clone());
                        ddo.send_message(&request.to_a2a_message(), &agent_info.pw_vk)?;
                        InviteeState::Requested((state, request).into())
                    }
                    DidExchangeMessages::ProblemReportReceived(problem_report) => {
                        InviteeState::Null((state, problem_report).into())
                    }
                    _ => {
                        InviteeState::Invited(state)
                    }
                }
=======

    pub fn transition_connect(self) -> VcxResult<SmConnectionInvitee>  {
        let SmConnectionInvitee { source_id, agent_info, state } = self;
        let (new_state, new_agent_info) = match state {
            InviteeState::Invited(state) => {
                let new_agent_info = agent_info.create_agent()?;
                let request = Request::create()
                    .set_label(source_id.to_string())
                    .set_did(new_agent_info.pw_did.to_string())
                    .set_service_endpoint(new_agent_info.agency_endpoint()?)
                    .set_keys(new_agent_info.recipient_keys(), new_agent_info.routing_keys()?);

                trace!("invitation {:?}", state.invitation);
                let ddo = DidDoc::from(state.invitation.clone());
                ddo.send_message(&request.to_a2a_message(), &new_agent_info.pw_vk)?;
                let new_state = InviteeState::Requested((state, request).into());
                (new_state, new_agent_info)
            },
            _ => {
                (state.clone(), agent_info)
            }
        };
        Ok(SmConnectionInvitee { source_id, agent_info: new_agent_info, state: new_state })
    }

    pub fn transition_receive_invitation(self, invitation: Invitation) -> VcxResult<SmConnectionInvitee>  {
        let SmConnectionInvitee { source_id, agent_info, state } = self;
        let new_state = match state {
            InviteeState::Null(state) => {
                InviteeState::Invited((state, invitation).into())
            }
            _ => {
                state.clone()
>>>>>>> 7072e881
            }
        };
        Ok(SmConnectionInvitee { source_id, agent_info, state: new_state })
    }

    pub fn transition_receive_connection_response(self, response: SignedResponse) -> VcxResult<SmConnectionInvitee>  {
        let SmConnectionInvitee { source_id, agent_info, state } = self;
        let new_state = match state {
            InviteeState::Requested(state) => {
<<<<<<< HEAD
                match message {
                    DidExchangeMessages::ExchangeResponseReceived(response) => {
                        match autohop {
                            true => {
                                match Self::_send_ack(&state.did_doc, &state.request, &response, &agent_info) {
                                    Ok(response) => InviteeState::Completed((state, response).into()),
                                    Err(err) => {
                                        let problem_report = ProblemReport::create()
                                            .set_problem_code(ProblemCode::ResponseProcessingError)
                                            .set_explain(err.to_string())
                                            .set_thread_id(&state.request.id.0);
                                        state.did_doc.send_message(&problem_report.to_a2a_message(), &agent_info.pw_vk).ok();
                                        InviteeState::Null((state, problem_report).into())
                                    }
                                }
                            }
                            false => InviteeState::Responded((state, response).into())
                        }
=======
                match state.handle_connection_response(response, &agent_info) {
                    Ok(response) => {
                        InviteeState::Completed((state, response).into())
>>>>>>> 7072e881
                    }
                    Err(err) => {
                        let problem_report = ProblemReport::create()
                            .set_problem_code(ProblemCode::ResponseProcessingError)
                            .set_explain(err.to_string())
                            .set_thread_id(&state.request.id.0);
                        state.did_doc.send_message(&problem_report.to_a2a_message(), &agent_info.pw_vk).ok();
                        InviteeState::Null((state, problem_report).into())
                    }
                }
            }
<<<<<<< HEAD
            InviteeState::Responded(state) => {
                match Self::_send_ack(&state.did_doc, &state.request, &state.response, &agent_info) {
                    Ok(response) => InviteeState::Completed((state, response).into()),
                    Err(err) => {
                        let problem_report = ProblemReport::create()
                            .set_problem_code(ProblemCode::ResponseProcessingError)
                            .set_explain(err.to_string())
                            .set_thread_id(&state.request.id.0);
                        state.did_doc.send_message(&problem_report.to_a2a_message(), &agent_info.pw_vk).ok();
                        InviteeState::Null((state, problem_report).into())
                    }
                }
            }
=======
            _ => {
                state.clone()
            }
        };
        Ok(SmConnectionInvitee { source_id, agent_info, state: new_state })
    }

    pub fn transition_receive_ping(self, ping: Ping) -> VcxResult<SmConnectionInvitee>  {
        let SmConnectionInvitee { source_id, agent_info, state } = self;
        let new_state = match state {
>>>>>>> 7072e881
            InviteeState::Completed(state) => {
                state.handle_ping(&ping, &agent_info)?;
                InviteeState::Completed(state)
            }
            _ => {
                state.clone()
            }
        };
        Ok(SmConnectionInvitee { source_id, agent_info, state: new_state })
    }

    pub fn transition_send_ping(self, comment: Option<String>) -> VcxResult<SmConnectionInvitee>  {
        let SmConnectionInvitee { source_id, agent_info, state } = self;
        let new_state = match state {
            InviteeState::Completed(state) => {
                state.handle_send_ping(comment, &agent_info)?;
                InviteeState::Completed(state)
            }
            _ => {
                state.clone()
            }
        };
        Ok(SmConnectionInvitee { source_id, agent_info, state: new_state })
    }

    pub fn transition_ping_response_received(self, _ping_response: PingResponse) -> VcxResult<SmConnectionInvitee>  {
        Ok(self)
    }

    pub fn transition_discover_features_received(self, query_: Option<String>, comment: Option<String>) -> VcxResult<SmConnectionInvitee>  {
        let SmConnectionInvitee { source_id, agent_info, state } = self;
        let new_state = match state {
            InviteeState::Completed(state) => {
                state.handle_discover_features(query_, comment, &agent_info)?;
                InviteeState::Completed(state)
            }
            _ => {
                state.clone()
            }
        };
        Ok(SmConnectionInvitee { source_id, agent_info, state: new_state })
    }

    pub fn transition_discovery_query_received(self, query: Query) -> VcxResult<SmConnectionInvitee>  {
        let SmConnectionInvitee { source_id, agent_info, state } = self;
        let new_state = match state {
            InviteeState::Completed(state) => {
                state.handle_discovery_query(query, &agent_info)?;
                InviteeState::Completed(state)
            }
            _ => {
                state.clone()
            }
        };
        Ok(SmConnectionInvitee { source_id, agent_info, state: new_state })
    }

    pub fn transition_disclose_received(self, disclose: Disclose) -> VcxResult<SmConnectionInvitee>  {
        let SmConnectionInvitee { source_id, agent_info, state } = self;
        let new_state = match state {
            InviteeState::Completed(state) => {
                InviteeState::Completed((state.clone(), disclose.protocols).into())
            }
            _ => {
                state.clone()
            }
        };
        Ok(SmConnectionInvitee { source_id, agent_info, state: new_state })
    }

    pub fn transition_receive_problem_report(self, problem_report: ProblemReport) -> VcxResult<SmConnectionInvitee>  {
        let SmConnectionInvitee { source_id, agent_info, state } = self;
        let new_state = match state {
            InviteeState::Requested(state) => {
                InviteeState::Null((state, problem_report).into())
            }
            InviteeState::Invited(state) => {
                InviteeState::Null((state, problem_report).into())
            }
            _ => {
                state.clone()
            }
        };
        Ok(SmConnectionInvitee { source_id, agent_info, state: new_state })
    }

    pub fn transition_receive_ack(self, _ack: Ack) -> VcxResult<SmConnectionInvitee>  {
        Ok(self)
    }
}

#[cfg(test)]
pub mod test {
    use crate::utils::devsetup::SetupMocks;
    use crate::aries::messages::ack::tests::_ack;
    use crate::aries::messages::connection::invite::tests::_invitation;
    use crate::aries::messages::connection::problem_report::tests::_problem_report;
    use crate::aries::messages::connection::request::tests::_request;
    use crate::aries::messages::connection::response::tests::_signed_response;
    use crate::aries::messages::discovery::disclose::tests::_disclose;
    use crate::aries::messages::discovery::query::tests::_query;
    use crate::aries::messages::trust_ping::ping::tests::_ping;
    use crate::aries::messages::trust_ping::ping_response::tests::_ping_response;
    use crate::aries::test::source_id;

    use super::*;

    pub mod invitee {
        use crate::aries::messages::connection::did_doc::tests::_service_endpoint;
        use crate::aries::messages::connection::response::{Response, SignedResponse};

        use super::*;

        pub fn invitee_sm() -> SmConnectionInvitee {
            SmConnectionInvitee::new(&source_id(), true)
        }

        impl SmConnectionInvitee {
            pub fn to_invitee_invited_state(mut self) -> SmConnectionInvitee {
                self = self.transition_receive_invitation(_invitation()).unwrap();
                self
            }

            pub fn to_invitee_requested_state(mut self) -> SmConnectionInvitee {
                self = self.transition_receive_invitation(_invitation()).unwrap();
                self = self.transition_connect().unwrap();
                self
            }

            pub fn to_invitee_completed_state(mut self) -> SmConnectionInvitee {
                let key = "GJ1SzoWzavQYfNL9XkaJdrQejfztN4XqdsiV4ct3LXKL".to_string();
                let invitation = Invitation::default().set_recipient_keys(vec![key.clone()]);

                self = self.transition_receive_invitation(invitation).unwrap();
                self = self.transition_connect().unwrap();
                self = self.transition_receive_connection_response(_response(&key)).unwrap();
                self = self.transition_receive_ack(_ack()).unwrap();
                self
            }
        }

        fn _response(key: &str) -> SignedResponse {
            Response::default()
                .set_service_endpoint(_service_endpoint())
                .set_keys(vec![key.to_string()], vec![])
                .set_thread_id(&_request().id.0)
                .encode(&key).unwrap()
        }

        mod new {
            use super::*;

            #[test]
            #[cfg(feature = "general_test")]
            fn test_invitee_new() {
                let _setup = SetupMocks::init();

                let invitee_sm = invitee_sm();

                assert_match!(InviteeState::Null(_), invitee_sm.state);
                assert_eq!(source_id(), invitee_sm.source_id());
            }
        }

        mod step {
            use super::*;
            use crate::utils::devsetup::{SetupIndyMocks};

            #[test]
            #[cfg(feature = "general_test")]
            fn test_did_exchange_init() {
                let _setup = SetupIndyMocks::init();

                let did_exchange_sm = invitee_sm();

                assert_match!(InviteeState::Null(_), did_exchange_sm.state);
            }

            #[test]
            #[cfg(feature = "general_test")]
            fn test_did_exchange_handle_invite_message_from_null_state() {
                let _setup = SetupIndyMocks::init();

                let mut did_exchange_sm = invitee_sm();

                did_exchange_sm = did_exchange_sm.transition_receive_invitation(_invitation()).unwrap();

                assert_match!(InviteeState::Invited(_), did_exchange_sm.state);
            }

            #[test]
            #[cfg(feature = "general_test")]
            fn test_did_exchange_handle_other_message_from_null_state() {
                let _setup = SetupIndyMocks::init();

                let mut did_exchange_sm = invitee_sm();

                did_exchange_sm = did_exchange_sm.transition_connect().unwrap();
                assert_match!(InviteeState::Null(_), did_exchange_sm.state);

                did_exchange_sm = did_exchange_sm.transition_receive_ack(_ack()).unwrap();
                assert_match!(InviteeState::Null(_), did_exchange_sm.state);
            }

            #[test]
            #[cfg(feature = "general_test")]
            fn test_did_exchange_handle_connect_message_from_invited_state() {
                let _setup = SetupIndyMocks::init();

                let mut did_exchange_sm = invitee_sm().to_invitee_invited_state();

                did_exchange_sm = did_exchange_sm.transition_connect().unwrap();

                assert_match!(InviteeState::Requested(_), did_exchange_sm.state);
            }

            #[test]
            #[cfg(feature = "general_test")]
            fn test_did_exchange_handle_problem_report_message_from_invited_state() {
                let _setup = SetupIndyMocks::init();

                let mut did_exchange_sm = invitee_sm().to_invitee_invited_state();

                did_exchange_sm = did_exchange_sm.transition_receive_problem_report(_problem_report()).unwrap();

                assert_match!(InviteeState::Null(_), did_exchange_sm.state);
            }

            #[test]
            #[cfg(feature = "general_test")]
            fn test_did_exchange_handle_response_message_from_requested_state() {
                let _setup = SetupIndyMocks::init();

                let key = "GJ1SzoWzavQYfNL9XkaJdrQejfztN4XqdsiV4ct3LXKL";

                let mut did_exchange_sm = invitee_sm().to_invitee_requested_state();

                did_exchange_sm = did_exchange_sm.transition_receive_connection_response(_response(&key)).unwrap();

                assert_match!(InviteeState::Completed(_), did_exchange_sm.state);
            }


            #[test]
            #[cfg(feature = "general_test")]
            fn test_did_exchange_handle_other_messages_from_invited_state() {
                let _setup = SetupIndyMocks::init();

                let mut did_exchange_sm = invitee_sm().to_invitee_invited_state();

                did_exchange_sm = did_exchange_sm.transition_receive_ack(_ack()).unwrap();
                assert_match!(InviteeState::Invited(_), did_exchange_sm.state);

                did_exchange_sm = did_exchange_sm.transition_discovery_query_received(_query()).unwrap();
                assert_match!(InviteeState::Invited(_), did_exchange_sm.state);
            }

            #[test]
            #[cfg(feature = "general_test")]
            fn test_did_exchange_handle_invalid_response_message_from_requested_state() {
                let _setup = SetupIndyMocks::init();

                let mut did_exchange_sm = invitee_sm().to_invitee_requested_state();

                let mut signed_response = _signed_response();
                signed_response.connection_sig.signature = String::from("other");

                did_exchange_sm = did_exchange_sm.transition_receive_connection_response(signed_response).unwrap();

                assert_match!(InviteeState::Null(_), did_exchange_sm.state);
            }

            #[test]
            #[cfg(feature = "general_test")]
            fn test_did_exchange_handle_problem_report_message_from_requested_state() {
                let _setup = SetupIndyMocks::init();

                let mut did_exchange_sm = invitee_sm().to_invitee_requested_state();

                did_exchange_sm = did_exchange_sm.transition_receive_problem_report(_problem_report()).unwrap();

                assert_match!(InviteeState::Null(_), did_exchange_sm.state);
            }

            #[test]
            #[cfg(feature = "general_test")]
            fn test_did_exchange_handle_other_messages_from_requested_state() {
                let _setup = SetupIndyMocks::init();

                let mut did_exchange_sm = invitee_sm().to_invitee_requested_state();

                did_exchange_sm = did_exchange_sm.transition_receive_ack(_ack()).unwrap();
                assert_match!(InviteeState::Requested(_), did_exchange_sm.state);

                did_exchange_sm = did_exchange_sm.transition_receive_ping(_ping()).unwrap();
                assert_match!(InviteeState::Requested(_), did_exchange_sm.state);
            }

            #[test]
            #[cfg(feature = "general_test")]
            fn test_did_exchange_handle_messages_from_completed_state() {
                let _setup = SetupIndyMocks::init();

                let mut did_exchange_sm = invitee_sm().to_invitee_completed_state();

                // Send Ping
                did_exchange_sm = did_exchange_sm.transition_send_ping(None).unwrap();
                assert_match!(InviteeState::Completed(_), did_exchange_sm.state);

                // Ping
                did_exchange_sm = did_exchange_sm.transition_receive_ping(_ping()).unwrap();
                assert_match!(InviteeState::Completed(_), did_exchange_sm.state);

                // Ping Response
                did_exchange_sm = did_exchange_sm.transition_ping_response_received(_ping_response()).unwrap();
                assert_match!(InviteeState::Completed(_), did_exchange_sm.state);

                // Discovery Features
                did_exchange_sm = did_exchange_sm.transition_discover_features_received(None, None).unwrap();
                assert_match!(InviteeState::Completed(_), did_exchange_sm.state);

                // Query
                did_exchange_sm = did_exchange_sm.transition_discovery_query_received(_query()).unwrap();
                assert_match!(InviteeState::Completed(_), did_exchange_sm.state);

                // Disclose
                assert!(did_exchange_sm.get_remote_protocols().is_none());

                did_exchange_sm = did_exchange_sm.transition_disclose_received(_disclose()).unwrap();
                assert_match!(InviteeState::Completed(_), did_exchange_sm.state);

                assert!(did_exchange_sm.get_remote_protocols().is_some());

                // ignore
                // Ack
                did_exchange_sm = did_exchange_sm.transition_receive_ack(_ack()).unwrap();
                assert_match!(InviteeState::Completed(_), did_exchange_sm.state);

                // Problem Report
                did_exchange_sm = did_exchange_sm.transition_receive_problem_report(_problem_report()).unwrap();
                assert_match!(InviteeState::Completed(_), did_exchange_sm.state);
            }
        }

        mod find_message_to_handle {
            use super::*;
            use crate::utils::devsetup::SetupIndyMocks;

            #[test]
            #[cfg(feature = "general_test")]
            fn test_find_message_to_handle_from_invited_state() {
                let _setup = SetupIndyMocks::init();

                let connection = invitee_sm().to_invitee_invited_state();

                // No messages
                {
                    let messages = map!(
                        "key_1".to_string() => A2AMessage::ConnectionRequest(_request()),
                        "key_2".to_string() => A2AMessage::ConnectionResponse(_signed_response()),
                        "key_3".to_string() => A2AMessage::ConnectionProblemReport(_problem_report()),
                        "key_4".to_string() => A2AMessage::Ping(_ping()),
                        "key_5".to_string() => A2AMessage::Ack(_ack())
                    );

                    assert!(connection.find_message_to_handle(messages).is_none());
                }
            }

            #[test]
            #[cfg(feature = "general_test")]
            fn test_find_message_to_handle_from_requested_state() {
                let _setup = SetupIndyMocks::init();

                let connection = invitee_sm().to_invitee_requested_state();

                // Connection Response
                {
                    let messages = map!(
                        "key_1".to_string() => A2AMessage::Ping(_ping()),
                        "key_2".to_string() => A2AMessage::ConnectionRequest(_request()),
                        "key_3".to_string() => A2AMessage::ConnectionResponse(_signed_response())
                    );

                    let (uid, message) = connection.find_message_to_handle(messages).unwrap();
                    assert_eq!("key_3", uid);
                    assert_match!(A2AMessage::ConnectionResponse(_), message);
                }

                // Connection Problem Report
                {
                    let messages = map!(
                        "key_1".to_string() => A2AMessage::Ping(_ping()),
                        "key_2".to_string() => A2AMessage::Ack(_ack()),
                        "key_3".to_string() => A2AMessage::ConnectionProblemReport(_problem_report())
                    );

                    let (uid, message) = connection.find_message_to_handle(messages).unwrap();
                    assert_eq!("key_3", uid);
                    assert_match!(A2AMessage::ConnectionProblemReport(_), message);
                }

                // No messages
                {
                    let messages = map!(
                        "key_1".to_string() => A2AMessage::Ping(_ping()),
                        "key_2".to_string() => A2AMessage::Ack(_ack())
                    );

                    assert!(connection.find_message_to_handle(messages).is_none());
                }
            }

            #[test]
            #[cfg(feature = "general_test")]
            fn test_find_message_to_handle_from_completed_state() {
                let _setup = SetupIndyMocks::init();
                
                let connection = invitee_sm().to_invitee_completed_state();

                // Ping
                {
                    let messages = map!(
                        "key_1".to_string() => A2AMessage::ConnectionRequest(_request()),
                        "key_2".to_string() => A2AMessage::ConnectionResponse(_signed_response()),
                        "key_3".to_string() => A2AMessage::ConnectionProblemReport(_problem_report()),
                        "key_4".to_string() => A2AMessage::Ping(_ping()),
                        "key_5".to_string() => A2AMessage::Ack(_ack())
                    );

                    let (uid, message) = connection.find_message_to_handle(messages).unwrap();
                    assert_eq!("key_4", uid);
                    assert_match!(A2AMessage::Ping(_), message);
                }

                // Ping Response
                {
                    let messages = map!(
                        "key_1".to_string() => A2AMessage::ConnectionRequest(_request()),
                        "key_2".to_string() => A2AMessage::ConnectionResponse(_signed_response()),
                        "key_3".to_string() => A2AMessage::ConnectionProblemReport(_problem_report()),
                        "key_4".to_string() => A2AMessage::PingResponse(_ping_response()),
                        "key_5".to_string() => A2AMessage::Ack(_ack())
                    );

                    let (uid, message) = connection.find_message_to_handle(messages).unwrap();
                    assert_eq!("key_4", uid);
                    assert_match!(A2AMessage::PingResponse(_), message);
                }

                // Query
                {
                    let messages = map!(
                        "key_1".to_string() => A2AMessage::ConnectionRequest(_request()),
                        "key_2".to_string() => A2AMessage::ConnectionResponse(_signed_response()),
                        "key_3".to_string() => A2AMessage::Query(_query())
                    );

                    let (uid, message) = connection.find_message_to_handle(messages).unwrap();
                    assert_eq!("key_3", uid);
                    assert_match!(A2AMessage::Query(_), message);
                }

                // Disclose
                {
                    let messages = map!(
                        "key_1".to_string() => A2AMessage::ConnectionRequest(_request()),
                        "key_2".to_string() => A2AMessage::ConnectionResponse(_signed_response()),
                        "key_3".to_string() => A2AMessage::Disclose(_disclose())
                    );

                    let (uid, message) = connection.find_message_to_handle(messages).unwrap();
                    assert_eq!("key_3", uid);
                    assert_match!(A2AMessage::Disclose(_), message);
                }
            }
        }

        mod get_state {
            use super::*;

            #[test]
            #[cfg(feature = "general_test")]
            fn test_get_state() {
                let _setup = SetupMocks::init();

                assert_eq!(VcxStateType::VcxStateNone as u32, invitee_sm().state());
                assert_eq!(VcxStateType::VcxStateInitialized as u32, invitee_sm().to_invitee_invited_state().state());
                assert_eq!(VcxStateType::VcxStateOfferSent as u32, invitee_sm().to_invitee_requested_state().state());
            }
        }
    }
}<|MERGE_RESOLUTION|>--- conflicted
+++ resolved
@@ -7,29 +7,19 @@
 use crate::aries::handlers::connection::invitee::states::invited::InvitedState;
 use crate::aries::handlers::connection::invitee::states::null::NullState;
 use crate::aries::handlers::connection::invitee::states::requested::RequestedState;
-<<<<<<< HEAD
 use crate::aries::handlers::connection::invitee::states::responded::RespondedState;
-use crate::aries::handlers::connection::messages::DidExchangeMessages;
-=======
->>>>>>> 7072e881
 use crate::aries::messages::a2a::A2AMessage;
 use crate::aries::messages::a2a::protocol_registry::ProtocolRegistry;
 use crate::aries::messages::connection::did_doc::DidDoc;
 use crate::aries::messages::connection::invite::Invitation;
 use crate::aries::messages::connection::problem_report::{ProblemCode, ProblemReport};
 use crate::aries::messages::connection::request::Request;
-<<<<<<< HEAD
-use crate::aries::messages::discovery::disclose::ProtocolDescriptor;
 use crate::aries::messages::ack::Ack;
 use crate::aries::messages::connection::response::{Response, SignedResponse};
-=======
 use crate::aries::messages::discovery::disclose::{ProtocolDescriptor, Disclose};
 use crate::aries::messages::discovery::query::Query;
-use crate::aries::messages::ack::Ack;
 use crate::aries::messages::trust_ping::ping_response::PingResponse;
 use crate::aries::messages::trust_ping::ping::Ping;
-use crate::aries::messages::connection::response::SignedResponse;
->>>>>>> 7072e881
 
 #[derive(Debug, Clone, Serialize, Deserialize)]
 pub struct SmConnectionInvitee {
@@ -106,7 +96,6 @@
         &self.state
     }
 
-<<<<<<< HEAD
     pub fn needs_message(&self) -> bool {
         match self.state {
             InviteeState::Responded(_) => false,
@@ -114,18 +103,6 @@
         }
     }
 
-    pub fn step(self, message: DidExchangeMessages) -> VcxResult<SmConnectionInvitee> {
-        trace!("SmConnectionInvitee::step >>> message: {:?}", message);
-        let SmConnectionInvitee { source_id, agent_info, state, autohop } = self;
-
-        let (new_state, agent_info) =
-            SmConnectionInvitee::invitee_step(&source_id, agent_info, state, autohop, message)?;
-
-        Ok(SmConnectionInvitee { source_id, agent_info, state: new_state, autohop })
-    }
-
-=======
->>>>>>> 7072e881
     pub fn their_did_doc(&self) -> Option<DidDoc> {
         match self.state {
             InviteeState::Null(_) => None,
@@ -224,7 +201,6 @@
         }
     }
 
-<<<<<<< HEAD
     fn _send_ack(did_doc: &DidDoc, request: &Request, response: &SignedResponse, agent_info: &AgentInfo) -> VcxResult<Response> {
         let remote_vk: String = did_doc.recipient_keys().get(0).cloned()
             .ok_or(VcxError::from_msg(VcxErrorKind::InvalidState, "Cannot handle Response: Remote Verkey not found"))?;
@@ -243,119 +219,9 @@
         Ok(response)
     }
 
-    pub fn invitee_step(source_id: &str, mut agent_info: AgentInfo, invitee_state: InviteeState, autohop: bool, message: DidExchangeMessages) -> VcxResult<(InviteeState, AgentInfo)> {
-        let new_state = match invitee_state {
-            InviteeState::Null(state) => {
-                match message {
-                    DidExchangeMessages::InvitationReceived(invitation) => {
-                        agent_info = agent_info.create_agent()?;
-                        InviteeState::Invited((state, invitation).into())
-                    }
-                    _ => {
-                        InviteeState::Null(state)
-                    }
-                }
-            }
-            InviteeState::Invited(state) => {
-                match message {
-                    DidExchangeMessages::Connect() => {
-                        let request = Request::create()
-                            .set_label(source_id.to_string())
-                            .set_did(agent_info.pw_did.to_string())
-                            .set_service_endpoint(agent_info.agency_endpoint()?)
-                            .set_keys(agent_info.recipient_keys(), agent_info.routing_keys()?);
-
-                        let ddo = DidDoc::from(state.invitation.clone());
-                        ddo.send_message(&request.to_a2a_message(), &agent_info.pw_vk)?;
-                        InviteeState::Requested((state, request).into())
-                    }
-                    DidExchangeMessages::ProblemReportReceived(problem_report) => {
-                        InviteeState::Null((state, problem_report).into())
-                    }
-                    _ => {
-                        InviteeState::Invited(state)
-                    }
-                }
-=======
-
-    pub fn transition_connect(self) -> VcxResult<SmConnectionInvitee>  {
-        let SmConnectionInvitee { source_id, agent_info, state } = self;
-        let (new_state, new_agent_info) = match state {
-            InviteeState::Invited(state) => {
-                let new_agent_info = agent_info.create_agent()?;
-                let request = Request::create()
-                    .set_label(source_id.to_string())
-                    .set_did(new_agent_info.pw_did.to_string())
-                    .set_service_endpoint(new_agent_info.agency_endpoint()?)
-                    .set_keys(new_agent_info.recipient_keys(), new_agent_info.routing_keys()?);
-
-                trace!("invitation {:?}", state.invitation);
-                let ddo = DidDoc::from(state.invitation.clone());
-                ddo.send_message(&request.to_a2a_message(), &new_agent_info.pw_vk)?;
-                let new_state = InviteeState::Requested((state, request).into());
-                (new_state, new_agent_info)
-            },
-            _ => {
-                (state.clone(), agent_info)
-            }
-        };
-        Ok(SmConnectionInvitee { source_id, agent_info: new_agent_info, state: new_state })
-    }
-
-    pub fn transition_receive_invitation(self, invitation: Invitation) -> VcxResult<SmConnectionInvitee>  {
-        let SmConnectionInvitee { source_id, agent_info, state } = self;
-        let new_state = match state {
-            InviteeState::Null(state) => {
-                InviteeState::Invited((state, invitation).into())
-            }
-            _ => {
-                state.clone()
->>>>>>> 7072e881
-            }
-        };
-        Ok(SmConnectionInvitee { source_id, agent_info, state: new_state })
-    }
-
-    pub fn transition_receive_connection_response(self, response: SignedResponse) -> VcxResult<SmConnectionInvitee>  {
-        let SmConnectionInvitee { source_id, agent_info, state } = self;
-        let new_state = match state {
-            InviteeState::Requested(state) => {
-<<<<<<< HEAD
-                match message {
-                    DidExchangeMessages::ExchangeResponseReceived(response) => {
-                        match autohop {
-                            true => {
-                                match Self::_send_ack(&state.did_doc, &state.request, &response, &agent_info) {
-                                    Ok(response) => InviteeState::Completed((state, response).into()),
-                                    Err(err) => {
-                                        let problem_report = ProblemReport::create()
-                                            .set_problem_code(ProblemCode::ResponseProcessingError)
-                                            .set_explain(err.to_string())
-                                            .set_thread_id(&state.request.id.0);
-                                        state.did_doc.send_message(&problem_report.to_a2a_message(), &agent_info.pw_vk).ok();
-                                        InviteeState::Null((state, problem_report).into())
-                                    }
-                                }
-                            }
-                            false => InviteeState::Responded((state, response).into())
-                        }
-=======
-                match state.handle_connection_response(response, &agent_info) {
-                    Ok(response) => {
-                        InviteeState::Completed((state, response).into())
->>>>>>> 7072e881
-                    }
-                    Err(err) => {
-                        let problem_report = ProblemReport::create()
-                            .set_problem_code(ProblemCode::ResponseProcessingError)
-                            .set_explain(err.to_string())
-                            .set_thread_id(&state.request.id.0);
-                        state.did_doc.send_message(&problem_report.to_a2a_message(), &agent_info.pw_vk).ok();
-                        InviteeState::Null((state, problem_report).into())
-                    }
-                }
-            }
-<<<<<<< HEAD
+    pub fn step_messageless(self) -> VcxResult<Option<Self>> {
+        let Self { source_id, agent_info, state, autohop } = self;
+        let state = match state {
             InviteeState::Responded(state) => {
                 match Self::_send_ack(&state.did_doc, &state.request, &state.response, &agent_info) {
                     Ok(response) => InviteeState::Completed((state, response).into()),
@@ -369,18 +235,116 @@
                     }
                 }
             }
-=======
+            _ => {
+                return Ok(None)
+            }
+        };
+        Ok(Some(Self { source_id, agent_info, state, autohop }))
+    }
+
+
+    pub fn step(self, message: A2AMessage) -> VcxResult<Self> {
+        match message {
+            A2AMessage::ConnectionInvitation(invitation) => {
+                self.transition_receive_invitation(invitation)
+            },
+            A2AMessage::ConnectionResponse(response) => {
+                self.transition_receive_connection_response(response)
+            }
+            A2AMessage::Ack(ack) => {
+                self.transition_receive_ack(ack)
+            }
+            A2AMessage::Ping(ping) => {
+                self.transition_receive_ping(ping)
+            }
+            A2AMessage::ConnectionProblemReport(problem_report) => {
+                self.transition_receive_problem_report(problem_report)
+            }
+            A2AMessage::PingResponse(ping_response) => {
+                self.transition_ping_response_received(ping_response)
+            }
+            // DidExchangeMessages::DiscoverFeatures((query_, comment)) => { // todo
+            //     self.transition_discover_features_received(query_, comment)
+            // }
+            A2AMessage::Query(query) => {
+                self.transition_discovery_query_received(query)
+            }
+            A2AMessage::Disclose(disclose) => {
+                self.transition_disclose_received(disclose)
+            }
+            _ => {
+                Ok(self)
+            }
+        }
+    }
+
+    pub fn transition_receive_invitation(self, invitation: Invitation) -> VcxResult<SmConnectionInvitee>  {
+        let SmConnectionInvitee { source_id, agent_info, state, autohop } = self;
+        let agent_info = agent_info.create_agent()?;
+        let new_state = match state {
+            InviteeState::Null(state) => {
+                InviteeState::Invited((state, invitation).into())
+            }
             _ => {
                 state.clone()
             }
         };
-        Ok(SmConnectionInvitee { source_id, agent_info, state: new_state })
+        Ok(SmConnectionInvitee { source_id, agent_info, state: new_state, autohop })
+    }
+
+    pub fn transition_connect(self) -> VcxResult<SmConnectionInvitee>  {
+        let SmConnectionInvitee { source_id, agent_info, state, autohop } = self;
+        let new_state = match state {
+            InviteeState::Invited(state) => {
+                let request = Request::create()
+                    .set_label(source_id.to_string())
+                    .set_did(agent_info.pw_did.to_string())
+                    .set_service_endpoint(agent_info.agency_endpoint()?)
+                    .set_keys(agent_info.recipient_keys(), agent_info.routing_keys()?);
+
+                let ddo = DidDoc::from(state.invitation.clone());
+                ddo.send_message(&request.to_a2a_message(), &agent_info.pw_vk)?;
+                let new_state = InviteeState::Requested((state, request).into());
+                new_state
+            },
+            _ => {
+                state.clone()
+            }
+        };
+        Ok(SmConnectionInvitee { source_id, agent_info, state: new_state, autohop })
+    }
+
+    pub fn transition_receive_connection_response(self, response: SignedResponse) -> VcxResult<SmConnectionInvitee>  {
+        let SmConnectionInvitee { source_id, agent_info, state, autohop } = self;
+        let new_state = match state {
+            InviteeState::Requested(state) => {
+                match autohop {
+                    true => {
+                        match Self::_send_ack(&state.did_doc, &state.request, &response, &agent_info) {
+                            Ok(response) => InviteeState::Completed((state, response).into()),
+                            Err(err) => {
+                                let problem_report = ProblemReport::create()
+                                    .set_problem_code(ProblemCode::ResponseProcessingError)
+                                    .set_explain(err.to_string())
+                                    .set_thread_id(&state.request.id.0);
+                                state.did_doc.send_message(&problem_report.to_a2a_message(), &agent_info.pw_vk).ok();
+                                InviteeState::Null((state, problem_report).into())
+                            }
+                        }
+                    }
+                    false => InviteeState::Responded((state, response).into())
+                }
+            }
+            _ => {
+                state.clone()
+            }
+        };
+        Ok(SmConnectionInvitee { source_id, agent_info, state: new_state, autohop })
     }
 
     pub fn transition_receive_ping(self, ping: Ping) -> VcxResult<SmConnectionInvitee>  {
-        let SmConnectionInvitee { source_id, agent_info, state } = self;
+        let SmConnectionInvitee { source_id, agent_info, state, autohop } = self;
         let new_state = match state {
->>>>>>> 7072e881
             InviteeState::Completed(state) => {
                 state.handle_ping(&ping, &agent_info)?;
                 InviteeState::Completed(state)
@@ -389,11 +353,11 @@
                 state.clone()
             }
         };
-        Ok(SmConnectionInvitee { source_id, agent_info, state: new_state })
+        Ok(SmConnectionInvitee { source_id, agent_info, state: new_state, autohop })
     }
 
     pub fn transition_send_ping(self, comment: Option<String>) -> VcxResult<SmConnectionInvitee>  {
-        let SmConnectionInvitee { source_id, agent_info, state } = self;
+        let SmConnectionInvitee { source_id, agent_info, state, autohop } = self;
         let new_state = match state {
             InviteeState::Completed(state) => {
                 state.handle_send_ping(comment, &agent_info)?;
@@ -403,7 +367,7 @@
                 state.clone()
             }
         };
-        Ok(SmConnectionInvitee { source_id, agent_info, state: new_state })
+        Ok(SmConnectionInvitee { source_id, agent_info, state: new_state, autohop })
     }
 
     pub fn transition_ping_response_received(self, _ping_response: PingResponse) -> VcxResult<SmConnectionInvitee>  {
@@ -411,7 +375,7 @@
     }
 
     pub fn transition_discover_features_received(self, query_: Option<String>, comment: Option<String>) -> VcxResult<SmConnectionInvitee>  {
-        let SmConnectionInvitee { source_id, agent_info, state } = self;
+        let SmConnectionInvitee { source_id, agent_info, state, autohop } = self;
         let new_state = match state {
             InviteeState::Completed(state) => {
                 state.handle_discover_features(query_, comment, &agent_info)?;
@@ -421,11 +385,11 @@
                 state.clone()
             }
         };
-        Ok(SmConnectionInvitee { source_id, agent_info, state: new_state })
+        Ok(SmConnectionInvitee { source_id, agent_info, state: new_state, autohop })
     }
 
     pub fn transition_discovery_query_received(self, query: Query) -> VcxResult<SmConnectionInvitee>  {
-        let SmConnectionInvitee { source_id, agent_info, state } = self;
+        let SmConnectionInvitee { source_id, agent_info, state, autohop } = self;
         let new_state = match state {
             InviteeState::Completed(state) => {
                 state.handle_discovery_query(query, &agent_info)?;
@@ -435,11 +399,11 @@
                 state.clone()
             }
         };
-        Ok(SmConnectionInvitee { source_id, agent_info, state: new_state })
+        Ok(SmConnectionInvitee { source_id, agent_info, state: new_state, autohop })
     }
 
     pub fn transition_disclose_received(self, disclose: Disclose) -> VcxResult<SmConnectionInvitee>  {
-        let SmConnectionInvitee { source_id, agent_info, state } = self;
+        let SmConnectionInvitee { source_id, agent_info, state, autohop } = self;
         let new_state = match state {
             InviteeState::Completed(state) => {
                 InviteeState::Completed((state.clone(), disclose.protocols).into())
@@ -448,11 +412,11 @@
                 state.clone()
             }
         };
-        Ok(SmConnectionInvitee { source_id, agent_info, state: new_state })
+        Ok(SmConnectionInvitee { source_id, agent_info, state: new_state, autohop })
     }
 
     pub fn transition_receive_problem_report(self, problem_report: ProblemReport) -> VcxResult<SmConnectionInvitee>  {
-        let SmConnectionInvitee { source_id, agent_info, state } = self;
+        let SmConnectionInvitee { source_id, agent_info, state, autohop } = self;
         let new_state = match state {
             InviteeState::Requested(state) => {
                 InviteeState::Null((state, problem_report).into())
@@ -464,7 +428,7 @@
                 state.clone()
             }
         };
-        Ok(SmConnectionInvitee { source_id, agent_info, state: new_state })
+        Ok(SmConnectionInvitee { source_id, agent_info, state: new_state, autohop })
     }
 
     pub fn transition_receive_ack(self, _ack: Ack) -> VcxResult<SmConnectionInvitee>  {
