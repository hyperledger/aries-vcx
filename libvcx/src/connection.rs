use std::collections::HashMap;

use rmp_serde;
use serde_json;
use serde_json::Value;

use api::VcxStateType;
use error::prelude::*;
use messages;
use messages::{GeneralMessage, MessageStatusCode, RemoteMessageType, SerializableObjectWithState};
use messages::invite::{InviteDetail, RedirectDetail, SenderDetail, Payload as ConnectionPayload, AcceptanceDetails, RedirectionDetails};
use messages::payload::{Payloads, PayloadKinds};
use messages::thread::Thread;
use messages::send_message::SendMessageOptions;
use messages::get_message::{Message, MessagePayload};
use object_cache::ObjectCache;
use settings;
use utils::error;
use utils::libindy::signus::create_and_store_my_did;
use utils::libindy::crypto;
use utils::json::mapped_key_rewrite;
use utils::json::KeyMatch;

use v3::handlers::connection::connection::Connection as ConnectionV3;
use v3::handlers::connection::states::ActorDidExchangeState;
use v3::handlers::connection::agent::AgentInfo;
use v3::messages::connection::invite::Invitation as InvitationV3;
use v3::messages::connection::did_doc::DidDoc;
use v3::messages::a2a::A2AMessage;
use settings::ProtocolTypes;

lazy_static! {
    static ref CONNECTION_MAP: ObjectCache<Connections> = Default::default();
}

#[derive(Serialize, Deserialize, Debug)]
#[serde(tag = "version")]
enum Connections {
    #[serde(rename = "1.0")]
    V1(Connection),
    #[serde(rename = "2.0")]
    V3(ConnectionV3),
}

#[derive(Serialize, Deserialize, Debug)]
pub struct ConnectionOptions {
    #[serde(default)]
    pub connection_type: Option<String>,
    #[serde(default)]
    pub phone: Option<String>,
    pub use_public_did: Option<bool>,
}

impl Default for ConnectionOptions {
    fn default() -> Self {
        ConnectionOptions {
            connection_type: None,
            phone: None,
            use_public_did: None,
        }
    }
}

impl ConnectionOptions {
    pub fn from_opt_str(options: Option<String>) -> VcxResult<ConnectionOptions> {
        Ok(
            match options.as_ref().map(|opt| opt.trim()) {
                None => ConnectionOptions::default(),
                Some(opt) if opt.is_empty() => ConnectionOptions::default(),
                Some(opt) => {
                    serde_json::from_str(&opt)
                        .map_err(|err| VcxError::from_msg(VcxErrorKind::InvalidOption, format!("Cannot deserialize ConnectionOptions: {}", err)))?
                }
            }
        )
    }
}

#[derive(Clone, Debug, Serialize, Deserialize)]
struct Connection {
    source_id: String,
    pw_did: String,
    pw_verkey: String,
    state: VcxStateType,
    uuid: String,
    endpoint: String,
    // For QR code invitation
    invite_detail: Option<InviteDetail>,
    redirect_detail: Option<RedirectDetail>,
    invite_url: Option<String>,
    agent_did: String,
    agent_vk: String,
    their_pw_did: String,
    their_pw_verkey: String,
    // used by proofs/credentials when sending to edge device
    public_did: Option<String>,
    their_public_did: Option<String>,
    #[serde(skip_serializing_if = "Option::is_none")]
    version: Option<settings::ProtocolTypes>,
}

impl Connection {
    fn _connect_send_invite(&mut self, options: &ConnectionOptions) -> VcxResult<u32> {
        debug!("sending invite for connection {}", self.source_id);

        let (invite, url) =
            messages::send_invite()
                .to(&self.pw_did)?
                .to_vk(&self.pw_verkey)?
                .phone_number(options.phone.as_ref().map(String::as_str))?
                .agent_did(&self.agent_did)?
                .agent_vk(&self.agent_vk)?
                .public_did(self.public_did.as_ref().map(String::as_str))?
                .thread(&Thread::new())?
                .version(&self.version)?
                .send_secure()
                .map_err(|err| err.extend("Cannot send invite"))?;

        self.state = VcxStateType::VcxStateOfferSent;
        self.invite_detail = Some(invite);
        self.invite_url = Some(url);

        Ok(error::SUCCESS.code_num)
    }

    pub fn delete_connection(&mut self) -> VcxResult<u32> {
        trace!("Connection::delete_connection >>>");

        messages::delete_connection()
            .to(&self.pw_did)?
            .to_vk(&self.pw_verkey)?
            .agent_did(&self.agent_did)?
            .agent_vk(&self.agent_vk)?
            .version(&self.version)?
            .send_secure()
            .map_err(|err| err.extend("Cannot delete connection"))?;

        self.state = VcxStateType::VcxStateNone;

        Ok(error::SUCCESS.code_num)
    }

    fn _connect_accept_invite(&mut self) -> VcxResult<u32> {
        debug!("accepting invite for connection {}", self.source_id);

        let details: &InviteDetail = self.invite_detail.as_ref()
            .ok_or(VcxError::from_msg(VcxErrorKind::GeneralConnectionError, format!("Invite details not found for: {}", self.source_id)))?;

        messages::accept_invite()
            .to(&self.pw_did)?
            .to_vk(&self.pw_verkey)?
            .agent_did(&self.agent_did)?
            .agent_vk(&self.agent_vk)?
            .sender_details(&details.sender_detail)?
            .sender_agency_details(&details.sender_agency_detail)?
            .answer_status_code(&MessageStatusCode::Accepted)?
            .reply_to(&details.conn_req_id)?
            .thread(&self._build_thread(&details))?
            .version(self.version.clone())?
            .send_secure()
            .map_err(|err| err.extend("Cannot accept invite"))?;

        self.state = VcxStateType::VcxStateAccepted;

        Ok(error::SUCCESS.code_num)
    }

    fn _build_thread(&self, invite_detail: &InviteDetail) -> Thread {
        let mut received_orders = HashMap::new();
        received_orders.insert(invite_detail.sender_detail.did.clone(), 0);
        Thread {
            thid: invite_detail.thread_id.clone(),
            pthid: None,
            sender_order: 0,
            received_orders,
        }
    }

    fn connect(&mut self, options: &ConnectionOptions) -> VcxResult<u32> {
        trace!("Connection::connect >>> options: {:?}", options);
        match self.state {
            VcxStateType::VcxStateInitialized
            | VcxStateType::VcxStateOfferSent => self._connect_send_invite(options),
            VcxStateType::VcxStateRequestReceived => self._connect_accept_invite(),
            _ => {
                warn!("connection {} in state {} not ready to connect", self.source_id, self.state as u32);
                // TODO: Refactor Error
                // TODO: Implement Correct Error
                Err(VcxError::from_msg(VcxErrorKind::GeneralConnectionError, format!("Connection {} in state {} not ready to connect", self.source_id, self.state as u32)))
            }
        }
    }

    fn get_state(&self) -> u32 {
        trace!("Connection::get_state >>>");
        self.state as u32
    }
    fn set_state(&mut self, state: VcxStateType) {
        trace!("Connection::set_state >>> state: {:?}", state);
        self.state = state;
    }

    fn get_pw_did(&self) -> &String { &self.pw_did }
    fn set_pw_did(&mut self, did: &str) { self.pw_did = did.to_string(); }

    fn get_their_pw_did(&self) -> &String { &self.their_pw_did }
    fn set_their_pw_did(&mut self, did: &str) { self.their_pw_did = did.to_string(); }

    fn set_their_public_did(&mut self, did: &str) { self.their_public_did = Some(did.to_string()); }
    fn get_their_public_did(&self) -> Option<String> { self.their_public_did.clone() }

    fn get_agent_did(&self) -> &String { &self.agent_did }
    fn set_agent_did(&mut self, did: &str) { self.agent_did = did.to_string(); }

    fn get_pw_verkey(&self) -> &String { &self.pw_verkey }
    fn set_pw_verkey(&mut self, verkey: &str) { self.pw_verkey = verkey.to_string(); }

    fn get_their_pw_verkey(&self) -> &String { &self.their_pw_verkey }
    fn set_their_pw_verkey(&mut self, verkey: &str) { self.their_pw_verkey = verkey.to_string(); }

    fn get_agent_verkey(&self) -> &String { &self.agent_vk }
    fn set_agent_verkey(&mut self, verkey: &str) { self.agent_vk = verkey.to_string(); }

    fn get_uuid(&self) -> &String { &self.uuid }
    fn set_uuid(&mut self, uuid: &str) { self.uuid = uuid.to_string(); }

    fn get_endpoint(&self) -> &String { &self.endpoint }
    fn set_endpoint(&mut self, endpoint: &str) { self.endpoint = endpoint.to_string(); }

    fn get_invite_detail(&self) -> &Option<InviteDetail> { &self.invite_detail }
    fn set_invite_detail(&mut self, id: InviteDetail) {
        self.version = match id.version.is_some() {
            true => Some(settings::ProtocolTypes::from(id.version.clone().unwrap())),
            false => Some(settings::get_connecting_protocol_version()),
        };
        self.invite_detail = Some(id);
    }

    #[allow(dead_code)]
    fn get_redirect_detail(&self) -> &Option<RedirectDetail> { &self.redirect_detail }
    fn set_redirect_detail(&mut self, rd: RedirectDetail) { self.redirect_detail = Some(rd); }

    fn get_version(&self) -> Option<settings::ProtocolTypes> {
        self.version.clone()
    }

    fn get_source_id(&self) -> &String { &self.source_id }

    #[allow(dead_code)]
    fn ready_to_connect(&self) -> bool {
        self.state != VcxStateType::VcxStateNone && self.state != VcxStateType::VcxStateAccepted
    }

    fn create_agent_pairwise(&mut self) -> VcxResult<u32> {
        debug!("creating pairwise keys on agent for connection {}", self.source_id);

        let (for_did, for_verkey) = messages::create_keys()
            .for_did(&self.pw_did)?
            .for_verkey(&self.pw_verkey)?
            .version(&self.version)?
            .send_secure()
            .map_err(|err| err.extend("Cannot create pairwise keys"))?;

        debug!("create key for connection: {} with did {:?}, vk: {:?}", self.source_id, for_did, for_verkey);
        self.set_agent_did(&for_did);
        self.set_agent_verkey(&for_verkey);

        Ok(error::SUCCESS.code_num)
    }

    fn update_agent_profile(&mut self, options: &ConnectionOptions) -> VcxResult<u32> {
        debug!("updating agent config for connection {}", self.source_id);

        if let Some(true) = options.use_public_did {
            self.public_did = Some(settings::get_config_value(settings::CONFIG_INSTITUTION_DID)?);
        };

        let webhook_url = settings::get_config_value(settings::CONFIG_WEBHOOK_URL).ok();

        if let Ok(name) = settings::get_config_value(settings::CONFIG_INSTITUTION_NAME) {
            messages::update_data()
                .to(&self.pw_did)?
                .name(&name)?
                .logo_url(&settings::get_config_value(settings::CONFIG_INSTITUTION_LOGO_URL)?)?
                .webhook_url(&webhook_url)?
                .use_public_did(&self.public_did)?
                .version(&self.version)?
                .send_secure()
                .map_err(|err| err.extend("Cannot update agent profile"))?;
        }

        Ok(error::SUCCESS.code_num)
    }

    pub fn update_state(&mut self, _message: Option<String>) -> VcxResult<u32> {
        debug!("updating state for connection {}", self.source_id);

        if self.state == VcxStateType::VcxStateInitialized ||
            self.state == VcxStateType::VcxStateAccepted ||
            self.state == VcxStateType::VcxStateRedirected {
            return Ok(error::SUCCESS.code_num);
        }

        let response =
            messages::get_messages()
                .to(&self.pw_did)?
                .to_vk(&self.pw_verkey)?
                .agent_did(&self.agent_did)?
                .agent_vk(&self.agent_vk)?
                .version(&self.version)?
                .send_secure()
                .map_err(|err| err.map(VcxErrorKind::PostMessageFailed, format!("Could not update state for connection {}", self.source_id)))?;

        debug!("connection {} update state response: {:?}", self.source_id, response);
        if self.state == VcxStateType::VcxStateOfferSent || self.state == VcxStateType::VcxStateInitialized {
            for message in response {
                if message.status_code == MessageStatusCode::Accepted && message.msg_type == RemoteMessageType::ConnReqAnswer {
                    let rc = self.process_acceptance_message(&message);
                    if rc.is_err() {
                        self.force_v2_parse_acceptance_details(&message)?;
                    }
                } else {
                    warn!("Unexpected message: {:?}", message);
                }
            }
        };

        Ok(error::SUCCESS.code_num)
    }

    pub fn process_acceptance_message(&mut self, message: &Message) -> VcxResult<u32> {
        let details = parse_acceptance_details(message)
            .map_err(|err| err.extend("Cannot parse acceptance details"))?;

        self.set_their_pw_did(&details.did);
        self.set_their_pw_verkey(&details.verkey);
        self.set_state(VcxStateType::VcxStateAccepted);

        Ok(error::SUCCESS.code_num)
    }


    pub fn send_generic_message(&self, message: &str, msg_options: &str) -> VcxResult<String> {
        if self.state != VcxStateType::VcxStateAccepted {
            return Err(VcxError::from(VcxErrorKind::NotReady));
        }

        let msg_options: SendMessageOptions = serde_json::from_str(msg_options).map_err(|_| {
            error!("Invalid SendMessage msg_options");
            VcxError::from(VcxErrorKind::InvalidConfiguration)
        })?;

        let response =
            ::messages::send_message()
                .to(&self.get_pw_did())?
                .to_vk(&self.get_pw_verkey())?
                .msg_type(&RemoteMessageType::Other(msg_options.msg_type.clone()))?
                .edge_agent_payload(&self.get_pw_verkey(), &self.get_their_pw_verkey(), &message, PayloadKinds::Other(msg_options.msg_type.clone()), None)?
                .agent_did(&self.get_agent_did())?
                .agent_vk(&self.get_agent_verkey())?
                .set_title(&msg_options.msg_title)?
                .set_detail(&msg_options.msg_title)?
                .ref_msg_id(msg_options.ref_msg_id.clone())?
                .status_code(&MessageStatusCode::Accepted)?
                .send_secure()?;

        let msg_uid = response.get_msg_uid()?;
        return Ok(msg_uid);
    }
}

pub fn create_agent_keys(source_id: &str, pw_did: &str, pw_verkey: &str) -> VcxResult<(String, String)> {
    /*
        Create User Pairwise Agent in old way.
        Send Messages corresponding to V2 Protocol version to avoid code changes on Agency side.
    */
    debug!("creating pairwise keys on agent for connection {}", source_id);

    let (agent_did, agent_verkey) = messages::create_keys()
        .for_did(pw_did)?
        .for_verkey(pw_verkey)?
        .version(&Some(settings::get_protocol_type()))?
        .send_secure()
        .map_err(|err| err.extend("Cannot create pairwise keys"))?;

    Ok((agent_did, agent_verkey))
}

pub fn is_valid_handle(handle: u32) -> bool {
    CONNECTION_MAP.has_handle(handle)
}

pub fn set_agent_did(handle: u32, did: &str) -> VcxResult<()> {
    CONNECTION_MAP.get_mut(handle, |connection| {
        match connection {
            Connections::V1(ref mut connection) => Ok(connection.set_agent_did(did)),
            Connections::V3(_) => Err(VcxError::from(VcxErrorKind::InvalidConnectionHandle))
        }
    }).or(Err(VcxError::from(VcxErrorKind::InvalidConnectionHandle)))
}

pub fn get_agent_did(handle: u32) -> VcxResult<String> {
    CONNECTION_MAP.get(handle, |connection| {
        match connection {
            Connections::V1(ref connection) => Ok(connection.get_agent_did().clone()),
            Connections::V3(ref connection) => Ok(connection.agent_info().agent_did.to_string())
        }
    }).or(Err(VcxError::from(VcxErrorKind::InvalidConnectionHandle)))
}

pub fn get_pw_did(handle: u32) -> VcxResult<String> {
    CONNECTION_MAP.get(handle, |connection| {
        match connection {
            Connections::V1(ref connection) => Ok(connection.get_pw_did().to_string()),
            Connections::V3(ref connection) => Ok(connection.agent_info().pw_did.to_string())
        }
    }).or(Err(VcxError::from(VcxErrorKind::InvalidConnectionHandle)))
}

pub fn get_ver_str(handle: u32) -> VcxResult<Option<String>> {
    CONNECTION_MAP.get(handle, |connection| {
        match connection {
            Connections::V1(ref connection) => Ok(connection.get_version().as_ref().map(ProtocolTypes::to_string)),
            Connections::V3(_) => Err(VcxError::from(VcxErrorKind::InvalidConnectionHandle))
        }
    }).or(Err(VcxError::from(VcxErrorKind::InvalidConnectionHandle)))
}

pub fn set_pw_did(handle: u32, did: &str) -> VcxResult<()> {
    CONNECTION_MAP.get_mut(handle, |connection| {
        match connection {
            Connections::V1(ref mut connection) => Ok(connection.set_pw_did(did)),
            Connections::V3(_) => Err(VcxError::from(VcxErrorKind::InvalidConnectionHandle))
        }
    }).or(Err(VcxError::from(VcxErrorKind::InvalidConnectionHandle)))
}

pub fn get_their_pw_did(handle: u32) -> VcxResult<String> {
    CONNECTION_MAP.get(handle, |connection| {
        match connection {
            Connections::V1(ref connection) => Ok(connection.get_their_pw_did().to_string()),
            Connections::V3(ref connection) => connection.remote_did()
        }
    }).or(Err(VcxError::from(VcxErrorKind::InvalidConnectionHandle)))
}

pub fn set_their_pw_did(handle: u32, did: &str) -> VcxResult<()> {
    CONNECTION_MAP.get_mut(handle, |connection| {
        match connection {
            Connections::V1(ref mut connection) => Ok(connection.set_their_pw_did(did)),
            Connections::V3(_) => Err(VcxError::from(VcxErrorKind::InvalidConnectionHandle))
        }
    }).or(Err(VcxError::from(VcxErrorKind::InvalidConnectionHandle)))
}

pub fn set_their_public_did(handle: u32, did: &str) -> VcxResult<()> {
    CONNECTION_MAP.get_mut(handle, |connection| {
        match connection {
            Connections::V1(ref mut connection) => Ok(connection.set_their_public_did(did)),
            Connections::V3(_) => Err(VcxError::from(VcxErrorKind::InvalidConnectionHandle))
        }
    }).or(Err(VcxError::from(VcxErrorKind::InvalidConnectionHandle)))
}

pub fn get_their_public_did(handle: u32) -> VcxResult<Option<String>> {
    CONNECTION_MAP.get(handle, |connection| {
        match connection {
            Connections::V1(ref connection) => Ok(connection.get_their_public_did()),
            Connections::V3(_) => Err(VcxError::from(VcxErrorKind::InvalidConnectionHandle))
        }
    }).or(Err(VcxError::from(VcxErrorKind::InvalidConnectionHandle)))
}

pub fn get_their_pw_verkey(handle: u32) -> VcxResult<String> {
    CONNECTION_MAP.get(handle, |connection| {
        match connection {
            Connections::V1(ref connection) => Ok(connection.get_their_pw_verkey().to_string()),
            Connections::V3(ref connection) => connection.remote_vk()
        }
    }).or(Err(VcxError::from(VcxErrorKind::InvalidConnectionHandle)))
}

pub fn set_their_pw_verkey(handle: u32, did: &str) -> VcxResult<()> {
    CONNECTION_MAP.get_mut(handle, |cxn| {
        match cxn {
            Connections::V1(ref mut connection) => Ok(connection.set_their_pw_verkey(did)),
            Connections::V3(_) => Err(VcxError::from(VcxErrorKind::InvalidConnectionHandle))
        }
    }).or(Err(VcxError::from(VcxErrorKind::InvalidConnectionHandle)))
}

pub fn get_uuid(handle: u32) -> VcxResult<String> {
    CONNECTION_MAP.get(handle, |cxn| {
        match cxn {
            Connections::V1(ref connection) => Ok(connection.get_uuid().to_string()),
            Connections::V3(_) => Err(VcxError::from(VcxErrorKind::InvalidConnectionHandle))
        }
    }).or(Err(VcxError::from(VcxErrorKind::InvalidConnectionHandle)))
}

pub fn set_uuid(handle: u32, uuid: &str) -> VcxResult<()> {
    CONNECTION_MAP.get_mut(handle, |cxn| {
        match cxn {
            Connections::V1(ref mut connection) => Ok(connection.set_uuid(uuid)),
            Connections::V3(_) => Err(VcxError::from(VcxErrorKind::InvalidConnectionHandle))
        }
    }).or(Err(VcxError::from(VcxErrorKind::InvalidConnectionHandle)))
}

// TODO: Add NO_ENDPOINT error to connection error
pub fn get_endpoint(handle: u32) -> VcxResult<String> {
    CONNECTION_MAP.get(handle, |cxn| {
        match cxn {
            Connections::V1(ref connection) => Ok(connection.get_endpoint().to_string()),
            Connections::V3(_) => Err(VcxError::from(VcxErrorKind::InvalidConnectionHandle))
        }
    }).or(Err(VcxError::from(VcxErrorKind::NoEndpoint)))
}

pub fn set_endpoint(handle: u32, endpoint: &str) -> VcxResult<()> {
    CONNECTION_MAP.get_mut(handle, |cxn| {
        match cxn {
            Connections::V1(ref mut connection) => Ok(connection.set_endpoint(endpoint)),
            Connections::V3(_) => Err(VcxError::from(VcxErrorKind::InvalidConnectionHandle))
        }
    }).or(Err(VcxError::from(VcxErrorKind::InvalidConnectionHandle)))
}

pub fn get_agent_verkey(handle: u32) -> VcxResult<String> {
    CONNECTION_MAP.get(handle, |cxn| {
        match cxn {
            Connections::V1(ref connection) => Ok(connection.get_agent_verkey().clone()),
            Connections::V3(ref connection) => Ok(connection.agent_info().agent_vk.clone())
        }
    }).or(Err(VcxError::from(VcxErrorKind::InvalidConnectionHandle)))
}

pub fn get_version(handle: u32) -> VcxResult<Option<ProtocolTypes>> {
    CONNECTION_MAP.get(handle, |cxn| {
        match cxn {
            Connections::V1(ref connection) => Ok(connection.get_version()),
            Connections::V3(_) => Ok(Some(settings::get_protocol_type()))
        }
    }).or(Err(VcxError::from(VcxErrorKind::InvalidConnectionHandle)))
}

pub fn set_agent_verkey(handle: u32, verkey: &str) -> VcxResult<()> {
    CONNECTION_MAP.get_mut(handle, |cxn| {
        match cxn {
            Connections::V1(ref mut connection) => Ok(connection.set_agent_verkey(verkey).clone()),
            Connections::V3(_) => Err(VcxError::from(VcxErrorKind::InvalidConnectionHandle))
        }
    }).or(Err(VcxError::from(VcxErrorKind::InvalidConnectionHandle)))
}

pub fn get_pw_verkey(handle: u32) -> VcxResult<String> {
    CONNECTION_MAP.get(handle, |cxn| {
        match cxn {
            Connections::V1(ref connection) => Ok(connection.get_pw_verkey().clone()),
            Connections::V3(ref connection) => Ok(connection.agent_info().pw_vk.clone())
        }
    }).or(Err(VcxError::from(VcxErrorKind::InvalidConnectionHandle)))
}

pub fn set_pw_verkey(handle: u32, verkey: &str) -> VcxResult<()> {
    CONNECTION_MAP.get_mut(handle, |cxn| {
        match cxn {
            Connections::V1(ref mut connection) => Ok(connection.set_pw_verkey(verkey).clone()),
            Connections::V3(_) => Err(VcxError::from(VcxErrorKind::InvalidConnectionHandle))
        }
    }).or(Err(VcxError::from(VcxErrorKind::InvalidConnectionHandle)))
}

pub fn get_state(handle: u32) -> u32 {
    trace!("get_state >>> handle = {:?}", handle);
    CONNECTION_MAP.get(handle, |cxn| {
        match cxn {
            Connections::V1(ref connection) => Ok(connection.get_state()),
            Connections::V3(ref connection) => Ok(connection.state())
        }
    }).unwrap_or(0)
}


pub fn set_state(handle: u32, state: VcxStateType) -> VcxResult<()> {
    CONNECTION_MAP.get_mut(handle, |cxn| {
        match cxn {
            Connections::V1(ref mut connection) => Ok(connection.set_state(state)),
            Connections::V3(_) => Err(VcxError::from(VcxErrorKind::InvalidConnectionHandle))
        }
    }).or(Err(VcxError::from(VcxErrorKind::InvalidConnectionHandle)))
}

pub fn get_source_id(handle: u32) -> VcxResult<String> {
    CONNECTION_MAP.get(handle, |cxn| {
        match cxn {
            Connections::V1(ref connection) => Ok(connection.get_source_id().clone()),
            Connections::V3(ref connection) => Ok(connection.get_source_id())
        }
    }).or(Err(VcxError::from(VcxErrorKind::InvalidConnectionHandle)))
}

fn store_connection(connection: Connections) -> VcxResult<u32> {
    CONNECTION_MAP.add(connection)
        .or(Err(VcxError::from(VcxErrorKind::CreateConnection)))
}

fn create_connection_v1(source_id: &str) -> VcxResult<Connection> {
    let method_name = settings::get_config_value(settings::CONFIG_DID_METHOD).ok();

    let (pw_did, pw_verkey) = create_and_store_my_did(None, method_name.as_ref().map(String::as_str))?;

    Ok(Connection {
        source_id: source_id.to_string(),
        pw_did,
        pw_verkey,
        state: VcxStateType::VcxStateInitialized,
        uuid: String::new(),
        endpoint: String::new(),
        invite_detail: None,
        redirect_detail: None,
        invite_url: None,
        agent_did: String::new(),
        agent_vk: String::new(),
        their_pw_did: String::new(),
        their_pw_verkey: String::new(),
        public_did: None,
        their_public_did: None,
        version: Some(settings::get_connecting_protocol_version()),
    })
}

pub fn create_connection(source_id: &str) -> VcxResult<u32> {
    trace!("create_connection >>> source_id: {}", source_id);

    // Initiate connection of new format -- redirect to v3 folder
    if settings::is_aries_protocol_set() {
        warn!("Creating aries connection");
        let connection = Connections::V3(ConnectionV3::create(source_id));
        return store_connection(connection);
    }
    error!("Creating V1 connection");
    if ::std::env::var("DISALLOW_V1").unwrap_or("true".to_string()) == "true"
    {
        panic!("Trying to create non-aries connection!");
    }

    let connection = create_connection_v1(source_id)?;

    store_connection(Connections::V1(connection))
}

pub fn create_connection_with_invite(source_id: &str, details: &str) -> VcxResult<u32> {
    debug!("create connection {} with invite {}", source_id, details);

    // Invitation of new format -- redirect to v3 folder
    if let Ok(invitation) = serde_json::from_str::<InvitationV3>(details) {
        let connection = Connections::V3(ConnectionV3::create_with_invite(source_id, invitation)?);
        return store_connection(connection);
    }

    let details: Value = serde_json::from_str(&details)
        .map_err(|err| VcxError::from_msg(VcxErrorKind::InvalidJson, format!("Cannot deserialize invite details: {}", err)))?;

    let invite_details: InviteDetail = match serde_json::from_value(details.clone()) {
        Ok(x) => x,
        Err(_) => {
            // Try converting to abbreviated
            let details = unabbrv_event_detail(details)?;
            serde_json::from_value(details)
                .map_err(|err| VcxError::from_msg(VcxErrorKind::InvalidJson, format!("Cannot deserialize invite details: {}", err)))?
        }
    };

    let mut connection = create_connection_v1(source_id)?;

    connection.set_their_pw_did(invite_details.sender_detail.did.as_str());
    connection.set_their_pw_verkey(invite_details.sender_detail.verkey.as_str());

    if let Some(did) = invite_details.sender_detail.public_did.as_ref() {
        connection.set_their_public_did(did);
    }

    connection.set_invite_detail(invite_details);
    connection.set_state(VcxStateType::VcxStateRequestReceived);

    store_connection(Connections::V1(connection))
}

pub fn parse_acceptance_details(message: &Message) -> VcxResult<SenderDetail> {
    let my_vk = settings::get_config_value(settings::CONFIG_SDK_TO_REMOTE_VERKEY)?;

    let payload = message.payload
        .as_ref()
        .ok_or(VcxError::from_msg(VcxErrorKind::InvalidMessagePack, "Payload not found"))?;

    match payload {
        MessagePayload::V1(payload) => {
            // TODO: check returned verkey
            let (_, payload) = crypto::parse_msg(&my_vk, &messages::to_u8(&payload))
                .map_err(|err| err.map(VcxErrorKind::InvalidMessagePack, "Cannot decrypt connection payload"))?;

            let response: ConnectionPayload = rmp_serde::from_slice(&payload[..])
                .map_err(|err| VcxError::from_msg(VcxErrorKind::InvalidMessagePack, format!("Cannot parse connection payload: {}", err)))?;

            let payload = messages::to_u8(&response.msg);

            let response: AcceptanceDetails = rmp_serde::from_slice(&payload[..])
                .map_err(|err| VcxError::from_msg(VcxErrorKind::InvalidMessagePack, format!("Cannot deserialize AcceptanceDetails: {}", err)))?;

            Ok(response.sender_detail)
        }
        MessagePayload::V2(payload) => {
            let payload = Payloads::decrypt_payload_v2(&my_vk, &payload)?;
            let response: AcceptanceDetails = serde_json::from_str(&payload.msg)
                .map_err(|err| VcxError::from_msg(VcxErrorKind::InvalidJson, format!("Cannot deserialize AcceptanceDetails: {}", err)))?;

            Ok(response.sender_detail)
        }
    }
}

impl Connection {
    pub fn parse_redirection_details(&self, message: &Message) -> VcxResult<RedirectDetail> {
        debug!("connection {} parsing redirect details for message {:?}", self.source_id, message);
        let my_vk = settings::get_config_value(settings::CONFIG_SDK_TO_REMOTE_VERKEY)?;

        let payload = message.payload
            .as_ref()
            .ok_or(VcxError::from_msg(VcxErrorKind::InvalidMessagePack, "Payload not found"))?;

        match payload {
            MessagePayload::V1(payload) => {
                // TODO: check returned verkey
                let (_, payload) = crypto::parse_msg(&my_vk, &messages::to_u8(&payload))
                    .map_err(|err| err.map(VcxErrorKind::InvalidMessagePack, "Cannot decrypt connection payload"))?;

                let response: ConnectionPayload = rmp_serde::from_slice(&payload[..])
                    .map_err(|err| VcxError::from_msg(VcxErrorKind::InvalidMessagePack, format!("Cannot parse connection payload: {}", err)))?;

                let payload = messages::to_u8(&response.msg);

                let response: RedirectionDetails = rmp_serde::from_slice(&payload[..])
                    .map_err(|err| VcxError::from_msg(VcxErrorKind::InvalidMessagePack, format!("Cannot deserialize RedirectDetails: {}", err)))?;

                Ok(response.redirect_detail)
            }
            MessagePayload::V2(payload) => {
                let payload = Payloads::decrypt_payload_v2(&my_vk, &payload)?;
                let response: RedirectionDetails = serde_json::from_str(&payload.msg)
                    .map_err(|err| VcxError::from_msg(VcxErrorKind::InvalidJson, format!("Cannot deserialize RedirectDetails: {}", err)))?;

                Ok(response.redirect_detail)
            }
        }
    }

    pub fn force_v2_parse_acceptance_details(&mut self, message: &Message) -> VcxResult<SenderDetail> {
        debug!("forcing connection {} parsing acceptance details for message {:?}", self.source_id, message);
        let my_vk = settings::get_config_value(settings::CONFIG_SDK_TO_REMOTE_VERKEY)?;

        let payload = message.payload
            .as_ref()
            .ok_or(VcxError::from_msg(VcxErrorKind::InvalidMessagePack, "Payload not found"))?;

        match payload {
            MessagePayload::V1(payload) => {
                let vec = messages::to_u8(payload);
                let json: Value = serde_json::from_slice(&vec[..])
                    .map_err(|err| VcxError::from_msg(VcxErrorKind::InvalidMessagePack, format!("Cannot deserialize SenderDetails: {}", err)))?;

                let payload = Payloads::decrypt_payload_v12(&my_vk, &json)?;
                let response: AcceptanceDetails = serde_json::from_value(payload.msg)
                    .map_err(|err| VcxError::from_msg(VcxErrorKind::InvalidJson, format!("Cannot deserialize AcceptanceDetails: {}", err)))?;

                self.set_their_pw_did(&response.sender_detail.did);
                self.set_their_pw_verkey(&response.sender_detail.verkey);
                self.set_state(VcxStateType::VcxStateAccepted);

                Ok(response.sender_detail)
            }
            MessagePayload::V2(payload) => {
                let payload = Payloads::decrypt_payload_v2(&my_vk, &payload)?;
                let response: AcceptanceDetails = serde_json::from_str(&payload.msg)
                    .map_err(|err| VcxError::from_msg(VcxErrorKind::InvalidJson, format!("Cannot deserialize AcceptanceDetails: {}", err)))?;

                Ok(response.sender_detail)
            }
        }
    }
}

pub fn send_generic_message(connection_handle: u32, msg: &str, msg_options: &str) -> VcxResult<String> {
    CONNECTION_MAP.get(connection_handle, |connection| {
        match connection {
            Connections::V1(ref connection) => connection.send_generic_message(&msg, &msg_options),
            Connections::V3(ref connection) => connection.send_generic_message(msg, msg_options)
        }
    })
}

pub fn update_state_with_message(handle: u32, message: A2AMessage) -> VcxResult<u32> {
    CONNECTION_MAP.get_mut(handle, |connection| {
        match connection {
            Connections::V1(_) => Err(VcxError::from(VcxErrorKind::ActionNotSupported)),
            Connections::V3(ref mut connection) => {
                connection.update_state(Some(&message))?;
                Ok(error::SUCCESS.code_num)
            }
        }
    })
        .or(Err(VcxError::from(VcxErrorKind::InvalidConnectionHandle)))
}

<<<<<<< HEAD
pub fn update_state(handle: u32, message: Option<String>) -> VcxResult<u32> {
=======
// TODO: Delete
impl Connection {
    pub fn force_v2_parse_redirection_details(&mut self, message: &Message) -> VcxResult<RedirectDetail> {
        debug!("forcing connection {} parsing redirection details for message {:?}", self.source_id, message);
        let my_vk = settings::get_config_value(settings::CONFIG_SDK_TO_REMOTE_VERKEY)?;

        let payload = message.payload
            .as_ref()
            .ok_or(VcxError::from_msg(VcxErrorKind::InvalidMessagePack, "Payload not found"))?;

        match payload {
            MessagePayload::V1(payload) => {
                let vec = messages::to_u8(payload);
                let json: Value = serde_json::from_slice(&vec[..])
                    .map_err(|err| VcxError::from_msg(VcxErrorKind::InvalidMessagePack, format!("Cannot deserialize SenderDetails: {}", err)))?;

                let payload = Payloads::decrypt_payload_v12(&my_vk, &json)?;
                let response: RedirectionDetails = serde_json::from_value(payload.msg)
                    .map_err(|err| VcxError::from_msg(VcxErrorKind::InvalidJson, format!("Cannot deserialize RedirectionDetails: {}", err)))?;

                self.set_redirect_detail(response.redirect_detail.clone());
                self.set_state(VcxStateType::VcxStateRedirected);

                Ok(response.redirect_detail)
            }
            MessagePayload::V2(payload) => {
                let payload = Payloads::decrypt_payload_v2(&my_vk, &payload)?;
                let response: RedirectionDetails = serde_json::from_str(&payload.msg)
                    .map_err(|err| VcxError::from_msg(VcxErrorKind::InvalidJson, format!("Cannot deserialize RedirectionDetails: {}", err)))?;

                Ok(response.redirect_detail)
            }
        }
    }
}

pub fn update_state(handle: u32, message: Option<A2AMessage>) -> VcxResult<u32> {
    trace!("update_state >>> handle: {}", handle);

>>>>>>> 41d3e38f
    CONNECTION_MAP.get_mut(handle, |connection| {
        match connection {
            Connections::V1(_) => Err(VcxError::from(VcxErrorKind::ActionNotSupported)),
            Connections::V3(ref mut connection) => {
                connection.update_state(message.as_ref())?;
                Ok(error::SUCCESS.code_num)
            }
        }
    })
        .or(Err(VcxError::from(VcxErrorKind::InvalidConnectionHandle)))
}

<<<<<<< HEAD
=======
impl Connection {
    // TODO: Delete
    pub fn process_redirect_message(&mut self, message: &Message) -> VcxResult<u32> {
        let details = self.parse_redirection_details(&message)
            .map_err(|err| err.extend("Cannot parse redirection details"))?;

        self.set_redirect_detail(details);
        self.set_state(VcxStateType::VcxStateRedirected);

        Ok(error::SUCCESS.code_num)
    }
}

// TODO: Delete
pub fn process_redirect_message(handle: u32, message: &Message) -> VcxResult<u32> {
    CONNECTION_MAP.get_mut(handle, |connection| {
        match connection {
            Connections::V1(ref mut connection) => {
                connection.process_redirect_message(&message.clone())
            }
            Connections::V3(_) => {
                Err(VcxError::from(VcxErrorKind::ActionNotSupported))
            }
        }
    })
}


>>>>>>> 41d3e38f
pub fn delete_connection(handle: u32) -> VcxResult<u32> {
    CONNECTION_MAP.get_mut(handle, |connection| {
        match connection {
            Connections::V1(ref mut connection) => {
                connection.delete_connection()
            }
            Connections::V3(ref mut connection) => {
                connection.delete()?;
                Ok(error::SUCCESS.code_num)
            }
        }
    })
        .map(|_| error::SUCCESS.code_num)
        .or(Err(VcxError::from(VcxErrorKind::DeleteConnection)))
        .and(release(handle))
        .and_then(|_| Ok(error::SUCCESS.code_num))
}

pub fn connect(handle: u32, options: Option<String>) -> VcxResult<u32> {
    let options_obj: ConnectionOptions = ConnectionOptions::from_opt_str(options)?;

    CONNECTION_MAP.get_mut(handle, |connection| {
        match connection {
            Connections::V1(ref mut connection) => {
                debug!("establish connection {}", connection.source_id);
                connection.update_agent_profile(&options_obj)?;
                connection.create_agent_pairwise()?;
                connection.connect(&options_obj)
            }
            Connections::V3(ref mut connection) => {
                connection.connect()?;
                Ok(error::SUCCESS.code_num)
            }
        }
    })
}

pub fn to_string(handle: u32) -> VcxResult<String> {
    CONNECTION_MAP.get(handle, |connection| {
        match connection {
            Connections::V1(ref connection) => {
                let object: SerializableObjectWithState<Connection, ConnectionV3> = SerializableObjectWithState::V1 { data: connection.to_owned() };

                ::serde_json::to_string(&object)
                    .map_err(|err| VcxError::from_msg(VcxErrorKind::InvalidState, format!("Cannot serialize Connection: {:?}", err)))
            }
            Connections::V3(ref connection) => {
                let (data, state) = connection.to_owned().into();
                let object = SerializableObjectWithState::V2 { data, state };

                ::serde_json::to_string(&object)
                    .map_err(|err| VcxError::from_msg(VcxErrorKind::InvalidState, format!("Cannot serialize Connection: {:?}", err)))
            }
        }
    })
}

pub fn from_string(connection_data: &str) -> VcxResult<u32> {
    let object: SerializableObjectWithState<Connection, ::v3::handlers::connection::states::ActorDidExchangeState> = ::serde_json::from_str(connection_data)
        .map_err(|err| VcxError::from_msg(VcxErrorKind::InvalidJson, format!("Cannot deserialize Connection: {:?}", err)))?;

    let handle = match object {
        SerializableObjectWithState::V1 { data, .. } => {
            CONNECTION_MAP.add(Connections::V1(data))?
        }
        SerializableObjectWithState::V2 { data, state } => {
            CONNECTION_MAP.add(Connections::V3((data, state).into()))?
        }
    };

    Ok(handle)
}

pub fn release(handle: u32) -> VcxResult<()> {
    CONNECTION_MAP.release(handle)
        .or(Err(VcxError::from(VcxErrorKind::InvalidConnectionHandle)))
}

pub fn release_all() {
    CONNECTION_MAP.drain().ok();
}

pub fn get_invite_details(handle: u32, abbreviated: bool) -> VcxResult<String> {
    CONNECTION_MAP.get(handle, |connection| {
        match connection {
            Connections::V1(ref connection) => {
                match abbreviated {
                    false => {
                        serde_json::to_string(&connection.get_invite_detail())
                            .map_err(|err| VcxError::from_msg(VcxErrorKind::InvalidInviteDetail, format!("Cannot serialize InviteDetail: {}", err)))
                    }
                    true => {
                        let details = serde_json::to_value(&connection.get_invite_detail())
                            .map_err(|err| VcxError::from_msg(VcxErrorKind::InvalidInviteDetail, format!("Cannot serialize InviteDetail: {}", err)))?;
                        let abbr = abbrv_event_detail(details)?;
                        serde_json::to_string(&abbr)
                            .map_err(|err| VcxError::from_msg(VcxErrorKind::InvalidInviteDetail, format!("Cannot serialize abbreviated InviteDetail: {}", err)))
                    }
                }
            }
            Connections::V3(ref connection) => {
                connection.get_invite_details()
            }
        }
    }).or(Err(VcxError::from(VcxErrorKind::InvalidConnectionHandle)))
}

pub fn set_invite_details(handle: u32, invite_detail: &InviteDetail) -> VcxResult<()> {
    CONNECTION_MAP.get_mut(handle, |connection| {
        match connection {
            Connections::V1(ref mut connection) => {
                connection.set_invite_detail(invite_detail.clone());
                Ok(())
            }
            Connections::V3(_) => {
                Err(VcxError::from(VcxErrorKind::InvalidConnectionHandle))
            }
        }
    })
        .or(Err(VcxError::from(VcxErrorKind::InvalidConnectionHandle)))
}

//**********
// Code to convert InviteDetails to Abbreviated String
//**********

impl KeyMatch for (String, Option<String>) {
    fn matches(&self, key: &String, context: &Vec<String>) -> bool {
        if key.eq(&self.0) {
            match context.last() {
                Some(parent) => {
                    if let Some(ref expected_parent) = self.1 {
                        return parent.eq(expected_parent);
                    }
                }
                None => {
                    return self.1.is_none();
                }
            }
        }
        false
    }
}


lazy_static! {
    static ref ABBREVIATIONS: Vec<(String, String)> = {
        vec![
        ("statusCode".to_string(),          "sc".to_string()),
        ("connReqId".to_string(),           "id".to_string()),
        ("senderDetail".to_string(),        "s".to_string()),
        ("name".to_string(),                "n".to_string()),
        ("agentKeyDlgProof".to_string(),    "dp".to_string()),
        ("agentDID".to_string(),            "d".to_string()),
        ("agentDelegatedKey".to_string(),   "k".to_string()),
        ("signature".to_string(),           "s".to_string()),
        ("DID".to_string(), "d".to_string()),
        ("logoUrl".to_string(), "l".to_string()),
        ("verKey".to_string(), "v".to_string()),
        ("senderAgencyDetail".to_string(), "sa".to_string()),
        ("endpoint".to_string(), "e".to_string()),
        ("targetName".to_string(), "t".to_string()),
        ("statusMsg".to_string(), "sm".to_string()),
        ]
    };
}

lazy_static! {
    static ref UNABBREVIATIONS: Vec<((String, Option<String>), String)> = {
        vec![
        (("sc".to_string(), None),                                  "statusCode".to_string()),
        (("id".to_string(), None),                                  "connReqId".to_string()),
        (("s".to_string(), None),                                   "senderDetail".to_string()),
        (("n".to_string(), Some("senderDetail".to_string())),       "name".to_string()),
        (("dp".to_string(), Some("senderDetail".to_string())),      "agentKeyDlgProof".to_string()),
        (("d".to_string(), Some("agentKeyDlgProof".to_string())),   "agentDID".to_string()),
        (("k".to_string(), Some("agentKeyDlgProof".to_string())),   "agentDelegatedKey".to_string()),
        (("s".to_string(), Some("agentKeyDlgProof".to_string())),   "signature".to_string()),
        (("d".to_string(), Some("senderDetail".to_string())),       "DID".to_string()),
        (("l".to_string(), Some("senderDetail".to_string())),       "logoUrl".to_string()),
        (("v".to_string(), Some("senderDetail".to_string())),       "verKey".to_string()),
        (("sa".to_string(), None),                                  "senderAgencyDetail".to_string()),
        (("d".to_string(), Some("senderAgencyDetail".to_string())), "DID".to_string()),
        (("v".to_string(), Some("senderAgencyDetail".to_string())), "verKey".to_string()),
        (("e".to_string(), Some("senderAgencyDetail".to_string())), "endpoint".to_string()),
        (("t".to_string(), None),                                   "targetName".to_string()),
        (("sm".to_string(), None),                                  "statusMsg".to_string()),
        ]
    };
}

fn abbrv_event_detail(val: Value) -> VcxResult<Value> {
    mapped_key_rewrite(val, &ABBREVIATIONS)
}

fn unabbrv_event_detail(val: Value) -> VcxResult<Value> {
    mapped_key_rewrite(val, &UNABBREVIATIONS)
        .map_err(|err| err.extend("Cannot unabbreviate event detail"))
}

impl Into<(Connection, ActorDidExchangeState)> for ConnectionV3 {
    fn into(self) -> (Connection, ActorDidExchangeState) {
        let data = Connection {
            source_id: self.source_id().clone(),
            pw_did: self.agent_info().pw_did.clone(),
            pw_verkey: self.agent_info().pw_vk.clone(),
            state: VcxStateType::from_u32(self.state()),
            uuid: String::new(),
            endpoint: String::new(),
            invite_detail: None,
            redirect_detail: None,
            invite_url: None,
            agent_did: self.agent_info().agent_did.clone(),
            agent_vk: self.agent_info().agent_vk.clone(),
            their_pw_did: self.remote_did().unwrap_or_default(),
            their_pw_verkey: self.remote_vk().unwrap_or_default(),
            public_did: None,
            their_public_did: None,
            version: Some(ProtocolTypes::V2), // TODO check correctness
        };

        (data, self.state_object().to_owned())
    }
}

impl From<(Connection, ActorDidExchangeState)> for ConnectionV3 {
    fn from((connection, state): (Connection, ActorDidExchangeState)) -> ConnectionV3 {
        let agent_info = AgentInfo {
            pw_did: connection.get_pw_did().to_string(),
            pw_vk: connection.get_pw_verkey().to_string(),
            agent_did: connection.get_agent_did().to_string(),
            agent_vk: connection.get_agent_verkey().to_string(),
        };

        ConnectionV3::from_parts(connection.get_source_id().to_string(), agent_info, state)
    }
}

pub fn get_messages(handle: u32) -> VcxResult<HashMap<String, A2AMessage>> {
    CONNECTION_MAP.get_mut(handle, |connection| {
        match connection {
            Connections::V3(ref mut connection) => connection.get_messages(),
            Connections::V1(_) => Err(VcxError::from(VcxErrorKind::InvalidConnectionHandle))
        }
    })
}

pub fn update_message_status(handle: u32, uid: String) -> VcxResult<()> {
    CONNECTION_MAP.get_mut(handle, |connection| {
        match connection {
            Connections::V3(ref mut connection) => connection.update_message_status(uid.clone()),
            Connections::V1(_) => Err(VcxError::from(VcxErrorKind::InvalidConnectionHandle))
        }
    })
}

pub fn get_message_by_id(handle: u32, msg_id: String) -> VcxResult<A2AMessage> {
    CONNECTION_MAP.get_mut(handle, |connection| {
        match connection {
            Connections::V3(ref mut connection) => connection.get_message_by_id(&msg_id),
            Connections::V1(_) => Err(VcxError::from(VcxErrorKind::InvalidConnectionHandle))
        }
    })
}

pub fn decode_message(handle: u32, message: Message) -> VcxResult<A2AMessage> {
    CONNECTION_MAP.get_mut(handle, |connection| {
        match connection {
            Connections::V3(ref mut connection) => connection.decode_message(&message),
            Connections::V1(_) => Err(VcxError::from(VcxErrorKind::InvalidConnectionHandle))
        }
    })
}

pub fn send_message(handle: u32, message: A2AMessage) -> VcxResult<()> {
    CONNECTION_MAP.get_mut(handle, |connection| {
        match connection {
            Connections::V1(_) => Err(VcxError::from(VcxErrorKind::InvalidConnectionHandle)),
            Connections::V3(ref mut connection) => connection.send_message(&message)
        }
    })
}

pub fn send_message_to_self_endpoint(message: A2AMessage, did_doc: &DidDoc) -> VcxResult<()> {
    ConnectionV3::send_message_to_self_endpoint(&message, did_doc)
}

pub fn is_v3_connection(connection_handle: u32) -> VcxResult<bool> {
    CONNECTION_MAP.get(connection_handle, |connection| {
        match connection {
            Connections::V1(_) => Ok(false),
            Connections::V3(_) => Ok(true)
        }
    }).or(Err(VcxError::from(VcxErrorKind::InvalidConnectionHandle)))
}

pub fn send_ping(connection_handle: u32, comment: Option<String>) -> VcxResult<()> {
    CONNECTION_MAP.get_mut(connection_handle, |connection| {
        match connection {
            Connections::V1(_) => Err(VcxError::from(VcxErrorKind::ActionNotSupported)),
            Connections::V3(ref mut connection) => connection.send_ping(comment.clone())
        }
    })
}

pub fn send_discovery_features(connection_handle: u32, query: Option<String>, comment: Option<String>) -> VcxResult<()> {
    CONNECTION_MAP.get_mut(connection_handle, |connection| {
        match connection {
            Connections::V1(_) => Err(VcxError::from(VcxErrorKind::ActionNotSupported)),
            Connections::V3(ref mut connection) => connection.send_discovery_features(query.clone(), comment.clone())
        }
    })
}

pub fn get_connection_info(handle: u32) -> VcxResult<String> {
    CONNECTION_MAP.get(handle, |cxn| {
        match cxn {
            Connections::V1(_) => Err(VcxError::from(VcxErrorKind::ActionNotSupported)),
            Connections::V3(ref connection) => connection.get_connection_info()
        }
    })
}

#[cfg(test)]
pub mod tests {
    use std::thread;
    use std::time::Duration;

    use messages::get_message::*;
    use utils::constants::*;
    use utils::constants::INVITE_DETAIL_STRING;

    use super::*;
    use utils::devsetup::*;
    use utils::httpclient::AgencyMock;
    use utils::constants;

    pub fn build_test_connection() -> u32 {
        let handle = create_connection("alice").unwrap();
        connect(handle, Some("{}".to_string())).unwrap();
        handle
    }

    pub fn create_connected_connections() -> (u32, u32) {
        debug!("Institution is going to create connection.");
        ::utils::devsetup::set_institution();
        let faber_to_alice = create_connection("alice").unwrap();
        let my_public_did = settings::get_config_value(settings::CONFIG_INSTITUTION_DID).unwrap();
        connect(faber_to_alice, None).unwrap();
        update_state(faber_to_alice, None).unwrap();
        let details = get_invite_details(faber_to_alice, false).unwrap();

        ::utils::devsetup::set_consumer();
        debug!("Consumer is going to accept connection invitation.");
        let alice_to_faber = create_connection_with_invite("faber", &details).unwrap();
        connect(alice_to_faber,  None).unwrap();
        update_state(alice_to_faber, None).unwrap();
        // assert_eq!(VcxStateType::VcxStateRequestReceived as u32, get_state(faber));

        debug!("Institution is going to process connection request.");
        ::utils::devsetup::set_institution();
        thread::sleep(Duration::from_millis(500));
        update_state(faber_to_alice, None).unwrap();

        debug!("Consumer is going to complete the connection protocol.");
        ::utils::devsetup::set_consumer();
        update_state(alice_to_faber, None).unwrap();
        assert_eq!(VcxStateType::VcxStateAccepted as u32, get_state(alice_to_faber));

        debug!("Institution is going to complete the connection protocol.");
        ::utils::devsetup::set_institution();
        thread::sleep(Duration::from_millis(500));
        update_state(faber_to_alice, None).unwrap();
        assert_eq!(VcxStateType::VcxStateAccepted as u32, get_state(faber_to_alice));

        (alice_to_faber, faber_to_alice)
    }

    #[test]
    #[cfg(feature = "general_test")]
    #[cfg(feature = "to_restore")]
    fn test_build_connection_failures_with_no_wallet() {
        let _setup = SetupDefaults::init();

        assert_eq!(create_connection("This Should Fail").unwrap_err().kind(), VcxErrorKind::InvalidWalletHandle);

        assert_eq!(create_connection_with_invite("This Should Fail", "BadDetailsFoobar").unwrap_err().kind(), VcxErrorKind::InvalidJson);
    }

    #[test]
    #[cfg(feature = "to_restore")]
    #[cfg(feature = "general_test")]
    fn test_create_connection() {
        let _setup = SetupMocks::init();

        let handle = create_connection("test_create_connection").unwrap();

        assert_eq!(get_pw_did(handle).unwrap(), constants::DID);
        assert_eq!(get_pw_verkey(handle).unwrap(), constants::VERKEY);
        assert_eq!(get_state(handle), VcxStateType::VcxStateInitialized as u32);

        connect(handle, Some("{}".to_string())).unwrap();

        AgencyMock::set_next_response(GET_MESSAGES_INVITE_ACCEPTED_RESPONSE.to_vec());
        update_state(handle, None).unwrap();
        assert_eq!(get_state(handle), VcxStateType::VcxStateAccepted as u32);

        AgencyMock::set_next_response(DELETE_CONNECTION_RESPONSE.to_vec());
        assert_eq!(delete_connection(handle).unwrap(), 0);

        // This errors b/c we release handle in delete connection
        assert!(release(handle).is_err());
    }

    #[test]
    #[cfg(feature = "to_restore")]
    #[cfg(feature = "general_test")]
    fn test_create_drop_create() {
        let _setup = SetupMocks::init();

        let handle = create_connection("test_create_drop_create").unwrap();

        assert_eq!(get_state(handle), VcxStateType::VcxStateInitialized as u32);
        let did1 = get_pw_did(handle).unwrap();

        release(handle).unwrap();

        let handle2 = create_connection("test_create_drop_create").unwrap();

        assert_eq!(get_state(handle2), VcxStateType::VcxStateInitialized as u32);
        let did2 = get_pw_did(handle2).unwrap();

        assert_ne!(handle, handle2);
        assert_eq!(did1, did2);

        release(handle2).unwrap();
    }

    #[test]
    #[cfg(feature = "general_test")]
    fn test_connection_release_fails() {
        let _setup = SetupEmpty::init();

        let rc = release(1);
        assert_eq!(rc.unwrap_err().kind(), VcxErrorKind::InvalidConnectionHandle);
    }

    #[test]
    #[cfg(feature = "general_test")]
    fn test_get_state_fails() {
        let _setup = SetupEmpty::init();

        let state = get_state(1);
        assert_eq!(state, VcxStateType::VcxStateNone as u32);
    }

    #[test]
    #[cfg(feature = "general_test")]
    fn test_get_string_fails() {
        let _setup = SetupEmpty::init();

        let rc = to_string(0);
        assert_eq!(rc.unwrap_err().kind(), VcxErrorKind::InvalidHandle);
    }

    #[test]
    #[cfg(feature = "general_test")]
    #[cfg(feature = "to_restore")]
    fn test_get_qr_code_data() {
        let _setup = SetupMocks::init();

        let handle = create_connection("test_get_qr_code_data").unwrap();

        connect(handle, None).unwrap();

        let details = get_invite_details(handle, true).unwrap();
        assert!(details.contains("\"dp\":"));

        assert_eq!(get_invite_details(0, true).unwrap_err().kind(), VcxErrorKind::InvalidConnectionHandle);
    }

    #[test]
    #[cfg(feature = "to_restore")]
    #[cfg(feature = "general_test")]
    fn test_serialize_deserialize() {
        let _setup = SetupMocks::init();

        let handle = create_connection("test_serialize_deserialize").unwrap();

        let first_string = to_string(handle).unwrap();
        assert!(release(handle).is_ok());
        let handle = from_string(&first_string).unwrap();
        let second_string = to_string(handle).unwrap();

        assert_eq!(first_string, second_string);

        assert!(release(handle).is_ok());

        // Aries connection
        ::settings::set_config_value(::settings::COMMUNICATION_METHOD, "aries");

        let handle = create_connection("test_serialize_deserialize").unwrap();

        let first_string = to_string(handle).unwrap();
        assert!(release(handle).is_ok());
        let handle = from_string(&first_string).unwrap();
        let second_string = to_string(handle).unwrap();

        assert_eq!(first_string, second_string);

        assert!(release(handle).is_ok());
    }

    #[test]
    #[cfg(feature = "to_restore")]
    #[cfg(feature = "general_test")]
    fn test_deserialize_existing() {
        let _setup = SetupMocks::init();

        let handle = create_connection("test_serialize_deserialize").unwrap();

        let _pw_did = get_pw_did(handle).unwrap();
        let first_string = to_string(handle).unwrap();

        let handle = from_string(&first_string).unwrap();

        let _pw_did = get_pw_did(handle).unwrap();
        let second_string = to_string(handle).unwrap();

        assert_eq!(first_string, second_string);
    }

    #[test]
    #[cfg(feature = "general_test")]
    #[cfg(feature = "to_restore")]
    fn test_retry_connection() {
        let _setup = SetupMocks::init();

        let handle = create_connection("test_serialize_deserialize").unwrap();

        assert_eq!(get_state(handle), VcxStateType::VcxStateInitialized as u32);

        connect(handle, None).unwrap();
        connect(handle, None).unwrap();
    }

    #[test]
    #[cfg(feature = "general_test")]
    fn test_parse_acceptance_details() {
        let _setup = SetupMocks::init();

        let test_name = "test_parse_acceptance_details";

        let response = Message {
            status_code: MessageStatusCode::Accepted,
            payload: Some(MessagePayload::V1(vec![-126, -91, 64, 116, 121, 112, 101, -125, -92, 110, 97, 109, 101, -83, 99, 111, 110, 110, 82, 101, 113, 65, 110, 115, 119, 101, 114, -93, 118, 101, 114, -93, 49, 46, 48, -93, 102, 109, 116, -84, 105, 110, 100, 121, 46, 109, 115, 103, 112, 97, 99, 107, -92, 64, 109, 115, 103, -36, 1, 53, -48, -127, -48, -84, 115, 101, 110, 100, 101, 114, 68, 101, 116, 97, 105, 108, -48, -125, -48, -93, 68, 73, 68, -48, -74, 67, 113, 85, 88, 113, 53, 114, 76, 105, 117, 82, 111, 100, 55, 68, 67, 52, 97, 86, 84, 97, 115, -48, -90, 118, 101, 114, 75, 101, 121, -48, -39, 44, 67, 70, 86, 87, 122, 118, 97, 103, 113, 65, 99, 117, 50, 115, 114, 68, 106, 117, 106, 85, 113, 74, 102, 111, 72, 65, 80, 74, 66, 111, 65, 99, 70, 78, 117, 49, 55, 113, 117, 67, 66, 57, 118, 71, -48, -80, 97, 103, 101, 110, 116, 75, 101, 121, 68, 108, 103, 80, 114, 111, 111, 102, -48, -125, -48, -88, 97, 103, 101, 110, 116, 68, 73, 68, -48, -74, 57, 54, 106, 111, 119, 113, 111, 84, 68, 68, 104, 87, 102, 81, 100, 105, 72, 49, 117, 83, 109, 77, -48, -79, 97, 103, 101, 110, 116, 68, 101, 108, 101, 103, 97, 116, 101, 100, 75, 101, 121, -48, -39, 44, 66, 105, 118, 78, 52, 116, 114, 53, 78, 88, 107, 69, 103, 119, 66, 56, 81, 115, 66, 51, 109, 109, 109, 122, 118, 53, 102, 119, 122, 54, 85, 121, 53, 121, 112, 122, 90, 77, 102, 115, 74, 56, 68, 122, -48, -87, 115, 105, 103, 110, 97, 116, 117, 114, 101, -48, -39, 88, 77, 100, 115, 99, 66, 85, 47, 99, 89, 75, 72, 49, 113, 69, 82, 66, 56, 80, 74, 65, 43, 48, 51, 112, 121, 65, 80, 65, 102, 84, 113, 73, 80, 74, 102, 52, 84, 120, 102, 83, 98, 115, 110, 81, 86, 66, 68, 84, 115, 67, 100, 119, 122, 75, 114, 52, 54, 120, 87, 116, 80, 43, 78, 65, 68, 73, 57, 88, 68, 71, 55, 50, 50, 103, 113, 86, 80, 77, 104, 117, 76, 90, 103, 89, 67, 103, 61, 61])),
            sender_did: "H4FBkUidRG8WLsWa7M6P38".to_string(),
            uid: "yzjjywu".to_string(),
            msg_type: RemoteMessageType::ConnReqAnswer,
            ref_msg_id: None,
            delivery_details: Vec::new(),
            decrypted_payload: None,
        };

        let c = Connections::V1(Connection {
            source_id: test_name.to_string(),
            pw_did: "8XFh8yBzrpJQmNyZzgoTqB".to_string(),
            pw_verkey: "EkVTa7SCJ5SntpYyX7CSb2pcBhiVGT9kWSagA8a9T69A".to_string(),
            state: VcxStateType::VcxStateOfferSent,
            uuid: String::new(),
            endpoint: String::new(),
            invite_detail: None,
            redirect_detail: None,
            invite_url: None,
            agent_did: "8XFh8yBzrpJQmNyZzgoTqB".to_string(),
            agent_vk: "EkVTa7SCJ5SntpYyX7CSb2pcBhiVGT9kWSagA8a9T69A".to_string(),
            their_pw_did: String::new(),
            their_pw_verkey: String::new(),
            public_did: None,
            their_public_did: None,
            version: None,
        });

        CONNECTION_MAP.add(c).unwrap();

        parse_acceptance_details(&response).unwrap();

        // test that it fails
        let bad_response = Message {
            status_code: MessageStatusCode::Accepted,
            payload: None,
            // This will cause an error
            sender_did: "H4FBkUidRG8WLsWa7M6P38".to_string(),
            uid: "yzjjywu".to_string(),
            msg_type: RemoteMessageType::ConnReqAnswer,
            ref_msg_id: None,
            delivery_details: Vec::new(),
            decrypted_payload: None,
        };

        let e = parse_acceptance_details(&bad_response).unwrap_err();
        // TODO: Refactor Error
        // TODO: Fix this test to be a correct Error Type
        assert_eq!(e.kind(), VcxErrorKind::InvalidMessagePack);
    }

    #[test]
    #[cfg(feature = "general_test")]
    fn test_invite_detail_abbr() {
        let _setup = SetupEmpty::init();

        let un_abbr = json!({
          "statusCode":"MS-102",
          "connReqId":"yta2odh",
          "senderDetail":{
            "name":"ent-name",
            "agentKeyDlgProof":{
              "agentDID":"N2Uyi6SVsHZq1VWXuA3EMg",
              "agentDelegatedKey":"CTfF2sZ5q4oPcBvTP75pgx3WGzYiLSTwHGg9zUsJJegi",
              "signature":"/FxHMzX8JaH461k1SI5PfyxF5KwBAe6VlaYBNLI2aSZU3APsiWBfvSC+mxBYJ/zAhX9IUeTEX67fj+FCXZZ2Cg=="
            },
            "DID":"F2axeahCaZfbUYUcKefc3j",
            "logoUrl":"ent-logo-url",
            "verKey":"74xeXSEac5QTWzQmh84JqzjuXc8yvXLzWKeiqyUnYokx"
          },
          "senderAgencyDetail":{
            "DID":"BDSmVkzxRYGE4HKyMKxd1H",
            "verKey":"6yUatReYWNSUfEtC2ABgRXmmLaxCyQqsjLwv2BomxsxD",
            "endpoint":"52.38.32.107:80/agency/msg"
          },
          "targetName":"there",
          "statusMsg":"message sent"
        });

        let abbr = json!({
          "sc":"MS-102",
          "id": "yta2odh",
          "s": {
            "n": "ent-name",
            "dp": {
              "d": "N2Uyi6SVsHZq1VWXuA3EMg",
              "k": "CTfF2sZ5q4oPcBvTP75pgx3WGzYiLSTwHGg9zUsJJegi",
              "s":
                "/FxHMzX8JaH461k1SI5PfyxF5KwBAe6VlaYBNLI2aSZU3APsiWBfvSC+mxBYJ/zAhX9IUeTEX67fj+FCXZZ2Cg==",
            },
            "d": "F2axeahCaZfbUYUcKefc3j",
            "l": "ent-logo-url",
            "v": "74xeXSEac5QTWzQmh84JqzjuXc8yvXLzWKeiqyUnYokx",
          },
          "sa": {
            "d": "BDSmVkzxRYGE4HKyMKxd1H",
            "v": "6yUatReYWNSUfEtC2ABgRXmmLaxCyQqsjLwv2BomxsxD",
            "e": "52.38.32.107:80/agency/msg",
          },
          "t": "there",
          "sm":"message sent"
        });
        let processed = abbrv_event_detail(un_abbr.clone()).unwrap();
        assert_eq!(processed, abbr);
        let unprocessed = unabbrv_event_detail(processed).unwrap();
        assert_eq!(unprocessed, un_abbr);
    }

    #[test]
    #[cfg(feature = "general_test")]
    #[cfg(feature = "to_restore")]
    fn test_release_all() {
        let _setup = SetupMocks::init();

        let h1 = create_connection("rel1").unwrap();
        let h2 = create_connection("rel2").unwrap();
        let h3 = create_connection("rel3").unwrap();
        let h4 = create_connection("rel4").unwrap();
        let h5 = create_connection("rel5").unwrap();
        release_all();
        assert_eq!(release(h1).unwrap_err().kind(), VcxErrorKind::InvalidConnectionHandle);
        assert_eq!(release(h2).unwrap_err().kind(), VcxErrorKind::InvalidConnectionHandle);
        assert_eq!(release(h3).unwrap_err().kind(), VcxErrorKind::InvalidConnectionHandle);
        assert_eq!(release(h4).unwrap_err().kind(), VcxErrorKind::InvalidConnectionHandle);
        assert_eq!(release(h5).unwrap_err().kind(), VcxErrorKind::InvalidConnectionHandle);
    }

    #[test]
    #[cfg(feature = "general_test")]
    fn test_create_with_valid_invite_details() {
        let _setup = SetupMocks::init();

        let handle = create_connection_with_invite("alice", INVITE_DETAIL_STRING).unwrap();
        connect(handle, None).unwrap();

        let handle_2 = create_connection_with_invite("alice", INVITE_DETAIL_STRING).unwrap();
        connect(handle_2, None).unwrap();
    }

    #[test]
    #[cfg(feature = "to_restore")]
    #[cfg(feature = "general_test")]
    fn test_process_acceptance_message() {
        let _setup = SetupMocks::init();

        let handle = create_connection("test_process_acceptance_message").unwrap();
        let message = serde_json::from_str(INVITE_ACCEPTED_RESPONSE).unwrap();
        assert_eq!(error::SUCCESS.code_num, update_state_with_message(handle, message).unwrap());
    }

    #[test]
    #[cfg(feature = "general_test")]
    fn test_create_with_invalid_invite_details() {
        let _setup = SetupMocks::init();

        let bad_details = r#"{"id":"mtfjmda","s":{"d":"abc"},"l":"abc","n":"Evernym","v":"avc"},"sa":{"d":"abc","e":"abc","v":"abc"},"sc":"MS-101","sm":"message created","t":"there"}"#;
        let err = create_connection_with_invite("alice", &bad_details).unwrap_err();
        assert_eq!(err.kind(), VcxErrorKind::InvalidJson);
    }

    #[test]
    #[cfg(feature = "general_test")]
    fn test_void_functions_actually_have_results() {
        let _setup = SetupDefaults::init();

        assert_eq!(set_their_pw_verkey(1, "blah").unwrap_err().kind(), VcxErrorKind::InvalidConnectionHandle);

        assert_eq!(set_state(1, VcxStateType::VcxStateNone).unwrap_err().kind(), VcxErrorKind::InvalidConnectionHandle);

        assert_eq!(set_pw_did(1, "blah").unwrap_err().kind(), VcxErrorKind::InvalidConnectionHandle);

        assert_eq!(set_their_pw_did(1, "blah").unwrap_err().kind(), VcxErrorKind::InvalidConnectionHandle);

        assert_eq!(set_uuid(1, "blah").unwrap_err().kind(), VcxErrorKind::InvalidConnectionHandle);

        assert_eq!(set_endpoint(1, "blah").unwrap_err().kind(), VcxErrorKind::InvalidConnectionHandle);

        assert_eq!(set_agent_verkey(1, "blah").unwrap_err().kind(), VcxErrorKind::InvalidConnectionHandle);

        let invite_details: InviteDetail = serde_json::from_str(INVITE_DETAIL_STRING).unwrap();
        assert_eq!(set_invite_details(1, &invite_details).unwrap_err().kind(), VcxErrorKind::InvalidConnectionHandle);

        assert_eq!(set_pw_verkey(1, "blah").unwrap_err().kind(), VcxErrorKind::InvalidConnectionHandle);
    }

    #[test]
    #[cfg(feature = "general_test")]
    fn test_different_protocol_version() {
        let _setup = SetupMocks::init();

        let handle = create_connection_with_invite("alice", INVITE_DETAIL_STRING).unwrap();

        CONNECTION_MAP.get_mut(handle, |connection| {
            match connection {
                Connections::V1(_) => Ok(()),
                Connections::V3(_) => Err(VcxError::from_msg(VcxErrorKind::InvalidState, "It is suppose to be V1")),
            }
        }).unwrap();

        let _serialized = to_string(handle).unwrap();

        let handle = create_connection_with_invite("alice", INVITE_DETAIL_V3_STRING).unwrap();

        CONNECTION_MAP.get_mut(handle, |connection| {
            match connection {
                Connections::V1(_) => Err(VcxError::from_msg(VcxErrorKind::InvalidState, "It is suppose to be V3")),
                Connections::V3(_) => Ok(()),
            }
        }).unwrap();

        let _serialized = to_string(handle).unwrap();
    }
}<|MERGE_RESOLUTION|>--- conflicted
+++ resolved
@@ -812,49 +812,7 @@
         .or(Err(VcxError::from(VcxErrorKind::InvalidConnectionHandle)))
 }
 
-<<<<<<< HEAD
 pub fn update_state(handle: u32, message: Option<String>) -> VcxResult<u32> {
-=======
-// TODO: Delete
-impl Connection {
-    pub fn force_v2_parse_redirection_details(&mut self, message: &Message) -> VcxResult<RedirectDetail> {
-        debug!("forcing connection {} parsing redirection details for message {:?}", self.source_id, message);
-        let my_vk = settings::get_config_value(settings::CONFIG_SDK_TO_REMOTE_VERKEY)?;
-
-        let payload = message.payload
-            .as_ref()
-            .ok_or(VcxError::from_msg(VcxErrorKind::InvalidMessagePack, "Payload not found"))?;
-
-        match payload {
-            MessagePayload::V1(payload) => {
-                let vec = messages::to_u8(payload);
-                let json: Value = serde_json::from_slice(&vec[..])
-                    .map_err(|err| VcxError::from_msg(VcxErrorKind::InvalidMessagePack, format!("Cannot deserialize SenderDetails: {}", err)))?;
-
-                let payload = Payloads::decrypt_payload_v12(&my_vk, &json)?;
-                let response: RedirectionDetails = serde_json::from_value(payload.msg)
-                    .map_err(|err| VcxError::from_msg(VcxErrorKind::InvalidJson, format!("Cannot deserialize RedirectionDetails: {}", err)))?;
-
-                self.set_redirect_detail(response.redirect_detail.clone());
-                self.set_state(VcxStateType::VcxStateRedirected);
-
-                Ok(response.redirect_detail)
-            }
-            MessagePayload::V2(payload) => {
-                let payload = Payloads::decrypt_payload_v2(&my_vk, &payload)?;
-                let response: RedirectionDetails = serde_json::from_str(&payload.msg)
-                    .map_err(|err| VcxError::from_msg(VcxErrorKind::InvalidJson, format!("Cannot deserialize RedirectionDetails: {}", err)))?;
-
-                Ok(response.redirect_detail)
-            }
-        }
-    }
-}
-
-pub fn update_state(handle: u32, message: Option<A2AMessage>) -> VcxResult<u32> {
-    trace!("update_state >>> handle: {}", handle);
-
->>>>>>> 41d3e38f
     CONNECTION_MAP.get_mut(handle, |connection| {
         match connection {
             Connections::V1(_) => Err(VcxError::from(VcxErrorKind::ActionNotSupported)),
@@ -867,37 +825,6 @@
         .or(Err(VcxError::from(VcxErrorKind::InvalidConnectionHandle)))
 }
 
-<<<<<<< HEAD
-=======
-impl Connection {
-    // TODO: Delete
-    pub fn process_redirect_message(&mut self, message: &Message) -> VcxResult<u32> {
-        let details = self.parse_redirection_details(&message)
-            .map_err(|err| err.extend("Cannot parse redirection details"))?;
-
-        self.set_redirect_detail(details);
-        self.set_state(VcxStateType::VcxStateRedirected);
-
-        Ok(error::SUCCESS.code_num)
-    }
-}
-
-// TODO: Delete
-pub fn process_redirect_message(handle: u32, message: &Message) -> VcxResult<u32> {
-    CONNECTION_MAP.get_mut(handle, |connection| {
-        match connection {
-            Connections::V1(ref mut connection) => {
-                connection.process_redirect_message(&message.clone())
-            }
-            Connections::V3(_) => {
-                Err(VcxError::from(VcxErrorKind::ActionNotSupported))
-            }
-        }
-    })
-}
-
-
->>>>>>> 41d3e38f
 pub fn delete_connection(handle: u32) -> VcxResult<u32> {
     CONNECTION_MAP.get_mut(handle, |connection| {
         match connection {
