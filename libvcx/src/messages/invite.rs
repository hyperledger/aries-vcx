--- conflicted
+++ resolved
@@ -1,17 +1,10 @@
 use settings;
 use messages::*;
 use messages::message_type::{MessageTypes, MessageTypeV1, MessageTypeV2};
-<<<<<<< HEAD
 use utils::httpclient;
 use utils::constants::*;
 use utils::uuid::uuid;
 use error::prelude::*;
-=======
-use messages::payload::Thread;
-use utils::{httpclient, error};
-use utils::constants::*;
-use utils::uuid::uuid;
->>>>>>> e008f15b
 
 #[derive(Clone, Debug, Deserialize, Serialize, PartialEq)]
 pub struct SendInviteMessageDetails {
@@ -45,8 +38,6 @@
     phone_no: Option<String>,
     #[serde(rename = "usePublicDID")]
     include_public_did: bool,
-    #[serde(rename = "~thread")]
-    pub thread: Thread,
 }
 
 #[derive(Clone, Serialize, Deserialize, Debug, PartialEq)]
@@ -94,8 +85,6 @@
     sender_agency_detail: Option<SenderAgencyDetail>,
     #[serde(rename = "answerStatusCode")]
     answer_status_code: Option<MessageStatusCode>,
-    #[serde(rename = "~thread")]
-    pub thread: Thread,
 }
 
 #[derive(Clone, Deserialize, Serialize, Debug, PartialEq)]
@@ -165,7 +154,6 @@
     agent_did: String,
     agent_vk: String,
     public_did: Option<String>,
-    thread: Thread
 }
 
 #[derive(Clone, Serialize, Deserialize, Debug, PartialEq)]
@@ -223,7 +211,6 @@
             agent_did: String::new(),
             agent_vk: String::new(),
             public_did: None,
-            thread: Thread::new(),
         }
     }
 
@@ -249,16 +236,7 @@
         Ok(self)
     }
 
-<<<<<<< HEAD
     pub fn generate_signature(&mut self) -> VcxResult<()> {
-=======
-    pub fn thread(&mut self, thread: &Thread) -> Result<&mut Self, u32> {
-        self.thread = thread.clone();
-        Ok(self)
-    }
-
-    pub fn generate_signature(&mut self) -> Result<(), u32> {
->>>>>>> e008f15b
         let signature = format!("{}{}", self.payload.key_dlg_proof.agent_did, self.payload.key_dlg_proof.agent_delegated_key);
         let signature = ::utils::libindy::crypto::sign(&self.to_vk, signature.as_bytes())?;
         let signature = base64::encode(&signature);
@@ -309,10 +287,6 @@
     agent_did: String,
     agent_vk: String,
     reply_to_msg_id: Option<String>,
-<<<<<<< HEAD
-=======
-    thread: Thread
->>>>>>> e008f15b
 }
 
 impl AcceptInviteBuilder {
@@ -333,7 +307,6 @@
             agent_did: String::new(),
             agent_vk: String::new(),
             reply_to_msg_id: None,
-            thread: Thread::new(),
         }
     }
 
@@ -363,16 +336,7 @@
         Ok(self)
     }
 
-<<<<<<< HEAD
     pub fn generate_signature(&mut self) -> VcxResult<()> {
-=======
-    pub fn thread(&mut self, thread: &Thread) -> Result<&mut Self, u32> {
-        self.thread = thread.clone();
-        Ok(self)
-    }
-
-    pub fn generate_signature(&mut self) -> Result<(), u32> {
->>>>>>> e008f15b
         let signature = format!("{}{}", self.payload.key_dlg_proof.agent_did, self.payload.key_dlg_proof.agent_delegated_key);
         let signature = crypto::sign(&self.to_vk, signature.as_bytes())?;
         let signature = base64::encode(&signature);
@@ -400,11 +364,7 @@
         match response.remove(0) {
             A2AMessage::Version1(A2AMessageV1::MessageCreated(res)) => Ok(res.uid),
             A2AMessage::Version2(A2AMessageV2::ConnectionRequestAnswerResponse(res)) => Ok(res.id),
-<<<<<<< HEAD
             _ => return Err(VcxError::from_msg(VcxErrorKind::InvalidHttpResponse, "Message does not match any variant of ConnectionAnswerResponse"))
-=======
-            _ => return Err(error::INVALID_HTTP_RESPONSE.code_num)
->>>>>>> e008f15b
         }
     }
 }
@@ -457,7 +417,6 @@
                         target_name: self.payload.target_name.clone(),
                         phone_no: self.payload.phone_no.clone(),
                         include_public_did: self.payload.include_public_did,
-                        thread: self.thread.clone(),
                     };
 
                     vec![A2AMessage::Version2(A2AMessageV2::ConnectionRequest(msg))]
@@ -511,7 +470,6 @@
                         sender_detail: self.payload.sender_detail.clone(),
                         sender_agency_detail: self.payload.sender_agency_detail.clone(),
                         answer_status_code: self.payload.answer_status_code.clone(),
-                        thread: self.thread.clone(),
                     };
 
                     vec![A2AMessage::Version2(A2AMessageV2::ConnectionRequestAnswer(msg))]
@@ -535,15 +493,6 @@
 #[derive(Serialize, Deserialize, Debug, PartialEq, Clone)]
 pub struct AcceptanceDetails {
     pub sender_detail: SenderDetail,
-<<<<<<< HEAD
-=======
-}
-
-pub fn parse_invitation_acceptance_details(payload: Vec<u8>) -> Result<SenderDetail, u32> {
-    debug!("parsing invitation acceptance details: {:?}", payload);
-    let response: AcceptanceDetails = rmp_serde::from_slice(&payload[..]).or(Err(error::INVALID_MSGPACK.code_num))?;
-    Ok(response.sender_detail)
->>>>>>> e008f15b
 }
 
 #[cfg(test)]
