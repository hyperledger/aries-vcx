extern crate env_logger;
extern crate log;
extern crate log4rs;
extern crate log_panics;
extern crate libc;
extern crate indy_sys;

#[cfg(target_os = "android")]
extern crate android_logger;

use std::io::Write;
use self::env_logger::Builder as EnvLoggerBuilder;
use self::log::{Level, LevelFilter, Metadata, Record};
use std::sync::{Once, ONCE_INIT};
use self::libc::{c_char};
use std::env;
use std::ptr;
pub use self::indy_sys::{CVoid, logger::{EnabledCB, LogCB, FlushCB}};
use std::ffi::CString;

#[allow(unused_imports)]
#[cfg(target_os = "android")]
use self::android_logger::Filter;
use utils::cstring::CStringUtils;
use utils::error::LOGGING_ERROR;

use utils::libindy;

pub static mut LOGGER_STATE: LoggerState = LoggerState::Default;
static LOGGER_INIT: Once = ONCE_INIT;
static mut CONTEXT: *const CVoid = ptr::null();
static mut ENABLED_CB: Option<EnabledCB> = None;
static mut LOG_CB: Option<LogCB> = None;
static mut FLUSH_CB: Option<FlushCB> = None;

#[derive(Debug, PartialEq)]
pub enum LoggerState {
    Default,
    Custom,
}

impl LoggerState {
    pub fn get(&self) -> (*const CVoid, Option<EnabledCB>, Option<LogCB>, Option<FlushCB>) {
        match self {
            LoggerState::Default => (ptr::null(), Some(LibvcxDefaultLogger::enabled), Some(LibvcxDefaultLogger::log), Some(LibvcxDefaultLogger::flush)),
            LoggerState::Custom => unsafe { (CONTEXT, ENABLED_CB, LOG_CB, FLUSH_CB) },
        }
    }
}

pub struct LibvcxLogger {
    context: *const CVoid,
    enabled: Option<EnabledCB>,
    log: LogCB,
    flush: Option<FlushCB>,
}

impl LibvcxLogger {
    fn new(context: *const CVoid, enabled: Option<EnabledCB>, log: LogCB, flush: Option<FlushCB>) -> Self {
        LibvcxLogger { context, enabled, log, flush }
    }
<<<<<<< HEAD
    pub fn init(context: *const CVoid, enabled: Option<EnabledCB>, log: LogCB, flush: Option<FlushCB>) -> Result<(), u32> {
=======
    pub fn init(context: *const c_void, enabled: Option<EnabledCB>, log: LogCB, flush: Option<FlushCB>) -> Result<(), u32> {
        trace!("LibvcxLogger::init >>>");

>>>>>>> 648c97b6
        let logger = LibvcxLogger::new(context, enabled, log, flush);
        log::set_boxed_logger(Box::new(logger)).map_err(|_| LOGGING_ERROR.code_num)?;
        log::set_max_level(LevelFilter::Trace);
        libindy::logger::set_logger(log::logger()).map_err(|_| LOGGING_ERROR.code_num)?;
        unsafe {
            LOGGER_STATE = LoggerState::Custom;
            CONTEXT = context;
            ENABLED_CB = enabled;
            LOG_CB = Some(log);
            FLUSH_CB = flush
        }

        Ok(())
    }
}

unsafe impl Sync for LibvcxLogger {}

unsafe impl Send for LibvcxLogger {}

impl log::Log for LibvcxLogger {
    fn enabled(&self, metadata: &Metadata) -> bool {
        if let Some(enabled_cb) = self.enabled {
            let level = metadata.level() as u32;
            let target = CString::new(metadata.target()).unwrap();

            enabled_cb(self.context,
                       level,
                       target.as_ptr(),
            )
        } else { true }
    }

    fn log(&self, record: &Record) {
        let log_cb = self.log;

        let level = record.level() as u32;
        let target = CString::new(record.target()).unwrap();
        let message = CString::new(record.args().to_string()).unwrap();

        let module_path = record.module_path().map(|a| CString::new(a).unwrap());
        let file = record.file().map(|a| CString::new(a).unwrap());
        let line = record.line().unwrap_or(0);

        log_cb(self.context,
               level,
               target.as_ptr(),
               message.as_ptr(),
               module_path.as_ref().map(|p| p.as_ptr()).unwrap_or(ptr::null()),
               file.as_ref().map(|p| p.as_ptr()).unwrap_or(ptr::null()),
               line,
        )
    }

    fn flush(&self) {
        if let Some(flush_cb) = self.flush {
            flush_cb(self.context)
        }
    }
}

// From: https://www.tutorialspoint.com/log4j/log4j_logging_levels.htm
//
//DEBUG	Designates fine-grained informational events that are most useful to debug an application.
//ERROR	Designates error events that might still allow the application to continue running.
//FATAL	Designates very severe error events that will presumably lead the application to abort.
//INFO	Designates informational messages that highlight the progress of the application at coarse-grained level.
//OFF	The highest possible rank and is intended to turn off logging.
//TRACE	Designates finer-grained informational events than the DEBUG.
//WARN	Designates potentially harmful situations.
pub struct LibvcxDefaultLogger;

impl LibvcxDefaultLogger {
    pub fn init_testing_logger() {
        trace!("LibvcxDefaultLogger::init_testing_logger >>>");

        // ensures that the test that is calling this wont fail simply because
        // the user did not set the RUST_LOG env var.
        let pattern = Some(env::var("RUST_LOG").unwrap_or("debug".to_string()));
        match LibvcxDefaultLogger::init(pattern) {
            Ok(_) => (),
            Err(_) => (),
        }
    }

    pub fn init(pattern: Option<String>) -> Result<(), u32> {
        trace!("LibvcxDefaultLogger::init >>> pattern: {:?}", pattern);

        let pattern = pattern.or(env::var("RUST_LOG").ok());
        if cfg!(target_os = "android") {
            #[cfg(target_os = "android")]
            let log_filter = match pattern {
                Some(val) => match val.to_lowercase().as_ref() {
                    "error" => Filter::default().with_min_level(log::Level::Error),
                    "warn" => Filter::default().with_min_level(log::Level::Warn),
                    "info" => Filter::default().with_min_level(log::Level::Info),
                    "debug" => Filter::default().with_min_level(log::Level::Debug),
                    "trace" => Filter::default().with_min_level(log::Level::Trace),
                    _ => Filter::default().with_min_level(log::Level::Error),
                },
                None => Filter::default().with_min_level(log::Level::Error)
            };

            //Set logging to off when deploying production android app.
            #[cfg(target_os = "android")]
            android_logger::init_once(log_filter);
            info!("Logging for Android");
        } else {
            // This calls
            // log::set_max_level(logger.filter());
            // log::set_boxed_logger(Box::new(logger))
            // which are what set the logger.
            match EnvLoggerBuilder::new()
                .format(|buf, record| writeln!(buf, "{:>5}|{:<30}|{:>35}:{:<4}| {}", record.level(), record.target(), record.file().get_or_insert(""), record.line().get_or_insert(0), record.args()))
                .filter(None, LevelFilter::Off)
                .parse(pattern.as_ref().map(String::as_str).unwrap_or("warn"))
                .try_init() {
                Ok(_) => {}
                Err(e) => {
                    error!("Error in logging init: {:?}", e);
                    return Err(LOGGING_ERROR.code_num);
                }
            }
        }
        libindy::logger::set_default_logger(pattern.as_ref().map(String::as_str))
    }

    extern fn enabled(_context: *const CVoid,
                      level: u32,
                      target: *const c_char) -> bool {
        let level = get_level(level);
        let target = CStringUtils::c_str_to_str(target).unwrap().unwrap();

        let metadata: Metadata = Metadata::builder()
            .level(level)
            .target(target)
            .build();

        log::logger().enabled(&metadata)
    }

    extern fn log(_context: *const CVoid,
                  level: u32,
                  target: *const c_char,
                  args: *const c_char,
                  module_path: *const c_char,
                  file: *const c_char,
                  line: u32) {
        let target = CStringUtils::c_str_to_str(target).unwrap().unwrap();
        let args = CStringUtils::c_str_to_str(args).unwrap().unwrap();
        let module_path = CStringUtils::c_str_to_str(module_path).unwrap();
        let file = CStringUtils::c_str_to_str(file).unwrap();

        let level = get_level(level);

        log::logger().log(
            &Record::builder()
                .args(format_args!("{}", args))
                .level(level)
                .target(target)
                .module_path(module_path)
                .file(file)
                .line(Some(line))
                .build(),
        );
    }

    extern fn flush(_context: *const CVoid) {
        log::logger().flush()
    }
}

fn get_level(level: u32) -> Level {
    match level {
        1 => Level::Error,
        2 => Level::Warn,
        3 => Level::Info,
        4 => Level::Debug,
        5 => Level::Trace,
        _ => unreachable!(),
    }
}

#[cfg(test)]
mod tests {
    use super::*;

    fn get_custom_context() -> *const CVoid {
        ptr::null()
    }

    static mut CHANGED: Option<String> = None;
    static mut COUNT: u32 = 0;

    extern fn custom_enabled(context: *const CVoid, level: u32, target: *const c_char) -> bool { true }

    extern fn custom_flush(context: *const CVoid) {}

    extern fn custom_log(context: *const CVoid,
                         level: u32,
                         target: *const c_char,
                         message: *const c_char,
                         module_path: *const c_char,
                         file: *const c_char,
                         line: u32) {
        let message = CStringUtils::c_str_to_string(message).unwrap();
        unsafe { COUNT = COUNT + 1 }
    }

    #[ignore]
    #[test]
    fn test_logging_get_logger() {
        LibvcxDefaultLogger::init(Some("debug".to_string())).unwrap();
        unsafe {
            let (context, enabled_cb, log_cb, flush_cb) = LOGGER_STATE.get();
            assert_eq!(context, ptr::null());
            let target = CStringUtils::string_to_cstring("target".to_string());
            let level = 1;
            let b = LibvcxDefaultLogger::enabled(ptr::null(), 1, target.as_ptr());

            assert_eq!(enabled_cb.unwrap()(ptr::null(), level, target.as_ptr()), b);
        }
    }

    // Can only have one test that initializes logging.
    #[ignore]
    #[test]
    fn test_custom_logger() {
        LibvcxLogger::init(get_custom_context(),
                           Some(custom_enabled),
                           custom_log,
                           Some(custom_flush)).unwrap();
        error!("error level message"); // first call of log function
        unsafe {
            assert_eq!(COUNT, 2) // second-time log function was called inside libindy
        }
    }

    #[test]
    fn test_logger_for_testing() {
        LibvcxDefaultLogger::init_testing_logger();
        LibvcxDefaultLogger::init_testing_logger();
    }
}<|MERGE_RESOLUTION|>--- conflicted
+++ resolved
@@ -59,13 +59,9 @@
     fn new(context: *const CVoid, enabled: Option<EnabledCB>, log: LogCB, flush: Option<FlushCB>) -> Self {
         LibvcxLogger { context, enabled, log, flush }
     }
-<<<<<<< HEAD
+
     pub fn init(context: *const CVoid, enabled: Option<EnabledCB>, log: LogCB, flush: Option<FlushCB>) -> Result<(), u32> {
-=======
-    pub fn init(context: *const c_void, enabled: Option<EnabledCB>, log: LogCB, flush: Option<FlushCB>) -> Result<(), u32> {
         trace!("LibvcxLogger::init >>>");
-
->>>>>>> 648c97b6
         let logger = LibvcxLogger::new(context, enabled, log, flush);
         log::set_boxed_logger(Box::new(logger)).map_err(|_| LOGGING_ERROR.code_num)?;
         log::set_max_level(LevelFilter::Trace);
