use serde_json;

<<<<<<< HEAD
use utils::libindy::wallet::{add_record, get_record, update_record_value};
use error::{VcxErrorKind, VcxError, VcxResult}; 

static CACHE_TYPE: &str = "cache";
static REV_REG_CACHE_PREFIX: &str = "rev_reg:";
static REV_REG_IDS_CACHE_PREFIX: &str = "rev_reg_ids:";
=======
use utils::libindy::wallet::{add_record, get_record, update_record_value, delete_record};
use error::{VcxErrorKind, VcxError, VcxResult};

static CACHE_TYPE: &str = "cache";
static REV_REG_CACHE_PREFIX: &str = "rev_reg:";
static REV_REG_DELTA_CACHE_PREFIX: &str = "rev_reg_delta:";
>>>>>>> 68091c19

///
/// Cache object for rev reg cache
///
#[derive(Serialize, Deserialize, Debug, Default, PartialEq)]
pub struct RevRegCache {
    pub rev_state: Option<RevState>,
}

///
/// Rev reg delta object.
///
#[derive(Serialize, Deserialize, Debug, PartialEq)]
pub struct RevState {
    pub timestamp: u64,
    pub value: String,
}
///
///
/// Cache object for rev reg delta cache
///
#[derive(Serialize, Deserialize, Debug, Default, PartialEq)]
pub struct RevRegDeltaCache {
    pub rev_reg_delta: Option<RevRegDeltaState>,
}

///
/// Current issuers local rev reg delta.
///
#[derive(Serialize, Deserialize, Debug, PartialEq)]
pub struct RevRegDeltaState {
    pub value: String,
    pub ver: String,
}

// TODO: Maybe we need to persist more info
#[derive(Serialize, Deserialize, Debug, Default, PartialEq)]
pub struct RevRegIdsCache {
    pub rev_reg_ids: Vec<String>
}

///
/// Returns the rev reg cache.
/// In case of error returns empty cache and silently ignores error.
///
/// # Arguments
/// `rev_reg_id`: revocation registry id
///
pub fn get_rev_reg_cache(rev_reg_id: &str) -> RevRegCache {
    let wallet_id = format!("{}{}", REV_REG_CACHE_PREFIX, rev_reg_id);
    match get_record(CACHE_TYPE, &wallet_id, &json!({"retrieveType": false, "retrieveValue": true, "retrieveTags": false}).to_string()) {
        Ok(json) => {
            match serde_json::from_str(&json)
                .and_then(|x: serde_json::Value| {
                    serde_json::from_str(x.get("value").unwrap_or(&serde_json::Value::Null).as_str().unwrap_or(""))
                })
                {
                Ok(cache) => cache,
                Err(err) => {
                    warn!("Unable to convert rev reg cache for rev_reg_id: {}, json: {}, error: {}", rev_reg_id, json, err);
                    RevRegCache::default()
                }
            }
        },
        Err(err) => {
            warn!("Unable to get rev_reg cache for rev_reg_id: {}, error: {}", rev_reg_id, err);
            RevRegCache::default()
        }
    }
}

///
/// Saves rev reg cache.
/// Errors are silently ignored.
///
/// # Arguments
/// `rev_reg_id`: revocation registry id.
/// `cache`: Cache object.
///
pub fn set_rev_reg_cache(rev_reg_id: &str, cache: &RevRegCache) {
    match serde_json::to_string(cache) {
        Ok(json) => {
            let wallet_id = format!("{}{}", REV_REG_CACHE_PREFIX, rev_reg_id);
            let result = update_record_value(CACHE_TYPE, &wallet_id, &json)
                .or(add_record(CACHE_TYPE, &wallet_id, &json, None));
            if result.is_err() {
                warn!("Error when saving rev reg cache {:?}, error: {:?}", cache, result);
            }
        },
        Err(err) => {
            warn!("Unable to convert to JSON rev reg cache {:?}, error: {:?}", cache, err);
        }
    }
}

<<<<<<< HEAD
fn set_rev_reg_ids_cache(cred_def_id: &str, cache: &str) -> VcxResult<()> {
    debug!("Setting rev_reg_ids for cred_def_id {}, cache {}", cred_def_id, cache);
    match serde_json::to_string(cache) {
        Ok(json) => {
            let wallet_id = format!("{}{}", REV_REG_IDS_CACHE_PREFIX, cred_def_id);
            match update_record_value(CACHE_TYPE, &wallet_id, &json)
                .or(add_record(CACHE_TYPE, &wallet_id, &json, None)) {
                    Ok(_) => Ok(()),
                    Err(err) => Err(err)
                }
        },
        Err(_) => {
            Err(VcxError::from(VcxErrorKind::SerializationError))
        }
    }
}

fn get_rev_reg_ids_cache(cred_def_id: &str) -> Option<RevRegIdsCache> {
    debug!("Getting rev_reg_delta_cache for cred_def_id {}", cred_def_id);
    let wallet_id = format!("{}{}", REV_REG_IDS_CACHE_PREFIX, cred_def_id);
=======
///
/// Returns the rev reg delta cache.
///
/// # Arguments
/// `rev_reg_id`: revocation registry id
///
/// # Returns
/// Revocation registry delta json as a string
pub fn get_rev_reg_delta_cache(rev_reg_id: &str) -> Option<String> {
    debug!("Getting rev_reg_delta_cache for rev_reg_id {}", rev_reg_id);

    let wallet_id = format!("{}{}", REV_REG_DELTA_CACHE_PREFIX, rev_reg_id);
>>>>>>> 68091c19
    match get_record(CACHE_TYPE, &wallet_id, &json!({"retrieveType": false, "retrieveValue": true, "retrieveTags": false}).to_string()) {
        Ok(json) => {
            match serde_json::from_str(&json)
                .and_then(|x: serde_json::Value| 
                    serde_json::from_str(x.get("value").unwrap_or(&serde_json::Value::Null).as_str().unwrap_or(""))) {
                Ok(cache) => cache,
                Err(err) => {
<<<<<<< HEAD
                    warn!("Unable to convert rev_reg_ids cache for cred_def_id: {}, json: {}, error: {}", cred_def_id, json, err);
=======
                    warn!("Unable to convert rev_reg_delta cache for rev_reg_id: {}, json: {}, error: {}", rev_reg_id, json, err);
>>>>>>> 68091c19
                    None
                }
            }
        },
        Err(err) => {
<<<<<<< HEAD
            warn!("Unable to get rev_reg_ids cache for cred_def_id: {}, error: {}", cred_def_id, err);
=======
            warn!("Unable to get rev_reg_delta cache for rev_reg_id: {}, error: {}", rev_reg_id, err);
>>>>>>> 68091c19
            None
        }
    }
}

<<<<<<< HEAD
pub fn update_rev_reg_ids_cache(cred_def_id: &str, rev_reg_id: &str) -> VcxResult<()> {
    debug!("Setting rev_reg_ids cache for cred_def_id {}, rev_reg_id {}", cred_def_id, rev_reg_id);
	match get_rev_reg_ids_cache(cred_def_id) {
        Some(mut old_vec) => {
            old_vec.rev_reg_ids.push(String::from(rev_reg_id));
            match serde_json::to_string(&old_vec) {
                Ok(ser_new_vec) => set_rev_reg_ids_cache(cred_def_id, ser_new_vec.as_str()),
                Err(_) => Err(VcxError::from(VcxErrorKind::SerializationError))
            }
        },
        None => {
            match serde_json::to_string(&vec![rev_reg_id]) {
                Ok(ser_new_vec) => set_rev_reg_ids_cache(cred_def_id, ser_new_vec.as_str()),
                Err(_) => Err(VcxError::from(VcxErrorKind::SerializationError))
            }
        }
    }
}
=======
///
/// Saves rev reg delta cache.
/// Errors are silently ignored.
///
/// # Arguments
/// `rev_reg_id`: revocation registry id.
/// `cache`: Cache object.
///
pub fn set_rev_reg_delta_cache(rev_reg_id: &str, cache: &str) -> VcxResult<()> {
    debug!("Setting rev_reg_delta_cache for rev_reg_id {}, cache {}", rev_reg_id, cache);
    match serde_json::to_string(cache) {
        Ok(json) => {
            let wallet_id = format!("{}{}", REV_REG_DELTA_CACHE_PREFIX, rev_reg_id);
            match update_record_value(CACHE_TYPE, &wallet_id, &json)
                .or(add_record(CACHE_TYPE, &wallet_id, &json, None)) {
                    Ok(_) => Ok(()),
                    Err(err) => Err(err)
                }
        },
        Err(_) => {
            Err(VcxError::from(VcxErrorKind::SerializationError))
        }
    }
}

///
///
/// Clears the cache
/// Errors are silently ignored.
///
/// # Arguments
/// `rev_reg_id`: revocation registry id.
/// `cache`: Cache object.
///
pub fn clear_rev_reg_delta_cache(rev_reg_id: &str) -> VcxResult<String> {
    debug!("Clearing rev_reg_delta_cache for rev_reg_id {}", rev_reg_id);
    if let Some(last_delta) = get_rev_reg_delta_cache(rev_reg_id) {
        debug!("Got last delta = {}", last_delta);
        let wallet_id = format!("{}{}", REV_REG_DELTA_CACHE_PREFIX, rev_reg_id);
        delete_record(CACHE_TYPE, &wallet_id)?;
        debug!("Record with id {} deleted", wallet_id);
        Ok(last_delta)
    } else {
        Err(VcxError::from(VcxErrorKind::IOError))
    }
}
>>>>>>> 68091c19

#[cfg(test)]
pub mod tests {
    use super::*;
    use utils::devsetup::SetupLibraryWallet;

    fn _rev_reg_id() -> &'static str {
        "test-id"
    }

    #[test]
    fn test_get_credential_cache_returns_default_when_not_exists_in_wallet() {
        let _setup = SetupLibraryWallet::init();

        let result = get_rev_reg_cache(_rev_reg_id());
        assert_eq!(result, RevRegCache::default());
    }

    #[test]
    fn test_get_credential_cache_returns_default_when_invalid_data_in_the_wallet() {
        let _setup = SetupLibraryWallet::init();

        add_record(CACHE_TYPE, _rev_reg_id(), "some invalid json", None).unwrap();

        let result = get_rev_reg_cache(_rev_reg_id());
        assert_eq!(result, RevRegCache::default());
    }

    #[test]
    fn test_credential_cache_set_than_get_works() {
        let _setup = SetupLibraryWallet::init();

        let data = RevRegCache {
            rev_state: Some(RevState {
                timestamp: 1000,
                value: r#"{"key": "value1"}"#.to_string(),
            })
        };

        set_rev_reg_cache(_rev_reg_id(), &data);

        let result = get_rev_reg_cache(_rev_reg_id());

        assert_eq!(result, data);
    }

    #[test]
    fn test_credential_cache_set_than_double_get_works() {
        let _setup = SetupLibraryWallet::init();

        let data = RevRegCache {
            rev_state: Some(RevState {
                timestamp: 1000,
                value: r#"{"key": "value1"}"#.to_string(),
            })
        };

        set_rev_reg_cache(_rev_reg_id(), &data);

        let result = get_rev_reg_cache(_rev_reg_id());
        assert_eq!(result, data);

        let result = get_rev_reg_cache(_rev_reg_id());
        assert_eq!(result, data);
    }

    #[test]
    fn test_credential_cache_overwrite_works() {
        let _setup = SetupLibraryWallet::init();

        let data1 = RevRegCache {
            rev_state: Some(RevState {
                timestamp: 1000,
                value: r#"{"key": "value1"}"#.to_string(),
            })
        };

        let data2 = RevRegCache {
            rev_state: Some(RevState {
                timestamp: 2000,
                value: r#"{"key": "value2"}"#.to_string(),
            })
        };

        set_rev_reg_cache(_rev_reg_id(), &data1);
        let result = get_rev_reg_cache(_rev_reg_id());
        assert_eq!(result, data1);

        // overwrite
        set_rev_reg_cache(_rev_reg_id(), &data2);
        let result = get_rev_reg_cache(_rev_reg_id());
        assert_eq!(result, data2);
    }

}<|MERGE_RESOLUTION|>--- conflicted
+++ resolved
@@ -1,20 +1,12 @@
 use serde_json;
 
-<<<<<<< HEAD
-use utils::libindy::wallet::{add_record, get_record, update_record_value};
-use error::{VcxErrorKind, VcxError, VcxResult}; 
-
-static CACHE_TYPE: &str = "cache";
-static REV_REG_CACHE_PREFIX: &str = "rev_reg:";
-static REV_REG_IDS_CACHE_PREFIX: &str = "rev_reg_ids:";
-=======
 use utils::libindy::wallet::{add_record, get_record, update_record_value, delete_record};
 use error::{VcxErrorKind, VcxError, VcxResult};
 
 static CACHE_TYPE: &str = "cache";
 static REV_REG_CACHE_PREFIX: &str = "rev_reg:";
 static REV_REG_DELTA_CACHE_PREFIX: &str = "rev_reg_delta:";
->>>>>>> 68091c19
+static REV_REG_IDS_CACHE_PREFIX: &str = "rev_reg_ids:";
 
 ///
 /// Cache object for rev reg cache
@@ -110,7 +102,6 @@
     }
 }
 
-<<<<<<< HEAD
 fn set_rev_reg_ids_cache(cred_def_id: &str, cache: &str) -> VcxResult<()> {
     debug!("Setting rev_reg_ids for cred_def_id {}, cache {}", cred_def_id, cache);
     match serde_json::to_string(cache) {
@@ -131,20 +122,7 @@
 fn get_rev_reg_ids_cache(cred_def_id: &str) -> Option<RevRegIdsCache> {
     debug!("Getting rev_reg_delta_cache for cred_def_id {}", cred_def_id);
     let wallet_id = format!("{}{}", REV_REG_IDS_CACHE_PREFIX, cred_def_id);
-=======
-///
-/// Returns the rev reg delta cache.
-///
-/// # Arguments
-/// `rev_reg_id`: revocation registry id
-///
-/// # Returns
-/// Revocation registry delta json as a string
-pub fn get_rev_reg_delta_cache(rev_reg_id: &str) -> Option<String> {
-    debug!("Getting rev_reg_delta_cache for rev_reg_id {}", rev_reg_id);
-
-    let wallet_id = format!("{}{}", REV_REG_DELTA_CACHE_PREFIX, rev_reg_id);
->>>>>>> 68091c19
+
     match get_record(CACHE_TYPE, &wallet_id, &json!({"retrieveType": false, "retrieveValue": true, "retrieveTags": false}).to_string()) {
         Ok(json) => {
             match serde_json::from_str(&json)
@@ -152,27 +130,50 @@
                     serde_json::from_str(x.get("value").unwrap_or(&serde_json::Value::Null).as_str().unwrap_or(""))) {
                 Ok(cache) => cache,
                 Err(err) => {
-<<<<<<< HEAD
                     warn!("Unable to convert rev_reg_ids cache for cred_def_id: {}, json: {}, error: {}", cred_def_id, json, err);
-=======
+                    None
+                }
+            }
+        },
+        Err(err) => {
+            warn!("Unable to get rev_reg_ids cache for cred_def_id: {}, error: {}", cred_def_id, err);
+            None
+        }
+    }
+}
+
+///
+/// Returns the rev reg delta cache.
+///
+/// # Arguments
+/// `rev_reg_id`: revocation registry id
+///
+/// # Returns
+/// Revocation registry delta json as a string
+pub fn get_rev_reg_delta_cache(rev_reg_id: &str) -> Option<String> {
+    debug!("Getting rev_reg_delta_cache for rev_reg_id {}", rev_reg_id);
+
+    let wallet_id = format!("{}{}", REV_REG_DELTA_CACHE_PREFIX, rev_reg_id);
+
+    match get_record(CACHE_TYPE, &wallet_id, &json!({"retrieveType": false, "retrieveValue": true, "retrieveTags": false}).to_string()) {
+        Ok(json) => {
+            match serde_json::from_str(&json)
+                .and_then(|x: serde_json::Value| 
+                    serde_json::from_str(x.get("value").unwrap_or(&serde_json::Value::Null).as_str().unwrap_or(""))) {
+                Ok(cache) => cache,
+                Err(err) => {
                     warn!("Unable to convert rev_reg_delta cache for rev_reg_id: {}, json: {}, error: {}", rev_reg_id, json, err);
->>>>>>> 68091c19
                     None
                 }
             }
         },
         Err(err) => {
-<<<<<<< HEAD
-            warn!("Unable to get rev_reg_ids cache for cred_def_id: {}, error: {}", cred_def_id, err);
-=======
             warn!("Unable to get rev_reg_delta cache for rev_reg_id: {}, error: {}", rev_reg_id, err);
->>>>>>> 68091c19
             None
         }
     }
 }
 
-<<<<<<< HEAD
 pub fn update_rev_reg_ids_cache(cred_def_id: &str, rev_reg_id: &str) -> VcxResult<()> {
     debug!("Setting rev_reg_ids cache for cred_def_id {}, rev_reg_id {}", cred_def_id, rev_reg_id);
 	match get_rev_reg_ids_cache(cred_def_id) {
@@ -191,7 +192,8 @@
         }
     }
 }
-=======
+
+///
 ///
 /// Saves rev reg delta cache.
 /// Errors are silently ignored.
@@ -238,7 +240,6 @@
         Err(VcxError::from(VcxErrorKind::IOError))
     }
 }
->>>>>>> 68091c19
 
 #[cfg(test)]
 pub mod tests {
