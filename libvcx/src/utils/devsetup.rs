--- conflicted
+++ resolved
@@ -77,11 +77,7 @@
     settings::clear_config();
     reset_wallet_handle();
     reset_pool_handle();
-<<<<<<< HEAD
-    settings::get_agency_client().unwrap().disable_test_mode();
-=======
     settings::get_agency_client_mut().unwrap().disable_test_mode();
->>>>>>> f688207b
     AgencyMockDecrypted::clear_mocks();
 }
 
@@ -115,11 +111,7 @@
     pub fn init() -> SetupMocks {
         setup();
         settings::set_config_value(settings::CONFIG_ENABLE_TEST_MODE, "true");
-<<<<<<< HEAD
-        settings::get_agency_client().unwrap().enable_test_mode();
-=======
         settings::get_agency_client_mut().unwrap().enable_test_mode();
->>>>>>> f688207b
         SetupMocks
     }
 }
@@ -141,11 +133,7 @@
         settings::set_config_value(settings::CONFIG_WALLET_KEY_DERIVATION, &wallet_kdf);
 
         settings::set_config_value(settings::CONFIG_ENABLE_TEST_MODE, "false");
-<<<<<<< HEAD
-        settings::get_agency_client().unwrap().disable_test_mode();
-=======
         settings::get_agency_client_mut().unwrap().disable_test_mode();
->>>>>>> f688207b
         create_and_open_as_main_wallet(&wallet_name, settings::DEFAULT_WALLET_KEY, settings::WALLET_KDF_RAW, None, None, None).unwrap();
         SetupLibraryWallet { wallet_name, wallet_key, wallet_kdf }
     }
@@ -171,11 +159,7 @@
 
         settings::set_config_value(settings::CONFIG_ENABLE_TEST_MODE, "false");
         settings::set_config_value(settings::CONFIG_WALLET_BACKUP_KEY, settings::DEFAULT_WALLET_BACKUP_KEY);
-<<<<<<< HEAD
-        settings::get_agency_client().unwrap().disable_test_mode();
-=======
         settings::get_agency_client_mut().unwrap().disable_test_mode();
->>>>>>> f688207b
 
         create_wallet(&wallet_name, &wallet_key, &wallet_kdf, None, None, None).unwrap();
         info!("SetupWallet:: init :: Wallet {} created", wallet_name);
@@ -226,11 +210,7 @@
     pub fn init() -> SetupIndyMocks {
         setup();
         settings::set_config_value(settings::CONFIG_ENABLE_TEST_MODE, "true");
-<<<<<<< HEAD
-        settings::get_agency_client().unwrap().enable_test_mode();
-=======
         settings::get_agency_client_mut().unwrap().enable_test_mode();
->>>>>>> f688207b
         SetupIndyMocks {}
     }
 }
@@ -280,11 +260,7 @@
         settings::set_config_value(settings::CONFIG_WALLET_NAME, &wallet_name);
         settings::set_config_value(settings::CONFIG_WALLET_KEY, &wallet_key);
         settings::set_config_value(settings::CONFIG_WALLET_KEY_DERIVATION, &wallet_kdf);
-<<<<<<< HEAD
-        settings::get_agency_client().unwrap().enable_test_mode();
-=======
         settings::get_agency_client_mut().unwrap().enable_test_mode();
->>>>>>> f688207b
         create_and_open_as_main_wallet(&wallet_name, settings::DEFAULT_WALLET_KEY, settings::WALLET_KDF_RAW, None, None, None).unwrap();
 
         SetupAgencyMock { wallet_name, wallet_key, wallet_kdf }
@@ -390,11 +366,7 @@
 
 pub fn setup_indy_env(use_zero_fees: bool) {
     settings::set_config_value(settings::CONFIG_ENABLE_TEST_MODE, "false");
-<<<<<<< HEAD
-    settings::get_agency_client().unwrap().disable_test_mode();
-=======
     settings::get_agency_client_mut().unwrap().disable_test_mode();
->>>>>>> f688207b
 
     init_plugin(settings::DEFAULT_PAYMENT_PLUGIN, settings::DEFAULT_PAYMENT_INIT_FUNCTION);
 
