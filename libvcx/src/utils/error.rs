use std::collections::HashMap;
use std::fmt;
use std::ffi::CString;


// **** DEFINE NEW ERRORS HERE ****
// STEP 1: create new public static instance of Error, assign it a new unused number and
// give it a human readable error message
// STEP 2: Add Error to the static MAP (used for getting messages to wrappers)
// STEP 3: create a test making sure that your message can be retrieved

pub static SUCCESS: Error = Error{code_num:0, message:"Success"};
pub static INDY_WALLET_RECORD_NOT_FOUND: Error = Error{code_num:212, message:"Error from Indy: Wallet Item not found"};
pub static INDY_DUPLICATE_WALLET_RECORD: Error = Error{code_num:213, message:"Error from Indy: Duplicate Wallet Record"};
pub static UNKNOWN_ERROR: Error = Error{code_num:1001, message:"Unknown Error"};
pub static CONNECTION_ERROR: Error = Error{code_num:1002, message:"Error with Connection"};
pub static INVALID_CONNECTION_HANDLE: Error = Error{code_num:1003, message:"Invalid Connection Handle"};
pub static INVALID_CONFIGURATION: Error = Error{code_num:1004, message:"Invalid Configuration"};
pub static NOT_READY: Error = Error{code_num:1005, message:"Object not ready for specified action"};
pub static NO_ENDPOINT: Error = Error{code_num:1006, message:"No Endpoint set for Connection Object"};
pub static INVALID_OPTION: Error = Error{code_num:1007, message:"Invalid Option"};
pub static INVALID_DID: Error = Error{code_num:1008, message:"Invalid DID"};
pub static INVALID_VERKEY: Error = Error{code_num:1009, message:"Invalid VERKEY"};
pub static POST_MSG_FAILURE: Error = Error{code_num:1010, message:"Message failed in post"};
pub static INVALID_NONCE: Error = Error{code_num:1011, message:"Invalid NONCE"};
pub static INVALID_KEY_DELEGATE: Error = Error{code_num:1012, message:"Invalid DELEGATE"};
pub static INVALID_URL: Error = Error{code_num:1013, message:"Invalid URL"};
pub static NOT_BASE58: Error = Error{code_num:1014, message:"Value needs to be base58"};
pub static INVALID_ISSUER_CREDENTIAL_HANDLE: Error = Error{code_num:1015, message:"Invalid Credential Issuer Handle"};
pub static INVALID_JSON: Error = Error{code_num:1016, message:"Invalid JSON string"};
pub static INVALID_PROOF_HANDLE: Error = Error{code_num:1017, message:"Invalid Proof Handle"};
pub static INVALID_CREDENTIAL_REQUEST: Error = Error{code_num:1018, message:"Invalid Credential Request"};
pub static INVALID_MSGPACK: Error = Error{code_num:1019, message:"Invalid MessagePack"};
pub static INVALID_MESSAGES: Error = Error{code_num:1020, message:"Error Retrieving messages from API"};
pub static INVALID_ATTRIBUTES_STRUCTURE: Error = Error{code_num:1021, message: "Attributes provided to Credential Offer are not correct, possibly malformed"};
pub static BIG_NUMBER_ERROR: Error = Error{code_num: 1022, message: "Could not encode string to a big integer."};
pub static INVALID_PROOF: Error = Error{code_num: 1023, message: "Proof had invalid format"};
pub static INVALID_GENESIS_TXN_PATH: Error = Error{code_num: 1024, message: "Must have valid genesis txn file path"};
pub static POOL_LEDGER_CONNECT: Error = Error{code_num: 1025, message: "Connection to Pool Ledger."};
pub static CREATE_POOL_CONFIG: Error = Error{code_num: 1026, message: "Formatting for Pool Config are incorrect."};
pub static INVALID_PROOF_CREDENTIAL_DATA: Error = Error{code_num: 1027, message: "The Proof received does not have valid credentials listed."};
pub static INDY_SUBMIT_REQUEST_ERR: Error = Error{code_num: 1028, message: "Call to indy submit request failed"};
pub static BUILD_CREDENTIAL_DEF_REQ_ERR: Error = Error{code_num: 1029, message: "Call to indy credential def request failed"};
pub static NO_POOL_OPEN: Error = Error{code_num: 1030, message: "No Pool open. Can't return handle."};
pub static INVALID_SCHEMA: Error = Error{code_num: 1031, message: "Schema was invalid or corrupt"};
pub static FAILED_PROOF_COMPLIANCE: Error = Error{code_num: 1032, message: "Proof is not compliant to proof request"};
pub static INVALID_HTTP_RESPONSE: Error = Error{code_num: 1033, message: "Invalid HTTP response."};
pub static CREATE_CREDENTIAL_DEF_ERR: Error = Error{code_num: 1034, message: "Call to create Credential Definition failed"};
pub static UNKNOWN_LIBINDY_ERROR: Error = Error{code_num: 1035, message: "Unknown libindy error"};
pub static INVALID_CREDENTIAL_DEF_JSON: Error = Error{code_num: 1036, message: "Credential Def not in valid json"};
pub static INVALID_CREDENTIAL_DEF_HANDLE: Error = Error{code_num: 1037, message: "Invalid Credential Definition handle"};
pub static TIMEOUT_LIBINDY_ERROR: Error = Error{code_num: 1038, message: "Waiting for callback timed out"};
pub static CREDENTIAL_DEF_ALREADY_CREATED: Error = Error{code_num: 1039, message: "Can't create, Credential Def already exists in wallet"};
pub static INVALID_SCHEMA_SEQ_NO: Error = Error{code_num: 1040, message: "No Schema for that schema sequence number"};
pub static INVALID_SCHEMA_CREATION: Error = Error{code_num: 1041, message: "Could not create schema"};
pub static INVALID_SCHEMA_HANDLE: Error = Error{code_num: 1042, message: "Invalid Schema Handle"};
pub static INVALID_MASTER_SECRET: Error = Error{code_num: 1043, message: "Invalid master secret"};
pub static ALREADY_INITIALIZED: Error = Error{code_num: 1044, message: "Library already initialized"};
pub static INVALID_INVITE_DETAILS: Error = Error{code_num: 1045, message: "Invalid invite details structure"};
pub static INVALID_SELF_ATTESTED_VAL: Error = Error{code_num: 1046, message: "Self Attested Value invalid"};
pub static INVALID_PREDICATE: Error = Error{code_num: 1047, message: "Predicate in proof is invalid"};
pub static INVALID_OBJ_HANDLE: Error = Error{code_num: 1048, message: "Obj was not found with handle"};
pub static INVALID_DISCLOSED_PROOF_HANDLE: Error = Error{code_num: 1049, message: "Obj was not found with handle"};
pub static SERIALIZATION_ERROR: Error = Error{code_num: 1050, message: "Unable to serialize"};
pub static WALLET_ALREADY_EXISTS: Error = Error{code_num: 1051, message: "Indy wallet already exists"};
pub static WALLET_ALREADY_OPEN: Error = Error{code_num: 1052, message: "Indy wallet already open"};
pub static INVALID_CREDENTIAL_HANDLE: Error = Error{code_num: 1053, message: "Invalid credential handle"};
pub static INVALID_CREDENTIAL_JSON: Error = Error{code_num: 1054, message: "Invalid credential json"};
pub static CREATE_CREDENTIAL_REQUEST_ERROR: Error = Error{code_num: 1055, message: "could not create credential request"};
pub static CREATE_PROOF_ERROR: Error = Error{code_num: 1056, message: "could not create proof"};
pub static INVALID_WALLET_HANDLE: Error = Error{code_num: 1057, message: "Invalid Wallet or Search Handle"};
pub static INVALID_WALLET_CREATION: Error = Error{code_num: 1058, message: "Error Creating a wallet"};
pub static INVALID_POOL_NAME: Error = Error{code_num: 1059, message: "Pool Name in config was invalid"};
pub static CANNOT_DELETE_CONNECTION: Error = Error{code_num: 1060, message: "Cannot Delete Connection. Check status of connection is appropriate to be deleted from agency."};
pub static CREATE_CONNECTION_ERROR: Error = Error{code_num:1061, message: "Could not create connection"};
pub static INVALID_WALLET_SETUP: Error = Error{code_num:1062, message: "Invalid wallet keys...have you provisioned correctly?"};
pub static COMMON_ERROR: Error = Error{ code_num: 1063, message: "Common Error"};
pub static INSUFFICIENT_TOKEN_AMOUNT: Error = Error{code_num: 1064, message: "Insufficient amount of tokens to process request"};
pub static UNKNOWN_TXN_TYPE: Error = Error{code_num: 1065, message: "Unknown ledger transaction type"};
pub static INVALID_PAYMENT_ADDRESS: Error = Error{code_num: 1066, message: "Invalid payment address"};
pub static INVALID_LIBINDY_PARAM: Error = Error{code_num: 1067, message: "Parameter passed to libindy was invalid"};
pub static INVALID_PAYMENT: Error = Error{code_num: 1068, message: "Invalid Payment Details"};
pub static MISSING_WALLET_KEY: Error = Error{ code_num: 1069, message: "Configuration is missing wallet key"};
pub static OBJECT_CACHE_ERROR: Error = Error{ code_num: 1070, message: "Object cache error"};
pub static NO_PAYMENT_INFORMATION: Error = Error { code_num: 1071, message: "No payment information associated with object"};
pub static DUPLICATE_WALLET_RECORD: Error = Error{ code_num: 1072, message: "Record already exists in the wallet"};
pub static WALLET_RECORD_NOT_FOUND: Error = Error{ code_num: 1073, message: "Wallet record not found"};
pub static IOERROR: Error = Error { code_num: 1074, message: "IO Error, possibly creating a backup wallet"};
pub static WALLET_ACCESS_FAILED: Error = Error { code_num: 1075, message: "Attempt to open wallet with invalid credentials"};
pub static MISSING_WALLET_NAME: Error = Error { code_num: 1076, message: "Missing wallet name in config"};
pub static MISSING_EXPORTED_WALLET_PATH: Error = Error { code_num: 1077, message: "Missing exported wallet path in config"};
pub static MISSING_BACKUP_KEY: Error = Error { code_num: 1078, message: "Missing exported backup key in config"};
pub static WALLET_NOT_FOUND: Error = Error { code_num: 1079, message: "Wallet Not Found"};
pub static LIBINDY_INVALID_STRUCTURE: Error = Error { code_num: 1080, message: "Object (json, config, key, credential and etc...) passed to libindy has invalid structure"};
pub static INVALID_STATE: Error = Error { code_num: 1081, message: "Object is in invalid state for requested operation"};
pub static INVALID_LEDGER_RESPONSE: Error = Error {code_num: 1082, message: "Invalid response from ledger for paid transaction"};
pub static DID_ALREADY_EXISTS_IN_WALLET: Error = Error { code_num: 1083, message: "Attempted to add a DID to wallet when that DID already exists in wallet" };
pub static DUPLICATE_MASTER_SECRET: Error = Error { code_num: 1084, message: "Attempted to add a Master Secret that already existed in wallet"};
pub static THREAD_ERROR: Error = Error{ code_num: 1085, message: "Unable to create thread"};
pub static INVALID_PROOF_REQUEST: Error = Error{ code_num: 1086, message: "Proof Request Passed into Libindy Call Was Invalid"};
pub static MISSING_PAYMENT_METHOD: Error = Error{ code_num: 1087, message: "Configuration is missing the Payment Method parameter"};
pub static DUPLICATE_SCHEMA: Error = Error{ code_num: 1088, message: "Duplicate Schema: Ledger Already Contains Schema For Given DID, Version, and Name Combination"};
pub static UKNOWN_LIBINDY_TRANSACTION_REJECTION: Error = Error{ code_num: 1089, message: "Unknown Libindy Rejection"};
pub static LOGGING_ERROR: Error = Error{ code_num: 1090, message: "Logging Error" };
pub static INVALID_REVOCATION_DETAILS: Error = Error{ code_num: 1091, message: "Invalid Revocation Details"};
pub static INVALID_REV_ENTRY: Error = Error{ code_num: 1092, message: "Unable to Update Revocation Delta On Ledger"};
pub static INVALID_REVOCATION_TIMESTAMP: Error = Error{ code_num: 1093, message: "Invalid Credential Revocation timestamp"};
pub static UNKNOWN_SCHEMA_REJECTION: Error = Error{ code_num: 1094, message: "Unknown Rejection of Schema Creation, refer to libindy documentation"};
pub static INVALID_REV_REG_DEF_CREATION: Error = Error{ code_num: 1095, message: "Failed to create Revocation Registration Definition"};
/* EC 1096 - 1099 are reserved for proprietary forks of libVCX */
pub static INVALID_ATTACHMENT_ENCODING: Error = Error { code_num: 1100, message: "Failed to decode attachment"};
pub static UNKNOWN_ATTACHMENT_ENCODING: Error = Error { code_num: 1101, message: "This type of attachment can not be used"};
pub static UNKNOWN_MIME_TYPE: Error = Error { code_num: 1102, message: "Unknown mime type"};
pub static ACTION_NOT_SUPPORTED: Error = Error { code_num: 1103, message: "Action is not supported"};
pub static INVALID_REDIRECT_DETAILS: Error = Error{code_num: 1104, message: "Invalid redirect details structure"};
/* EC 1105 is reserved for proprietary forks of libVCX */
pub static NO_AGENT_INFO: Error = Error{code_num: 1106, message: "Agent pairwise information not found"};
<<<<<<< HEAD
pub static NO_REQUEST_RECEIVED: Error = Error{code_num: 1107, message: "Received no connection request"};
=======
pub static REV_REG_DEF_NOT_FOUND: Error = Error{code_num: 1107, message: "No revocation definition found"};
>>>>>>> 51df559d
pub static REV_DELTA_NOT_FOUND: Error = Error{code_num: 1108, message: "No revocation delta found in storage for this revocation registry. Were any credentials locally revoked?"};

lazy_static! {
    static ref ERROR_C_MESSAGES: HashMap<u32, CString> = {
       let mut m = HashMap::new();
        insert_c_message(&mut m, &SUCCESS);
        insert_c_message(&mut m, &UNKNOWN_ERROR);
        insert_c_message(&mut m, &CONNECTION_ERROR);
        insert_c_message(&mut m, &INVALID_CONNECTION_HANDLE);
        insert_c_message(&mut m, &INVALID_CONFIGURATION);
        insert_c_message(&mut m, &NOT_READY);
        insert_c_message(&mut m, &NO_ENDPOINT);
        insert_c_message(&mut m, &INVALID_OPTION);
        insert_c_message(&mut m, &INVALID_DID);
        insert_c_message(&mut m, &INVALID_VERKEY);
        insert_c_message(&mut m, &POST_MSG_FAILURE);
        insert_c_message(&mut m, &INVALID_NONCE);
        insert_c_message(&mut m, &INVALID_KEY_DELEGATE);
        insert_c_message(&mut m, &INVALID_URL);
        insert_c_message(&mut m, &NOT_BASE58);
        insert_c_message(&mut m, &INVALID_ISSUER_CREDENTIAL_HANDLE);
        insert_c_message(&mut m, &INVALID_JSON);
        insert_c_message(&mut m, &INVALID_MESSAGES);
        insert_c_message(&mut m, &INVALID_MSGPACK);
        insert_c_message(&mut m, &INVALID_ATTRIBUTES_STRUCTURE);
        insert_c_message(&mut m, &INVALID_PROOF_HANDLE);
        insert_c_message(&mut m, &INVALID_CREDENTIAL_REQUEST);
        insert_c_message(&mut m, &BIG_NUMBER_ERROR);
        insert_c_message(&mut m, &INVALID_PROOF);
        insert_c_message(&mut m, &INVALID_GENESIS_TXN_PATH);
        insert_c_message(&mut m, &CREATE_POOL_CONFIG);
        insert_c_message(&mut m, &INVALID_PROOF_CREDENTIAL_DATA);
        insert_c_message(&mut m, &POOL_LEDGER_CONNECT);
        insert_c_message(&mut m, &INDY_SUBMIT_REQUEST_ERR);
        insert_c_message(&mut m, &BUILD_CREDENTIAL_DEF_REQ_ERR);
        insert_c_message(&mut m, &NO_POOL_OPEN);
        insert_c_message(&mut m, &INVALID_SCHEMA);
        insert_c_message(&mut m, &FAILED_PROOF_COMPLIANCE);
        insert_c_message(&mut m, &INVALID_HTTP_RESPONSE);
        insert_c_message(&mut m, &CREATE_CREDENTIAL_DEF_ERR);
        insert_c_message(&mut m, &UNKNOWN_LIBINDY_ERROR);
        insert_c_message(&mut m, &TIMEOUT_LIBINDY_ERROR);
        insert_c_message(&mut m, &INVALID_CREDENTIAL_DEF_JSON);
        insert_c_message(&mut m, &INVALID_CREDENTIAL_DEF_HANDLE);
        insert_c_message(&mut m, &CREDENTIAL_DEF_ALREADY_CREATED);
        insert_c_message(&mut m, &INVALID_SCHEMA_SEQ_NO);
        insert_c_message(&mut m, &INVALID_SCHEMA_CREATION);
        insert_c_message(&mut m, &INVALID_SCHEMA_HANDLE);
        insert_c_message(&mut m, &ALREADY_INITIALIZED);
        insert_c_message(&mut m, &INVALID_INVITE_DETAILS);
        insert_c_message(&mut m, &INVALID_MASTER_SECRET);
        insert_c_message(&mut m, &INVALID_OBJ_HANDLE);
        insert_c_message(&mut m, &INVALID_DISCLOSED_PROOF_HANDLE);
        insert_c_message(&mut m, &SERIALIZATION_ERROR);
        insert_c_message(&mut m, &WALLET_ALREADY_EXISTS);
        insert_c_message(&mut m, &WALLET_ALREADY_OPEN);
        insert_c_message(&mut m, &INVALID_CREDENTIAL_HANDLE);
        insert_c_message(&mut m, &INVALID_CREDENTIAL_JSON);
        insert_c_message(&mut m, &CREATE_CREDENTIAL_REQUEST_ERROR);
        insert_c_message(&mut m, &CREATE_PROOF_ERROR);
        insert_c_message(&mut m, &INVALID_WALLET_HANDLE);
        insert_c_message(&mut m, &INVALID_WALLET_CREATION);
        insert_c_message(&mut m, &INVALID_POOL_NAME);
        insert_c_message(&mut m, &CANNOT_DELETE_CONNECTION);
        insert_c_message(&mut m, &CREATE_CONNECTION_ERROR);
        insert_c_message(&mut m, &INVALID_WALLET_SETUP);
        insert_c_message(&mut m, &COMMON_ERROR);
        insert_c_message(&mut m, &INSUFFICIENT_TOKEN_AMOUNT);
        insert_c_message(&mut m, &UNKNOWN_TXN_TYPE);
        insert_c_message(&mut m, &INVALID_PAYMENT);
        insert_c_message(&mut m, &INVALID_PAYMENT_ADDRESS);
        insert_c_message(&mut m, &INVALID_LIBINDY_PARAM);
        insert_c_message(&mut m, &MISSING_WALLET_KEY);
        insert_c_message(&mut m, &DUPLICATE_WALLET_RECORD);
        insert_c_message(&mut m, &WALLET_RECORD_NOT_FOUND);
        insert_c_message(&mut m, &IOERROR);
        insert_c_message(&mut m, &WALLET_ACCESS_FAILED);
        insert_c_message(&mut m, &OBJECT_CACHE_ERROR);
        insert_c_message(&mut m, &NO_PAYMENT_INFORMATION);
        insert_c_message(&mut m, &INDY_DUPLICATE_WALLET_RECORD);
        insert_c_message(&mut m, &INDY_WALLET_RECORD_NOT_FOUND);
        insert_c_message(&mut m, &MISSING_WALLET_NAME);
        insert_c_message(&mut m, &MISSING_EXPORTED_WALLET_PATH);
        insert_c_message(&mut m, &MISSING_BACKUP_KEY);
        insert_c_message(&mut m, &WALLET_NOT_FOUND);
        insert_c_message(&mut m, &LIBINDY_INVALID_STRUCTURE);
        insert_c_message(&mut m, &INVALID_STATE);
        insert_c_message(&mut m, &DID_ALREADY_EXISTS_IN_WALLET);
        insert_c_message(&mut m, &DUPLICATE_MASTER_SECRET);
        insert_c_message(&mut m, &INVALID_LEDGER_RESPONSE);
        insert_c_message(&mut m, &THREAD_ERROR);
        insert_c_message(&mut m, &INVALID_PROOF_REQUEST);
        insert_c_message(&mut m, &INVALID_REVOCATION_DETAILS);
        insert_c_message(&mut m, &INVALID_REV_REG_DEF_CREATION);
        insert_c_message(&mut m, &INVALID_REVOCATION_TIMESTAMP);
        insert_c_message(&mut m, &INVALID_REV_ENTRY);
        insert_c_message(&mut m, &DUPLICATE_SCHEMA);
        insert_c_message(&mut m, &UNKNOWN_SCHEMA_REJECTION);
        insert_c_message(&mut m, &UKNOWN_LIBINDY_TRANSACTION_REJECTION);
        insert_c_message(&mut m, &MISSING_PAYMENT_METHOD);
        insert_c_message(&mut m, &LOGGING_ERROR);
        insert_c_message(&mut m, &INVALID_ATTACHMENT_ENCODING);
        insert_c_message(&mut m, &UNKNOWN_ATTACHMENT_ENCODING);
        insert_c_message(&mut m, &UNKNOWN_MIME_TYPE);
        insert_c_message(&mut m, &ACTION_NOT_SUPPORTED);
        insert_c_message(&mut m, &INVALID_REDIRECT_DETAILS);
        insert_c_message(&mut m, &NO_AGENT_INFO);

        m
    };
}

// ******* END *******

// Helper function for static defining of error messages. Does limited checking that it can.
fn insert_c_message(map: &mut HashMap<u32, CString>, error: &Error) {
    if map.contains_key(&error.code_num) {
       panic!("Error Code number was repeated which is not allowed! (likely a copy/paste error)")
    }
    map.insert(error.code_num, CString::new(error.message).unwrap());

}

#[derive(Clone, Copy)]
pub struct Error {
    pub code_num: u32,
    pub message: &'static str
}

impl fmt::Display for Error {
    fn fmt(&self, f: &mut fmt::Formatter) -> fmt::Result {
        let msg = error_message(&self.code_num);
        write!(f, "{}: (Error Num:{})", msg, &self.code_num)
    }
}

pub fn error_c_message(code_num:&u32) -> &CString {
    match ERROR_C_MESSAGES.get(code_num) {
        Some(msg) => &msg,
        None => error_c_message(&UNKNOWN_ERROR.code_num),
    }
}

pub fn error_message(code_num:&u32) -> String {
    match ERROR_C_MESSAGES.get(code_num) {
        Some(msg) => msg.to_str().unwrap().to_string(),
        None => error_message(&UNKNOWN_ERROR.code_num),
    }
}

#[cfg(test)]
mod tests {
    use super::*;
    #[test]
    fn test_has_error(){
        let e = &UNKNOWN_ERROR;
        assert_eq!(e.code_num, 1001);
    }

    #[test]
    fn test_display_error(){
        let msg = format!("{}",UNKNOWN_ERROR);
        assert_eq!(msg, "Unknown Error: (Error Num:1001)")
    }

    #[test]
    fn test_error_message(){
        let msg = error_message(&1);
        assert_eq!(msg, "Unknown Error");

        let msg = error_message(&1002);
        assert_eq!(msg, "Error with Connection");
    }

    #[test]
    fn test_unknown_error(){
        assert_eq!(error_message(&UNKNOWN_ERROR.code_num), UNKNOWN_ERROR.message);
    }

    #[test]
    fn test_connection_error(){
        assert_eq!(error_message(&CONNECTION_ERROR.code_num), CONNECTION_ERROR.message);
    }

    #[test]
    fn test_success_error(){
        assert_eq!(error_message(&SUCCESS.code_num), SUCCESS.message);
    }

    #[test]
    fn test_no_endpoint_error(){
        assert_eq!(error_message(&NO_ENDPOINT.code_num), NO_ENDPOINT.message);
    }

    #[test]
    fn test_invalid_option_error(){
        assert_eq!(error_message(&INVALID_OPTION.code_num), INVALID_OPTION.message);
    }

    #[test]
    fn test_error_retrieving_messages(){
        assert_eq!(error_message(&INVALID_MESSAGES.code_num), INVALID_MESSAGES.message);
    }

    #[test]
    fn test_malformed_attributes_for_credential_offer(){
        assert_eq!(error_message(&INVALID_ATTRIBUTES_STRUCTURE.code_num), INVALID_ATTRIBUTES_STRUCTURE.message);
    }

    #[test]
    fn test_invalid_proof_handle_error(){
        assert_eq!(error_message(&INVALID_PROOF_HANDLE.code_num), INVALID_PROOF_HANDLE.message);
    }

    #[test]
    fn test_credential_request_incorrect_json_format_error(){
        assert_eq!(error_message(&INVALID_CREDENTIAL_REQUEST.code_num), INVALID_CREDENTIAL_REQUEST.message);
    }

    #[test]
    fn test_error_invalid_proof() {
        assert_eq!(error_message(&INVALID_PROOF.code_num), INVALID_PROOF.message);
    }
    #[test]
    fn test_error_genesis() {
        assert_eq!(error_message(&INVALID_GENESIS_TXN_PATH.code_num), INVALID_GENESIS_TXN_PATH.message);
    }
    #[test]
    fn test_error_config() {
        assert_eq!(error_message(&POOL_LEDGER_CONNECT.code_num), POOL_LEDGER_CONNECT.message);
    }
    #[test]
    fn test_error_pool_config() {
        assert_eq!(error_message(&CREATE_POOL_CONFIG.code_num), CREATE_POOL_CONFIG.message);
    }
    #[test]
    fn test_error_big_number() {
        assert_eq!(error_message(&BIG_NUMBER_ERROR.code_num), BIG_NUMBER_ERROR.message);
        assert_eq!(error_message(&INVALID_PROOF_CREDENTIAL_DATA.code_num), INVALID_PROOF_CREDENTIAL_DATA.message);
        assert_eq!(error_message(&INDY_SUBMIT_REQUEST_ERR.code_num), INDY_SUBMIT_REQUEST_ERR.message);
        assert_eq!(error_message(&BUILD_CREDENTIAL_DEF_REQ_ERR.code_num), BUILD_CREDENTIAL_DEF_REQ_ERR.message);
        assert_eq!(error_message(&NO_POOL_OPEN.code_num), NO_POOL_OPEN.message);
    }

    #[test]
    fn test_proof_incorrect_json_format_error(){
        assert_eq!(error_message(&INVALID_PROOF.code_num), INVALID_PROOF.message);
    }

    #[test]
    fn test_error_credential_data() {
        assert_eq!(error_message(&INVALID_PROOF_CREDENTIAL_DATA.code_num), INVALID_PROOF_CREDENTIAL_DATA.message);
    }
    #[test]
    fn test_failed_proof_compliance() {
        assert_eq!(error_message(&FAILED_PROOF_COMPLIANCE.code_num), FAILED_PROOF_COMPLIANCE.message);
    }

    #[test]
    fn test_credential_def_err() {
        assert_eq!(error_message(&CREATE_CREDENTIAL_DEF_ERR.code_num), CREATE_CREDENTIAL_DEF_ERR.message);
    }

    #[test]
    fn test_unknown_libindy_error() {
        assert_eq!(error_message(&UNKNOWN_LIBINDY_ERROR.code_num), UNKNOWN_LIBINDY_ERROR.message);
    }

    #[test]
    fn test_timeout_libindy_error() {
        assert_eq!(error_message(&TIMEOUT_LIBINDY_ERROR.code_num), TIMEOUT_LIBINDY_ERROR.message);
    }

    #[test]
    fn test_invalid_credential_def_json() {
        assert_eq!(error_message(&INVALID_CREDENTIAL_DEF_JSON.code_num), INVALID_CREDENTIAL_DEF_JSON.message);
    }

    #[test]
    fn test_credential_def_handle_err() {
        assert_eq!(error_message(&INVALID_CREDENTIAL_DEF_HANDLE.code_num), INVALID_CREDENTIAL_DEF_HANDLE.message);
    }

    #[test]
    fn test_credential_def_already_on_ledger_err() {
        assert_eq!(error_message(&CREDENTIAL_DEF_ALREADY_CREATED.code_num), CREDENTIAL_DEF_ALREADY_CREATED.message);
    }

    #[test]
    fn test_schema_err() {
        assert_eq!(error_message(&INVALID_SCHEMA.code_num), INVALID_SCHEMA.message);
        assert_eq!(error_message(&INVALID_SCHEMA_SEQ_NO.code_num), INVALID_SCHEMA_SEQ_NO.message);
        assert_eq!(error_message(&INVALID_SCHEMA_CREATION.code_num), INVALID_SCHEMA_CREATION.message);
        assert_eq!(error_message(&INVALID_SCHEMA_HANDLE.code_num), INVALID_SCHEMA_HANDLE.message);
    }

    #[test]
    fn test_already_initialized() {
        assert_eq!(error_message(&ALREADY_INITIALIZED.code_num), ALREADY_INITIALIZED.message);
    }

    #[test]
    fn test_invalid_invite_details() {
        assert_eq!(error_message(&INVALID_INVITE_DETAILS.code_num), INVALID_INVITE_DETAILS.message);
    }

    #[test]
    fn test_invalid_redirect_details() {
        assert_eq!(error_message(&INVALID_REDIRECT_DETAILS.code_num), INVALID_REDIRECT_DETAILS.message);
    }

    #[test]
    fn test_invalid_master_secret() {
        assert_eq!(error_message(&INVALID_MASTER_SECRET.code_num), INVALID_MASTER_SECRET.message);
    }
}<|MERGE_RESOLUTION|>--- conflicted
+++ resolved
@@ -115,12 +115,9 @@
 pub static INVALID_REDIRECT_DETAILS: Error = Error{code_num: 1104, message: "Invalid redirect details structure"};
 /* EC 1105 is reserved for proprietary forks of libVCX */
 pub static NO_AGENT_INFO: Error = Error{code_num: 1106, message: "Agent pairwise information not found"};
-<<<<<<< HEAD
 pub static NO_REQUEST_RECEIVED: Error = Error{code_num: 1107, message: "Received no connection request"};
-=======
-pub static REV_REG_DEF_NOT_FOUND: Error = Error{code_num: 1107, message: "No revocation definition found"};
->>>>>>> 51df559d
 pub static REV_DELTA_NOT_FOUND: Error = Error{code_num: 1108, message: "No revocation delta found in storage for this revocation registry. Were any credentials locally revoked?"};
+pub static REV_REG_DEF_NOT_FOUND: Error = Error{code_num: 1109, message: "No revocation definition found"};
 
 lazy_static! {
     static ref ERROR_C_MESSAGES: HashMap<u32, CString> = {
