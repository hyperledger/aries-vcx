--- conflicted
+++ resolved
@@ -281,10 +281,6 @@
 
 #[cfg(test)]
 pub mod tests {
-<<<<<<< HEAD
-    use aries_vcx::aries_vcx_core::indy::utils::LibindyMock;
-=======
->>>>>>> dd892cfe
     use aries_vcx::utils::constants::V3_OBJECT_SERIALIZE_VERSION;
     use aries_vcx::utils::devsetup::{SetupEmpty, SetupMocks};
     use aries_vcx::utils::mockdata::mockdata_credex::ARIES_CREDENTIAL_REQUEST;
