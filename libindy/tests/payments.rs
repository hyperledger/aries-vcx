--- conflicted
+++ resolved
@@ -844,13 +844,8 @@
             let res = PaymentsUtils::build_payment_req(wallet_handle,
                                                        IDENTIFIER,
                                                        INCOMPATIBLE_INPUTS,
-<<<<<<< HEAD
                                                        CORRECT_OUTPUTS);
-            assert_eq!(ErrorCode::IncompatiblePaymentError, res.unwrap_err());
-=======
-                                                       EMPTY_ARRAY);
             assert_eq!(ErrorCode::PaymentIncompatibleMethodsError, res.unwrap_err());
->>>>>>> c5cc32e0
 
             WalletUtils::close_wallet(wallet_handle).unwrap();
             TestUtils::cleanup_storage();
@@ -1091,13 +1086,8 @@
 
             let res = PaymentsUtils::build_mint_req(wallet_handle,
                                                     IDENTIFIER,
-<<<<<<< HEAD
                                                     EQUAL_OUTPUTS);
-            assert_eq!(ErrorCode::IncorrectTransactionInformationError, res.unwrap_err());
-=======
-                                                    outputs);
             assert_eq!(ErrorCode::CommonInvalidStructure, res.unwrap_err());
->>>>>>> c5cc32e0
 
             WalletUtils::close_wallet(wallet_handle).unwrap();
             TestUtils::cleanup_storage();
