pub mod default;
pub mod plugged;

use std::collections::HashMap;

use errors::wallet::WalletStorageError;
use services::wallet::language;
use services::wallet::wallet::{TagName, WalletRuntimeConfig, EncryptedValue};


#[derive(Clone, Debug, PartialEq)]
pub enum TagValue {
    Encrypted(Vec<u8>),
    Plain(String),
}



#[derive(Clone, Debug, PartialEq)]
pub struct StorageEntity {
    pub name: Vec<u8>,
    pub value: Option<EncryptedValue>,
    pub type_: Option<Vec<u8>>,
    pub tags: Option<HashMap<Vec<u8>, TagValue>>,
}

<<<<<<< HEAD
impl StorageValue {
    pub fn new(data: Vec<u8>, key: Vec<u8>) -> Self {
        Self {
            data: data,
            key: key,
        }
    }
}

impl StorageEntity {
    pub fn new(name: Vec<u8>, value: Option<StorageValue>, type_: Option<Vec<u8>>, tags: Option<HashMap<Vec<u8>, TagValue>>) -> Self {
=======
impl StorageEntity {
    fn new(name: Vec<u8>, value: Option<EncryptedValue>, type_: Option<Vec<u8>>, tags: Option<HashMap<Vec<u8>, TagValue>>) -> Self {
>>>>>>> 70081745
        Self {
            name: name,
            value: value,
            type_: type_,
            tags: tags,
        }
    }
}


#[derive(Deserialize, Serialize)]
pub struct StorageMetadata {
    keys: Vec<u8>,
}


pub trait StorageIterator {
    fn next(&mut self) -> Result<Option<StorageEntity>, WalletStorageError>;
}


pub trait WalletStorage {
    fn get(&self, type_: &Vec<u8>, name: &Vec<u8>, options: &str) -> Result<StorageEntity, WalletStorageError>;
    fn add(&self, type_: &Vec<u8>, name: &Vec<u8>, value: &EncryptedValue, tags: &HashMap<Vec<u8>, TagValue>) -> Result<(), WalletStorageError>;
    fn add_tags(&mut self, type_: &Vec<u8>, name: &Vec<u8>, tags: &HashMap<Vec<u8>, TagValue>) -> Result<(), WalletStorageError>;
    fn update_tags(&mut self, type_: &Vec<u8>, name: &Vec<u8>, tags: &HashMap<Vec<u8>, TagValue>) -> Result<(), WalletStorageError>;
    fn delete_tags(&mut self, type_: &Vec<u8>, name: &Vec<u8>, tag_names: &[TagName]) -> Result<(), WalletStorageError>;
    fn update(&self, type_: &Vec<u8>, name: &Vec<u8>, value: &EncryptedValue) -> Result<(), WalletStorageError>;
    fn delete(&self, type_: &Vec<u8>, name: &Vec<u8>) -> Result<(), WalletStorageError>;
    fn get_storage_metadata(&self) -> Result<Vec<u8>, WalletStorageError>;
    fn set_storage_metadata(&self, metadata: &Vec<u8>) -> Result<(), WalletStorageError>;
    fn get_all<'a>(&'a self) -> Result<Box<StorageIterator + 'a>, WalletStorageError>;
    fn search<'a>(&'a self, type_: &Vec<u8>, query: &language::Operator, options: Option<&str>) -> Result<Box<StorageIterator + 'a>, WalletStorageError>;
    fn close(&mut self) -> Result<(), WalletStorageError>;
}


pub trait WalletStorageType {
    fn create_storage(&self, name: &str, config: Option<&str>, credentials: &str, keys: &Vec<u8>) -> Result<(), WalletStorageError>;
    fn open_storage(&self, name: &str, config: Option<&str>, credentials: &str) -> Result<Box<WalletStorage>, WalletStorageError>;
    fn delete_storage(&self, name: &str, config: Option<&str>, credentials: &str) -> Result<(), WalletStorageError>;
}<|MERGE_RESOLUTION|>--- conflicted
+++ resolved
@@ -24,22 +24,8 @@
     pub tags: Option<HashMap<Vec<u8>, TagValue>>,
 }
 
-<<<<<<< HEAD
-impl StorageValue {
-    pub fn new(data: Vec<u8>, key: Vec<u8>) -> Self {
-        Self {
-            data: data,
-            key: key,
-        }
-    }
-}
-
-impl StorageEntity {
-    pub fn new(name: Vec<u8>, value: Option<StorageValue>, type_: Option<Vec<u8>>, tags: Option<HashMap<Vec<u8>, TagValue>>) -> Self {
-=======
 impl StorageEntity {
     fn new(name: Vec<u8>, value: Option<EncryptedValue>, type_: Option<Vec<u8>>, tags: Option<HashMap<Vec<u8>, TagValue>>) -> Self {
->>>>>>> 70081745
         Self {
             name: name,
             value: value,
