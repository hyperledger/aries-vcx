extern crate libc;
extern crate indy_crypto;

mod storage;
mod encryption;
mod query_encryption;
mod iterator;
mod language;
mod export_import;
mod wallet;

use std::cell::RefCell;
use std::collections::HashMap;
use std::fs;
use std::fs::{File, DirBuilder};
use std::io::{Read, Write};
use std::path::PathBuf;
use std::mem;
use named_type::NamedType;

use serde_json;

use api::wallet::*;
use errors::wallet::WalletError;
use errors::common::CommonError;
use utils::environment::EnvironmentUtils;
use utils::sequence::SequenceUtils;
use utils::crypto::chacha20poly1305_ietf::ChaCha20Poly1305IETF;

use self::export_import::{export, import};
use self::storage::WalletStorageType;
use self::storage::default::SQLiteStorageType;
use self::storage::plugged::PluggedStorageType;
use self::wallet::{Wallet, Keys, Tags};
use self::indy_crypto::utils::json::{JsonDecodable, JsonEncodable};


#[derive(Serialize, Deserialize, Debug)]
pub struct WalletDescriptor {
    pool_name: String,
    xtype: String,
    name: String
}

impl WalletDescriptor {
    pub fn new(pool_name: &str, xtype: &str, name: &str) -> WalletDescriptor {
        WalletDescriptor {
            pool_name: pool_name.to_string(),
            xtype: xtype.to_string(),
            name: name.to_string()
        }
    }
}

impl JsonEncodable for WalletDescriptor {}

impl<'a> JsonDecodable<'a> for WalletDescriptor {}

#[derive(Deserialize, Debug)]
pub struct WalletConfig {
    salt: [u8; PwhashArgon2i13::SALTBYTES]
}

impl<'a> JsonDecodable<'a> for WalletConfig {}

#[derive(Debug)]
pub struct WalletCredentials {
    master_key: [u8; 32],
    storage_credentials: String,
}

use utils::crypto::pwhash_argon2i13::PwhashArgon2i13;

impl WalletCredentials {
    fn from_json(json: &str, salt: &[u8; PwhashArgon2i13::SALTBYTES]) -> Result<WalletCredentials, WalletError> {
        if let serde_json::Value::Object(m) = serde_json::from_str(json)? {
            let master_key = if let Some(key) = m["key"].as_str() {
                let mut master_key: [u8; ChaCha20Poly1305IETF::KEYBYTES] = [0; ChaCha20Poly1305IETF::KEYBYTES];
                PwhashArgon2i13::derive_key(&mut master_key, key.as_bytes(), salt)?;
                master_key
            } else {
                return Err(WalletError::InputError(String::from("Credentials missing 'key' field")));
            };

            let storage_credentials = serde_json::to_string(
                &m.get("storage_credentials")
                    .and_then(|storage_credentials| storage_credentials.as_object())
                    .unwrap_or(&serde_json::map::Map::new())
            )?;

            Ok(WalletCredentials {
                master_key,
                storage_credentials
            })
        } else {
            return Err(WalletError::InputError(String::from("Credentials must be JSON object")));
        }
    }
}


pub struct WalletService {
    storage_types: RefCell<HashMap<String, Box<WalletStorageType>>>,
    wallets: RefCell<HashMap<i32, Box<Wallet>>>
}

impl WalletService {
    pub fn new() -> WalletService {
        let mut types: HashMap<String, Box<WalletStorageType>> = HashMap::new();
        types.insert("default".to_string(), Box::new(SQLiteStorageType::new()));

        WalletService {
            storage_types: RefCell::new(types),
            wallets: RefCell::new(HashMap::new())
        }
    }

    pub fn register_wallet_storage(&self,
                                   type_: &str,
                                   create: WalletCreate,
                                   open: WalletOpen,
                                   close: WalletClose,
                                   delete: WalletDelete,
                                   add_record: WalletAddRecord,
                                   update_record_value: WalletUpdateRecordValue,
                                   update_record_tags: WalletUpdateRecordTags,
                                   add_record_tags: WalletAddRecordTags,
                                   delete_record_tags: WalletDeleteRecordTags,
                                   delete_record: WalletDeleteRecord,
                                   get_record: WalletGetRecord,
                                   get_record_id: WalletGetRecordId,
                                   get_record_type: WalletGetRecordType,
                                   get_record_value: WalletGetRecordValue,
                                   get_record_tags: WalletGetRecordTags,
                                   free_record: WalletFreeRecord,
                                   get_storage_metadata: WalletGetStorageMetadata,
                                   set_storage_metadata: WalletSetStorageMetadata,
                                   free_storage_metadata: WalletFreeStorageMetadata,
                                   search_records: WalletSearchRecords,
                                   search_all_records: WalletSearchAllRecords,
                                   get_search_total_count: WalletGetSearchTotalCount,
                                   fetch_search_next_record: WalletFetchSearchNextRecord,
                                   free_search: WalletFreeSearch) -> Result<(), WalletError> {
        let mut storage_types = self.storage_types.borrow_mut();

        if storage_types.contains_key(type_) {
            return Err(WalletError::TypeAlreadyRegistered(type_.to_string()));
        }

        storage_types.insert(type_.to_string(),
                             Box::new(
                                 PluggedStorageType::new(create, open, close, delete,
                                                         add_record, update_record_value,
                                                         update_record_tags, add_record_tags, delete_record_tags,
                                                         delete_record, get_record, get_record_id,
                                                         get_record_type, get_record_value, get_record_tags, free_record,
                                                         get_storage_metadata, set_storage_metadata, free_storage_metadata,
                                                         search_records, search_all_records,
                                                         get_search_total_count,
                                                         fetch_search_next_record, free_search)));
        Ok(())
    }

    pub fn create_wallet(&self,
                         pool_name: &str,
                         name: &str,
                         storage_type: Option<&str>,
                         storage_config: Option<&str>,
                         credentials: &str) -> Result<(), WalletError> {
        let xtype = storage_type.unwrap_or("default");

        let storage_types = self.storage_types.borrow();
        let storage_type = match storage_types.get(xtype) {
            None => return Err(WalletError::UnknownType(xtype.to_string())),
            Some(storage_type) => storage_type,
        };

        let wallet_path = _wallet_path(name);
        let wallet_descriptor_path = _wallet_descriptor_path(name);
        if wallet_path.exists() && wallet_descriptor_path.exists() {
            return Err(WalletError::AlreadyExists(name.to_string()));
        }

        let mut config = match storage_config {
            Some(config) => serde_json::from_str::<serde_json::Value>(config)
                .map_err(|err| CommonError::InvalidStructure(format!("Cannot deserialize storage config: {:?}", err)))?,
            None => serde_json::Value::Object(serde_json::map::Map::new())
        };

        let salt = PwhashArgon2i13::gen_salt();

        let credentials = WalletCredentials::from_json(credentials, &salt)?;

        config["salt"] = serde_json::Value::from(salt.to_vec());

        let config_json = serde_json::to_string(&config)
            .map_err(|err| CommonError::InvalidState(format!("Cannot serialize  storage config: {:?}", err)))?;

        DirBuilder::new()
            .recursive(true)
            .create(wallet_path)?;

        storage_type.create_storage(name, storage_config, &credentials.storage_credentials, &Keys::gen_keys(credentials.master_key))?;

        let mut descriptor_file = File::create(wallet_descriptor_path)?;
        descriptor_file
            .write_all({
                WalletDescriptor::new(pool_name, xtype, name)
                    .to_json()?
                    .as_bytes()
            })?;
        descriptor_file.sync_all()?;

        let mut config_file = File::create(_wallet_config_path(name))?;
        config_file.write_all(config_json.as_bytes())?;
        config_file.sync_all()?;

        trace!("create <<<");

        Ok(())
    }

    pub fn delete_wallet(&self, name: &str, credentials: &str) -> Result<(), WalletError> {
        trace!("delete >>> name: {:?}, credentials: {:?}", name, credentials);

        let mut descriptor_json = String::new();
        let descriptor: WalletDescriptor = WalletDescriptor::from_json({
            let mut file = File::open(_wallet_descriptor_path(name))?; // FIXME: Better error!
            file.read_to_string(&mut descriptor_json)?;
            descriptor_json.as_str()
        })?;

        let storage_types = self.storage_types.borrow();
        let storage_type = match storage_types.get(descriptor.xtype.as_str()) {
            None => return Err(WalletError::UnknownType(descriptor.xtype)),
            Some(storage_type) => storage_type
        };

        let config_json = WalletService::read_config(name)?;

        let config = serde_json::from_str::<WalletConfig>(&config_json)
            .map_err(|err| CommonError::InvalidState(format!("Cannot deserialize Storage Config")))?;

        let credentials = WalletCredentials::from_json(credentials, &config.salt)?;

        storage_type.delete_storage(name, Some(&config_json), &credentials.storage_credentials)?;

        fs::remove_dir_all(_wallet_path(name))?;

        trace!("delete <<<");

        Ok(())
    }

    pub fn open_wallet(&self, name: &str, runtime_config: Option<&str>, credentials: &str) -> Result<i32, WalletError> {
        trace!("open >>> name: {:?}, runtime_config: {:?}, credentials: {:?}", name, runtime_config, credentials);

        let mut descriptor_json = String::new();
        let descriptor: WalletDescriptor = WalletDescriptor::from_json({
            let mut file = File::open(_wallet_descriptor_path(name))?; // FIXME: Better error!
            file.read_to_string(&mut descriptor_json)?;
            descriptor_json.as_str()
        })?;

        let storage_types = self.storage_types.borrow();
        let storage_type = match storage_types.get(descriptor.xtype.as_str()) {
            None => return Err(WalletError::UnknownType(descriptor.xtype)),
            Some(storage_type) => storage_type,
        };

        let mut wallets = self.wallets.borrow_mut();
        if wallets.values().any(|ref wallet| wallet.get_name() == name) {
            return Err(WalletError::AlreadyOpened(name.to_string()));
        }

        let config_json = WalletService::read_config(name)?;
        let config = serde_json::from_str::<WalletConfig>(&config_json)
            .map_err(|err| CommonError::InvalidState(format!("Cannot deserialize Storage Config")))?;

        let credentials = WalletCredentials::from_json(credentials, &config.salt)?
        ;
        let storage = storage_type.open_storage(name,
                                                Some(&config_json),
                                                &credentials.storage_credentials)?;

        let key_decryption_result = ChaCha20Poly1305IETF::decrypt_merged(
            &storage.get_storage_metadata()?,
            &credentials.master_key
        );
        let keys_vector = match key_decryption_result {
            Ok(keys_vector) => keys_vector,
            Err(_) => return Err(WalletError::AccessFailed("Invalid master key provided".to_string())),
        };
        let keys = Keys::new(keys_vector);

        let wallet = Wallet::new(name, &descriptor.pool_name, storage, keys);
        let wallet_handle = SequenceUtils::get_next_id();
        wallets.insert(wallet_handle, Box::new(wallet));

        trace!("open <<< wallet_handle: {:?}", wallet_handle);
        Ok(wallet_handle)
    }

    fn read_config(name: &str) -> Result<String, WalletError> {
        let config_path = _wallet_config_path(name);
        let mut config_json = String::new();
        let mut file = File::open(config_path)?;
        file.read_to_string(&mut config_json)?;

        Ok(config_json)
    }

    pub fn list_wallets(&self) -> Result<Vec<WalletDescriptor>, WalletError> {
        trace!("list_wallets >>>");

        let mut descriptors = Vec::new();
        let wallet_home_path = EnvironmentUtils::wallet_home_path();

        for entry in fs::read_dir(wallet_home_path)? {
            let dir_entry = if let Ok(dir_entry) = entry { dir_entry } else { continue };
            if let Some(wallet_name) = dir_entry.path().file_name().and_then(|os_str| os_str.to_str()) {
                let mut descriptor_json = String::new();
                File::open(_wallet_descriptor_path(wallet_name)).ok()
                    .and_then(|mut f| f.read_to_string(&mut descriptor_json).ok())
                    .and_then(|_| WalletDescriptor::from_json(descriptor_json.as_str()).ok())
                    .map(|descriptor| descriptors.push(descriptor));
            }
        }

        trace!("list_wallets <<< descriptors: {:?}", descriptors);

        Ok(descriptors)
    }

    pub fn close_wallet(&self, handle: i32) -> Result<(), WalletError> {
        trace!("close >>> handle: {:?}", handle);

        match self.wallets.borrow_mut().remove(&handle) {
            Some(mut wallet) => wallet.close(),
            None => Err(WalletError::InvalidHandle(handle.to_string()))
        }?;

        trace!("close <<<");

        Ok(())
    }

<<<<<<< HEAD
    pub fn add_record(&self, wallet_handle: i32, type_: &str, name: &str, value: &str, tags: &HashMap<String, String>) -> Result<(), WalletError> {
        match self.wallets.borrow_mut().get_mut(&wallet_handle) {
=======
    pub fn add_record(&self, wallet_handle: i32, type_: &str, name: &str, value: &str, tags_json: &str) -> Result<(), WalletError> {
        match self.wallets.borrow().get(&wallet_handle) {
>>>>>>> df6cdd8b
            Some(wallet) => {
                wallet.add(type_, name, value, &tags)
            }
            None => Err(WalletError::InvalidHandle(wallet_handle.to_string()))
        }
    }

    pub fn add_indy_object<T>(&self, wallet_handle: i32, name: &str, object: &T, tags: &HashMap<String, String>)
        -> Result<String, WalletError> where T: JsonEncodable, T: NamedType {
        let type_ = T::short_type_name();
        let object_json = object.to_json()
            .map_err(map_err_trace!())
            .map_err(|err| CommonError::InvalidState(format!("Cannot serialize {:?}: {:?}", type_, err)))?;
        self.add_record(wallet_handle, &self.add_prefix(type_), name, &object_json, tags)?;
        Ok(object_json)
    }

    pub fn update_record_value(&self, wallet_handle: i32, type_: &str, name: &str, value: &str) -> Result<(), WalletError> {
        match self.wallets.borrow().get(&wallet_handle) {
            Some(wallet) => wallet.update(type_, name, value),
            None => Err(WalletError::InvalidHandle(wallet_handle.to_string()))
        }
    }

    pub fn update_indy_object<T>(&self, wallet_handle: i32, name: &str, object: &T) -> Result<String, WalletError> where T: JsonEncodable, T: NamedType {
        let type_ = T::short_type_name();
        match self.wallets.borrow().get(&wallet_handle) {
            Some(wallet) => {
                let object_json = object.to_json()
                    .map_err(map_err_trace!())
                    .map_err(|err| CommonError::InvalidState(format!("Cannot serialize {:?}: {:?}", type_, err)))?;
                wallet.update(&self.add_prefix(type_), name, &object_json)?;
                Ok(object_json)
            }
            None => Err(WalletError::InvalidHandle(wallet_handle.to_string()))
        }
    }

<<<<<<< HEAD
    pub fn add_record_tags(&self, wallet_handle: i32, type_: &str, name: &str, tags: &HashMap<String, String>) -> Result<(), WalletError> {
        match self.wallets.borrow_mut().get_mut(&wallet_handle) {
=======
    pub fn add_record_tags(&self, wallet_handle: i32, type_: &str, name: &str, tags_json: &str) -> Result<(), WalletError> {
        match self.wallets.borrow().get(&wallet_handle) {
>>>>>>> df6cdd8b
            Some(wallet) => {
                wallet.add_tags(type_, name, &tags)
            }
            None => Err(WalletError::InvalidHandle(wallet_handle.to_string()))
        }
    }

    pub fn add_indy_record_tags<T>(&self, wallet_handle: i32, name: &str, tags: &HashMap<String, String>)
        -> Result<(), WalletError> where T: NamedType {
        self.add_record_tags(wallet_handle, &self.add_prefix(T::short_type_name()), name, tags)
    }

<<<<<<< HEAD
    pub fn update_record_tags(&self, wallet_handle: i32, type_: &str, name: &str, tags: &HashMap<String, String>)
        -> Result<(), WalletError> {
        match self.wallets.borrow_mut().get_mut(&wallet_handle) {
=======
    pub fn update_record_tags(&self, wallet_handle: i32, type_: &str, name: &str, tags_json: &str) -> Result<(), WalletError> {
        match self.wallets.borrow().get(&wallet_handle) {
>>>>>>> df6cdd8b
            Some(wallet) => {
                wallet.update_tags(type_, name, &tags)
            }
            None => Err(WalletError::InvalidHandle(wallet_handle.to_string()))
        }
    }

    pub fn update_indy_record_tags<T>(&self, wallet_handle: i32, name: &str, tags: &HashMap<String, String>)
        -> Result<(), WalletError> where T: NamedType {
        self.update_record_tags(wallet_handle, &self.add_prefix(T::short_type_name()), name, tags)
    }

<<<<<<< HEAD
    pub fn delete_record_tags(&self, wallet_handle: i32, type_: &str, name: &str, tag_names: &[&str]) -> Result<(), WalletError> {
        match self.wallets.borrow_mut().get_mut(&wallet_handle) {
            Some(wallet) => {
                wallet.delete_tags(type_, name, tag_names)
            },
=======
    pub fn delete_record_tags(&self, wallet_handle: i32, type_: &str, name: &str, tag_names_json: &str) -> Result<(), WalletError> {
        match self.wallets.borrow().get(&wallet_handle) {
            Some(wallet) => {
                let tag_names: Vec<String> = serde_json::from_str(tag_names_json)?;
                wallet.delete_tags(type_, name, &tag_names[..])
            }
>>>>>>> df6cdd8b
            None => Err(WalletError::InvalidHandle(wallet_handle.to_string()))
        }
    }

    pub fn delete_record(&self, wallet_handle: i32, type_: &str, name: &str) -> Result<(), WalletError> {
        match self.wallets.borrow().get(&wallet_handle) {
            Some(wallet) => wallet.delete(type_, name),
            None => Err(WalletError::InvalidHandle(wallet_handle.to_string()))
        }
    }

    pub fn delete_indy_record<T>(&self, wallet_handle: i32, name: &str) -> Result<(), WalletError> where T: NamedType {
        self.delete_record(wallet_handle, &self.add_prefix(T::short_type_name()), name)
    }

    pub fn get_record(&self, wallet_handle: i32, type_: &str, name: &str, options_json: &str) -> Result<WalletRecord, WalletError> {
        match self.wallets.borrow().get(&wallet_handle) {
            Some(wallet) => wallet.get(type_, name, options_json),
            None => Err(WalletError::InvalidHandle(wallet_handle.to_string()))
        }
    }

    pub fn get_indy_record<T>(&self, wallet_handle: i32, name: &str, options_json: &str) -> Result<WalletRecord, WalletError> where T: NamedType {
        self.get_record(wallet_handle, &self.add_prefix(T::short_type_name()), name, options_json)
    }

    // Dirty hack. json must live longer then result T
    pub fn get_indy_object<'a, T>(&self, wallet_handle: i32, name: &str, options_json: &str, json: &'a mut String) -> Result<T, WalletError> where T: JsonDecodable<'a>, T: NamedType {
        let type_ = T::short_type_name();

        let record: WalletRecord = match self.wallets.borrow().get(&wallet_handle) {
            Some(wallet) => wallet.get(&self.add_prefix(type_), name, options_json),
            None => Err(WalletError::InvalidHandle(wallet_handle.to_string()))
        }?;
        *json = record.get_value()
            .ok_or(CommonError::InvalidStructure(format!("{} not found for id: {:?}", type_, name)))?.to_string();

        T::from_json(json)
            .map_err(map_err_trace!())
            .map_err(|err|
                WalletError::CommonError(CommonError::InvalidState(format!("Cannot deserialize {:?}: {:?}", type_, err))))
    }

    pub fn search_records(&self, wallet_handle: i32, type_: &str, query_json: &str, options_json: &str) -> Result<WalletSearch, WalletError> {
        match self.wallets.borrow().get(&wallet_handle) {
            Some(wallet) => Ok(WalletSearch { iter: wallet.search(type_, query_json, Some(options_json))? }),
            None => Err(WalletError::InvalidHandle(wallet_handle.to_string()))
        }
    }

    pub fn search_indy_records<T>(&self, wallet_handle: i32, query_json: &str, options_json: &str) -> Result<WalletSearch, WalletError> where T: NamedType {
        self.search_records(wallet_handle, &self.add_prefix(T::short_type_name()), query_json, options_json)
    }

    pub fn search_all_records(&self, wallet_handle: i32) -> Result<WalletSearch, WalletError> {
        //        match self.wallets.borrow().get(&wallet_handle) {
        //            Some(wallet) => wallet.search_all_records(),
        //            None => Err(WalletError::InvalidHandle(wallet_handle.to_string()))
        //        }
        unimplemented!()
    }

    pub fn close_search(&self, wallet_handle: i32, search_handle: u32) -> Result<(), WalletError> {
        //        match self.wallets.borrow().get(&wallet_handle) {
        //            Some(wallet) => wallet.close_search(search_handle),
        //            None => Err(WalletError::InvalidHandle(wallet_handle.to_string()))
        //        }
        unimplemented!()
    }

    pub fn get_pool_name(&self, wallet_handle: i32) -> Result<String, WalletError> {
        match self.wallets.borrow().get(&wallet_handle) {
            Some(wallet) => Ok(wallet.get_pool_name()),
            None => Err(WalletError::InvalidHandle(wallet_handle.to_string()))
        }
    }

    pub fn upsert_indy_object<'a, T>(&self, wallet_handle: i32, name: &str, object: &T) -> Result<(), WalletError>
        where T: JsonEncodable, T: JsonDecodable<'a>, T: NamedType {
        if self.record_exists::<T>(wallet_handle, name)? {
            self.update_indy_object::<T>(wallet_handle, name, object)?
        } else {
            self.add_indy_object::<T>(wallet_handle, name, object, &HashMap::new())?
        };
        Ok(())
    }

    pub fn record_exists<T>(&self, wallet_handle: i32, name: &str) -> Result<bool, WalletError> where T: NamedType {
        match self.wallets.borrow().get(&wallet_handle) {
            Some(wallet) =>
                match wallet.get(&self.add_prefix(T::short_type_name()), name, &RecordOptions::id()) {
                    Ok(_) => Ok(true),
                    Err(WalletError::ItemNotFound) => Ok(false),
                    Err(err) => Err(err),
                }
            None => Err(WalletError::InvalidHandle(wallet_handle.to_string()))
        }
    }

    pub fn check(&self, handle: i32) -> Result<(), WalletError> {
        match self.wallets.borrow().get(&handle) {
            Some(_) => Ok(()),
            None => Err(WalletError::InvalidHandle(handle.to_string()))
        }
    }

    pub fn export_wallet(&self, wallet_handle: i32, writer: Box<Write>, key: [u8; 32], version: u32) -> Result<(), WalletError> {
        match self.wallets.borrow().get(&wallet_handle) {
            Some(wallet) => export(wallet, writer, key, version),
            None => Err(WalletError::InvalidHandle(wallet_handle.to_string()))
        }
    }

    pub fn import_wallet(&self, wallet_handle: i32, reader: Box<Read>, key: [u8; 32]) -> Result<(), WalletError> {
        match self.wallets.borrow_mut().get_mut(&wallet_handle) {
            Some(wallet) => import(wallet, reader, key),
            None => Err(WalletError::InvalidHandle(wallet_handle.to_string()))
        }
    }

    pub const PREFIX: &'static str = "Indy::";

    fn add_prefix(&self, type_: &str) -> String {
        format!("{}{}", WalletService::PREFIX, type_)
    }
}


#[derive(Debug, Clone, Serialize, Deserialize)]
pub struct WalletRecord {
    #[serde(rename = "id")]
    name: String,
    #[serde(rename = "type")]
    type_: Option<String>,
    value: Option<String>,
    tags: Option<HashMap<String, String>>
}

impl JsonEncodable for WalletRecord {}

impl<'a> JsonDecodable<'a> for WalletRecord {}

impl WalletRecord {
    pub fn new(name: String, type_: Option<String>, value: Option<String>, tags: Option<HashMap<String, String>>) -> WalletRecord {
        WalletRecord {
            name: name,
            type_: type_,
            value: value,
            tags: tags,
        }
    }

    pub fn get_id(&self) -> &str {
        self.name.as_str()
    }

    pub fn get_type(&self) -> Option<&str> {
        self.type_.as_ref().map(|t|
            if t.starts_with(WalletService::PREFIX) {
                t[WalletService::PREFIX.len()..].as_ref()
            } else {
                t.as_str()
            }
        )
    }

    pub fn get_value(&self) -> Option<&str> {
        self.value.as_ref().map(String::as_str)
    }

    pub fn get_tags(&self) -> Option<&HashMap<String, String>> {
        self.tags.as_ref()
    }
}

#[derive(Debug, Serialize, Deserialize)]
#[serde(rename_all = "camelCase")]
pub struct RecordOptions {
    pub retrieve_type: Option<bool>,
    pub retrieve_value: Option<bool>,
    pub retrieve_tags: Option<bool>
}

impl JsonEncodable for RecordOptions {}

impl<'a> JsonDecodable<'a> for RecordOptions {}

impl RecordOptions {
    pub fn id() -> String {
        let options = RecordOptions {
            retrieve_type: Some(false),
            retrieve_value: Some(false),
            retrieve_tags: Some(false)
        };

        options.to_json().unwrap()
    }

    pub fn id_value() -> String {
        let options = RecordOptions {
            retrieve_type: Some(false),
            retrieve_value: Some(true),
            retrieve_tags: Some(false)
        };

        options.to_json().unwrap()
    }

    pub fn full() -> String {
        let options = RecordOptions {
            retrieve_type: Some(true),
            retrieve_value: Some(true),
            retrieve_tags: Some(true)
        };

        options.to_json().unwrap()
    }
}

pub struct WalletSearch {
    // TODO
    iter: iterator::WalletIterator,
}

impl WalletSearch {
    pub fn get_total_count(&self) -> Result<Option<usize>, WalletError> {
        unimplemented!()
    }

    pub fn fetch_next_record(&mut self) -> Result<Option<WalletRecord>, WalletError> {
        self.iter.next()
    }
}

#[derive(Debug, Serialize, Deserialize)]
#[serde(rename_all = "camelCase")]
pub struct SearchOptions {
    pub retrieve_records: Option<bool>,
    pub retrieve_total_count: Option<bool>,
    pub retrieve_type: Option<bool>,
    pub retrieve_value: Option<bool>,
    pub retrieve_tags: Option<bool>
}

impl SearchOptions {
    pub fn full() -> String {
        let options = SearchOptions {
            retrieve_records: Some(true),
            retrieve_total_count: Some(true),
            retrieve_type: Some(true),
            retrieve_value: Some(true),
            retrieve_tags: Some(true)
        };

        options.to_json().unwrap()
    }

    pub fn id_value() -> String {
        let options = SearchOptions {
            retrieve_records: Some(true),
            retrieve_total_count: Some(true),
            retrieve_type: Some(true),
            retrieve_value: Some(true),
            retrieve_tags: Some(false)
        };

        options.to_json().unwrap()
    }
}

impl JsonEncodable for SearchOptions {}

impl<'a> JsonDecodable<'a> for SearchOptions {}

fn _wallet_path(name: &str) -> PathBuf {
    EnvironmentUtils::wallet_path(name)
}

fn _wallet_descriptor_path(name: &str) -> PathBuf {
    _wallet_path(name).join("wallet.json")
}

fn _wallet_config_path(name: &str) -> PathBuf {
    _wallet_path(name).join("config.json")
}


#[cfg(test)]
mod tests {
    use std;
    use std::collections::HashMap;
    use super::*;
    //    use api::ErrorCode;
    //    use errors::wallet::WalletError;
    //    use utils::inmem_wallet::InmemWallet;
    //
    //    use std::time::Duration;
    //    use std::thread;
    //

<<<<<<< HEAD
//    const POOL: &'static str = "pool";
//    const WALLET: &'static str = "wallet";
//    const DEFAULT: &'static str = "default";
//    const ID_1: &'static str = "id1";
//    const ID_2: &'static str = "id2";
//    const TYPE_1: &'static str = "type1";
//    const TYPE_2: &'static str = "type2";
//    const VALUE_1: &'static str = "value1";
//    const VALUE_2: &'static str = "value2";
//    const TAGS_EMPTY: &'static str = "{}";
//    const TAGS: &'static str = r#"{"tagName1":"tagValue1"}"##;
//    const QUERY_EMPTY: &'static str = "{}";
//    const OPTIONS_EMPTY: &'static str = "{}";
=======
    //    const POOL: &'static str = "pool";
    //    const WALLET: &'static str = "wallet";
    //    const DEFAULT: &'static str = "default";
    //    const ID_1: &'static str = "id1";
    //    const ID_2: &'static str = "id2";
    //    const TYPE_1: &'static str = "type1";
    //    const TYPE_2: &'static str = "type2";
    //    const VALUE_1: &'static str = "value1";
    //    const VALUE_2: &'static str = "value2";
    //    const TAGS_EMPTY: &'static str = "{}";
    //    const TAGS: &'static str = r#"{"tagName1":"tagValue1"}"##;
    //    const QUERY_EMPTY: &'static str = "{}";
    //    const OPTIONS_EMPTY: &'static str = "{}";
>>>>>>> df6cdd8b


    fn _fetch_options(type_: bool, value: bool, tags: bool) -> String {
        let mut map = HashMap::new();
        map.insert("retrieveType", type_);
        map.insert("retrieveValue", value);
        map.insert("retrieveTags", tags);
        serde_json::to_string(&map).unwrap()
    }

    fn _credentials() -> String {
        String::from(r#"{"key":"my_key"}"#)
    }

    fn _cleanup() {
        let mut path = std::env::home_dir().unwrap();
        path.push(".indy_client");
        path.push("wallet");
        path.push("test_wallet");
        if path.exists() {
            std::fs::remove_dir_all(path.clone()).unwrap();
        }
    }

    #[test]
    fn wallet_service_new_works() {
        WalletService::new();
    }

    //    #[test]
    //    fn wallet_service_register_type_works() {
    //        TestUtils::cleanup_indy_home();
    //        InmemWallet::cleanup();
    //
    //        let wallet_service = WalletService::new();
    //
    //        wallet_service
    //            .register_type(
    //                "inmem",
    //                InmemWallet::create,
    //                InmemWallet::open,
    //                InmemWallet::set,
    //                InmemWallet::get,
    //                InmemWallet::list,
    //                InmemWallet::close,
    //                InmemWallet::delete,
    //                InmemWallet::free
    //            )
    //            .unwrap();
    //
    //        TestUtils::cleanup_indy_home();
    //        InmemWallet::cleanup();
    //    }

    #[test]
    fn wallet_service_create_wallet_works() {
        _cleanup();

        let wallet_service = WalletService::new();
        wallet_service.create_wallet("pool1", "test_wallet", Some("default"), None, &_credentials()).unwrap();
    }
    //
    //    //    #[test]
    //    //    fn wallet_service_create_works_for_plugged() {
    //    //        TestUtils::cleanup_indy_home();
    //    //        InmemWallet::cleanup();
    //    //
    //    //        let wallet_service = WalletService::new();
    //    //
    //    //        wallet_service
    //    //            .register_type(
    //    //                "inmem",
    //    //                InmemWallet::create,
    //    //                InmemWallet::open,
    //    //                InmemWallet::set,
    //    //                InmemWallet::get,
    //    //                InmemWallet::list,
    //    //                InmemWallet::close,
    //    //                InmemWallet::delete,
    //    //                InmemWallet::free
    //    //            )
    //    //            .unwrap();
    //    //
    //    //        wallet_service.create("pool1", "wallet1", Some("inmem"), None, None).unwrap();
    //    //
    //    //        TestUtils::cleanup_indy_home();
    //    //        InmemWallet::cleanup();
    //    //    }
    //
    #[test]
    fn wallet_service_create_wallet_works_for_none_type() {
        _cleanup();

        let wallet_service = WalletService::new();
        wallet_service.create_wallet("pool1", "test_wallet", None, None, &_credentials()).unwrap();
    }

    #[test]
    fn wallet_service_create_wallet_works_for_unknown_type() {
        _cleanup();

        let wallet_service = WalletService::new();
        let res = wallet_service.create_wallet("pool1", "test_wallet", Some("unknown"), None, &_credentials());
        assert_match!(Err(WalletError::UnknownType(_)), res);
    }

    #[test]
    fn wallet_service_create_wallet_works_for_twice() {
        _cleanup();

        let wallet_service = WalletService::new();
        wallet_service.create_wallet("pool1", "test_wallet", None, None, &_credentials()).unwrap();

        let res = wallet_service.create_wallet("pool1", "test_wallet", None, None, &_credentials());
        assert_match!(Err(WalletError::AlreadyExists(_)), res);
    }

    #[test]
    fn wallet_service_delete_wallet_works() {
        _cleanup();

        let wallet_service = WalletService::new();
        wallet_service.create_wallet("pool1", "test_wallet", None, None, &_credentials()).unwrap();
        wallet_service.delete_wallet("test_wallet", &_credentials()).unwrap();
        wallet_service.create_wallet("pool1", "test_wallet", None, None, &_credentials()).unwrap();
    }
    //
    //    //    #[test]
    //    //    fn wallet_service_delete_works_for_plugged() {
    //    //        TestUtils::cleanup_indy_home();
    //    //        InmemWallet::cleanup();
    //    //
    //    //        let wallet_service = WalletService::new();
    //    //
    //    //        wallet_service
    //    //            .register_type(
    //    //                "inmem",
    //    //                InmemWallet::create,
    //    //                InmemWallet::open,
    //    //                InmemWallet::set,
    //    //                InmemWallet::get,
    //    //                InmemWallet::list,
    //    //                InmemWallet::close,
    //    //                InmemWallet::delete,
    //    //                InmemWallet::free
    //    //            )
    //    //            .unwrap();
    //    //
    //    //        wallet_service.create("pool1", "wallet1", Some("inmem"), None, None).unwrap();
    //    //        wallet_service.delete("wallet1", None).unwrap();
    //    //        wallet_service.create("pool1", "wallet1", Some("inmem"), None, None).unwrap();
    //    //
    //    //        TestUtils::cleanup_indy_home();
    //    //        InmemWallet::cleanup();
    //    //    }
    //
    #[test]
    fn wallet_service_open_wallet_works() {
        _cleanup();

        let wallet_service = WalletService::new();
        wallet_service.create_wallet("pool1", "test_wallet", None, None, &_credentials()).unwrap();
        wallet_service.open_wallet("test_wallet", None, &_credentials()).unwrap();
    }
    //
    //    //    #[test]
    //    //    fn wallet_service_open_works_for_plugged() {
    //    //        TestUtils::cleanup_indy_home();
    //    //        InmemWallet::cleanup();
    //    //
    //    //        let wallet_service = WalletService::new();
    //    //
    //    //        wallet_service
    //    //            .register_type(
    //    //                "inmem",
    //    //                InmemWallet::create,
    //    //                InmemWallet::open,
    //    //                InmemWallet::set,
    //    //                InmemWallet::get,
    //    //                InmemWallet::list,
    //    //                InmemWallet::close,
    //    //                InmemWallet::delete,
    //    //                InmemWallet::free
    //    //            )
    //    //            .unwrap();
    //    //
    //    //        wallet_service.create("pool1", "wallet1", Some("inmem"), None, None).unwrap();
    //    //        wallet_service.open("wallet1", None, None).unwrap();
    //    //
    //    //        TestUtils::cleanup_indy_home();
    //    //        InmemWallet::cleanup();
    //    //    }
    //
    //    //    #[test]
    //    //    fn wallet_service_list_wallets_works() {
    //    //        TestUtils::cleanup_indy_home();
    //    //        InmemWallet::cleanup();
    //    //
    //    //        let wallet_service = WalletService::new();
    //    //        wallet_service
    //    //            .register_type(
    //    //                "inmem",
    //    //                InmemWallet::create,
    //    //                InmemWallet::open,
    //    //                InmemWallet::set,
    //    //                InmemWallet::get,
    //    //                InmemWallet::list,
    //    //                InmemWallet::close,
    //    //                InmemWallet::delete,
    //    //                InmemWallet::free
    //    //            )
    //    //            .unwrap();
    //    //        let w1_meta = WalletDescriptor {
    //    //            name: "w1".to_string(),
    //    //            pool_name: "p1".to_string(),
    //    //            xtype: "default".to_string(),
    //    //        };
    //    //        let w2_meta = WalletDescriptor {
    //    //            name: "w2".to_string(),
    //    //            pool_name: "p2".to_string(),
    //    //            xtype: "inmem".to_string(),
    //    //        };
    //    //        let w3_meta = WalletDescriptor {
    //    //            name: "w3".to_string(),
    //    //            pool_name: "p1".to_string(),
    //    //            xtype: "default".to_string(),
    //    //        };
    //    //        wallet_service.create(&w1_meta.associated_pool_name,
    //    //                              &w1_meta.name,
    //    //                              Some(&w1_meta.type_),
    //    //                              None, None).unwrap();
    //    //        wallet_service.create(&w2_meta.associated_pool_name,
    //    //                              &w2_meta.name,
    //    //                              Some(&w2_meta.type_),
    //    //                              None, None).unwrap();
    //    //        wallet_service.create(&w3_meta.associated_pool_name,
    //    //                              &w3_meta.name,
    //    //                              None,
    //    //                              None, None).unwrap();
    //    //
    //    //        let wallets = wallet_service.list_wallets().unwrap();
    //    //
    //    //        assert!(wallets.contains(&w1_meta));
    //    //        assert!(wallets.contains(&w2_meta));
    //    //        assert!(wallets.contains(&w3_meta));
    //    //
    //    //        InmemWallet::cleanup();
    //    //        TestUtils::cleanup_indy_home();
    //    //    }
    //
    #[test]
    fn wallet_service_close_wallet_works() {
        _cleanup();

        let wallet_service = WalletService::new();
        wallet_service.create_wallet("pool1", "test_wallet", None, None, &_credentials()).unwrap();
        let wallet_handle = wallet_service.open_wallet("test_wallet", None, &_credentials()).unwrap();
        wallet_service.close_wallet(wallet_handle).unwrap();
    }
    //
    //    //    #[test]
    //    //    fn wallet_service_close_works_for_plugged() {
    //    //        TestUtils::cleanup_indy_home();
    //    //        InmemWallet::cleanup();
    //    //
    //    //        let wallet_service = WalletService::new();
    //    //
    //    //        wallet_service
    //    //            .register_type(
    //    //                "inmem",
    //    //                InmemWallet::create,
    //    //                InmemWallet::open,
    //    //                InmemWallet::set,
    //    //                InmemWallet::get,
    //    //                InmemWallet::list,
    //    //                InmemWallet::close,
    //    //                InmemWallet::delete,
    //    //                InmemWallet::free
    //    //            )
    //    //            .unwrap();
    //    //
    //    //        wallet_service.create("pool1", "wallet1", Some("inmem"), None, None).unwrap();
    //    //        let wallet_handle = wallet_service.open("wallet1", None, None).unwrap();
    //    //        wallet_service.close(wallet_handle).unwrap();
    //    //
    //    //        TestUtils::cleanup_indy_home();
    //    //        InmemWallet::cleanup();
    //    //    }
    //
    #[test]
    fn wallet_service_add_record_works() {
        _cleanup();

        let wallet_service = WalletService::new();
        wallet_service.create_wallet("pool1", "test_wallet", None, None, &_credentials()).unwrap();
        let wallet_handle = wallet_service.open_wallet("test_wallet", None, &_credentials()).unwrap();

        wallet_service.add_record(wallet_handle, "type", "key1", "value1", &HashMap::new()).unwrap();
        wallet_service.get_record(wallet_handle, "type", "key1", "{}").unwrap();
    }

    #[test]
    fn wallet_service_get_record_works_for_id_only() {
        _cleanup();

        let wallet_service = WalletService::new();
        wallet_service.create_wallet("pool1", "test_wallet", None, None, &_credentials()).unwrap();
        let wallet_handle = wallet_service.open_wallet("test_wallet", None, &_credentials()).unwrap();

        wallet_service.add_record(wallet_handle, "type", "key1", "value1", &HashMap::new()).unwrap();
        let record = wallet_service.get_record(wallet_handle, "type", "key1", &_fetch_options(false, false, false)).unwrap();
        assert!(record.get_value().is_none());
        //        assert!(record.get_type().is_none()); // TODO - fix when FetchOptions are moved from storage layer to wallet layer
        assert!(record.get_tags().is_none());
    }

    #[test]
    fn wallet_service_get_record_works_for_id_value_only() {
        _cleanup();

        let wallet_service = WalletService::new();
        wallet_service.create_wallet("pool1", "test_wallet", None, None, &_credentials()).unwrap();
        let wallet_handle = wallet_service.open_wallet("test_wallet", None, &_credentials()).unwrap();

        wallet_service.add_record(wallet_handle, "type", "key1", "value1", &HashMap::new()).unwrap();
        let record = wallet_service.get_record(wallet_handle, "type", "key1", &_fetch_options(false, true, false)).unwrap();
        assert_eq!("value1", record.get_value().unwrap());
        //        assert!(record.get_type().is_none()); // TODO - fix when FetchOptions are moved from storage layer to wallet layer
        assert!(record.get_tags().is_none());
    }

    #[test]
    fn wallet_service_get_record_works_for_all_fields() {
        _cleanup();

        let wallet_service = WalletService::new();
        wallet_service.create_wallet("pool1", "test_wallet", None, None, &_credentials()).unwrap();
        let wallet_handle = wallet_service.open_wallet("test_wallet", None, &_credentials()).unwrap();
        let mut tags = HashMap::new();
        tags.insert(String::from("1"), String::from("some"));

        wallet_service.add_record(wallet_handle, "type", "key1", "value1", &tags).unwrap();
        let record = wallet_service.get_record(wallet_handle, "type", "key1", &_fetch_options(true, true, true)).unwrap();
        assert_eq!("type", record.get_type().unwrap());
        assert_eq!("value1", record.get_value().unwrap());
        assert_eq!(&tags, record.get_tags().unwrap());
    }
    //
    //    //    #[test]
    //    //    fn wallet_service_set_get_works_for_plugged() {
    //    //        TestUtils::cleanup_indy_home();
    //    //        InmemWallet::cleanup();
    //    //
    //    //        let wallet_service = WalletService::new();
    //    //
    //    //        wallet_service
    //    //            .register_type(
    //    //                "inmem",
    //    //                InmemWallet::create,
    //    //                InmemWallet::open,
    //    //                InmemWallet::set,
    //    //                InmemWallet::get,
    //    //                InmemWallet::list,
    //    //                InmemWallet::close,
    //    //                InmemWallet::delete,
    //    //                InmemWallet::free
    //    //            )
    //    //            .unwrap();
    //    //
    //    //        wallet_service.create("pool1", "wallet1", Some("inmem"), None, None).unwrap();
    //    //        let wallet_handle = wallet_service.open("wallet1", None, None).unwrap();
    //    //
    //    //        wallet_service.set(wallet_handle, "key1", "value1").unwrap();
    //    //        let value = wallet_service.get(wallet_handle, "key1").unwrap();
    //    //        assert_eq!("value1", value);
    //    //
    //    //        TestUtils::cleanup_indy_home();
    //    //        InmemWallet::cleanup();
    //    //    }
    //
    #[test]
    fn wallet_service_add_get_works_for_reopen() {
        _cleanup();

        let wallet_service = WalletService::new();
        wallet_service.create_wallet("pool1", "test_wallet", None, None, &_credentials()).unwrap();
        let wallet_handle = wallet_service.open_wallet("test_wallet", None, &_credentials()).unwrap();
        wallet_service.add_record(wallet_handle, "type", "key1", "value1", &HashMap::new()).unwrap();
        wallet_service.close_wallet(wallet_handle).unwrap();

        let wallet_handle = wallet_service.open_wallet("test_wallet", None, &_credentials()).unwrap();
        let record = wallet_service.get_record(wallet_handle, "type", "key1", &_fetch_options(false, true, false)).unwrap();
        assert_eq!("value1", record.get_value().unwrap());
    }

    #[test]
    fn wallet_service_get_works_for_unknown() {
        _cleanup();

        let wallet_service = WalletService::new();
        wallet_service.create_wallet("pool1", "test_wallet", None, None, &_credentials()).unwrap();
        let wallet_handle = wallet_service.open_wallet("test_wallet", None, &_credentials()).unwrap();

        let res = wallet_service.get_record(wallet_handle, "type", "key1", &_fetch_options(false, true, false));

        assert_match!(Err(WalletError::ItemNotFound), res);
    }
    //
    //    //    #[test]
    //    //    fn wallet_service_get_works_for_plugged_and_unknown() {
    //    //        TestUtils::cleanup_indy_home();
    //    //        InmemWallet::cleanup();
    //    //
    //    //        let wallet_service = WalletService::new();
    //    //
    //    //        wallet_service
    //    //            .register_type(
    //    //                "inmem",
    //    //                InmemWallet::create,
    //    //                InmemWallet::open,
    //    //                InmemWallet::set,
    //    //                InmemWallet::get,
    //    //                InmemWallet::list,
    //    //                InmemWallet::close,
    //    //                InmemWallet::delete,
    //    //                InmemWallet::free
    //    //            )
    //    //            .unwrap();
    //    //
    //    //        wallet_service.create("pool1", "wallet1", Some("inmem"), None, None).unwrap();
    //    //        let wallet_handle = wallet_service.open("wallet1", None, None).unwrap();
    //    //
    //    //        let res = wallet_service.get(wallet_handle, "key1");
    //    //        assert_match!(Err(WalletError::PluggedWallerError(ErrorCode::WalletNotFoundError)), res);
    //    //
    //    //        TestUtils::cleanup_indy_home();
    //    //        InmemWallet::cleanup();
    //    //    }
    //
    //    //    #[test]
    //    //    fn wallet_service_set_get_works_for_update() {
    //    //        TestUtils::cleanup_indy_home();
    //    //
    //    //        let wallet_service = WalletService::new();
    //    //
    //    //        wallet_service
    //    //            .register_type(
    //    //                "inmem",
    //    //                InmemWallet::create,
    //    //                InmemWallet::open,
    //    //                InmemWallet::set,
    //    //                InmemWallet::get,
    //    //                InmemWallet::list,
    //    //                InmemWallet::close,
    //    //                InmemWallet::delete,
    //    //                InmemWallet::free
    //    //            )
    //    //            .unwrap();
    //    //
    //    //        wallet_service.create("pool1", "wallet1", Some("inmem"), None, None).unwrap();
    //    //        let wallet_handle = wallet_service.open("wallet1", None, None).unwrap();
    //    //
    //    //        wallet_service.set(wallet_handle, "key1", "value1").unwrap();
    //    //        let value = wallet_service.get(wallet_handle, "key1").unwrap();
    //    //        assert_eq!("value1", value);
    //    //
    //    //        wallet_service.set(wallet_handle, "key1", "value2").unwrap();
    //    //        let value = wallet_service.get(wallet_handle, "key1").unwrap();
    //    //        assert_eq!("value2", value);
    //    //
    //    //        TestUtils::cleanup_indy_home();
    //    //    }
    //
    //    //    #[test]
    //    //    fn wallet_service_set_get_works_for_plugged_and_update() {
    //    //        TestUtils::cleanup_indy_home();
    //    //        InmemWallet::cleanup();
    //    //
    //    //        let wallet_service = WalletService::new();
    //    //        wallet_service.create("pool1", "wallet1", None, None, None).unwrap();
    //    //        let wallet_handle = wallet_service.open("wallet1", None, None).unwrap();
    //    //
    //    //        wallet_service.set(wallet_handle, "key1", "value1").unwrap();
    //    //        let value = wallet_service.get(wallet_handle, "key1").unwrap();
    //    //        assert_eq!("value1", value);
    //    //
    //    //        wallet_service.set(wallet_handle, "key1", "value2").unwrap();
    //    //        let value = wallet_service.get(wallet_handle, "key1").unwrap();
    //    //        assert_eq!("value2", value);
    //    //
    //    //        TestUtils::cleanup_indy_home();
    //    //        InmemWallet::cleanup();
    //    //    }

    /**
     * Update tests
    */
    #[test]
    fn wallet_service_update() {
        _cleanup();
        let type_ = "type";
        let name = "name";
        let value = "value";
        let new_value = "new_value";
        let wallet_service = WalletService::new();
        wallet_service.create_wallet("pool1", "test_wallet", None, None, &_credentials()).unwrap();
        let wallet_handle = wallet_service.open_wallet("test_wallet", None, &_credentials()).unwrap();

        wallet_service.add_record(wallet_handle, type_, name, value, &HashMap::new()).unwrap();
        let record = wallet_service.get_record(wallet_handle, type_, name, &_fetch_options(false, true, false)).unwrap();
        assert_eq!(value, record.get_value().unwrap());
        wallet_service.update_record_value(wallet_handle, type_, name, new_value).unwrap();
        let record = wallet_service.get_record(wallet_handle, type_, name, &_fetch_options(false, true, false)).unwrap();
        assert_eq!(new_value, record.get_value().unwrap());
    }

    /**
     * Delete tests
    */
    #[test]
    fn wallet_service_delete_record() {
        _cleanup();
        let type_ = "type";
        let name = "name";
        let value = "value";
        let new_value = "new_value";
        let wallet_service = WalletService::new();
        wallet_service.create_wallet("pool1", "test_wallet", None, None, &_credentials()).unwrap();
        let wallet_handle = wallet_service.open_wallet("test_wallet", None, &_credentials()).unwrap();

        wallet_service.add_record(wallet_handle, type_, name, value, &HashMap::new()).unwrap();
        let record = wallet_service.get_record(wallet_handle, type_, name, &_fetch_options(false, true, false)).unwrap();
        assert_eq!(value, record.get_value().unwrap());
        wallet_service.delete_record(wallet_handle, type_, name).unwrap();
        let res = wallet_service.get_record(wallet_handle, type_, name, &_fetch_options(false, true, false));
        assert_match!(Err(WalletError::ItemNotFound), res);
    }


    /**
     * Add tags tests
     */
    #[test]
    fn wallet_service_add_tags() {
        _cleanup();
        let type_ = "type";
        let name = "name";
        let value = "value";
        let wallet_service = WalletService::new();
        let mut tags: Tags = HashMap::new();
        let tag_name_1 = "tag_name_1";
        let tag_value_1 = "tag_value_1";
        tags.insert(tag_name_1.to_string(), tag_value_1.to_string());
        wallet_service.create_wallet("pool1", "test_wallet", None, None, &_credentials()).unwrap();
        let wallet_handle = wallet_service.open_wallet("test_wallet", None, &_credentials()).unwrap();

        wallet_service.add_record(wallet_handle, type_, name, value, &tags).unwrap();

        let mut new_tags: Tags = HashMap::new();
        let tag_name_2 = "tag_name_2";
        let tag_value_2 = "tag_value_2";
        let tag_name_3 = "~tag_name_3";
        let tag_value_3 = "tag_value_3";
        new_tags.insert(tag_name_2.to_string(), tag_value_2.to_string());
<<<<<<< HEAD
        new_tags.insert(tag_name_3.to_string(),tag_value_3.to_string());
        wallet_service.add_record_tags(wallet_handle, type_, name, &new_tags).unwrap();
=======
        new_tags.insert(tag_name_3.to_string(), tag_value_3.to_string());
        let new_tags_json = serde_json::to_string(&new_tags).unwrap();
        wallet_service.add_record_tags(wallet_handle, type_, name, &new_tags_json).unwrap();
>>>>>>> df6cdd8b

        let item = wallet_service.get_record(wallet_handle, type_, name, &_fetch_options(true, true, true)).unwrap();
        let mut expected_tags = new_tags.clone();
        expected_tags.insert(tag_name_1.to_string(), tag_value_1.to_string());
        let retrieved_tags = item.tags.unwrap();
        assert_eq!(expected_tags, retrieved_tags);
    }

    /**
     * Update tags tests
     */
    #[test]
    fn wallet_service_update_tags() {
        _cleanup();
        let type_ = "type";
        let name = "name";
        let value = "value";
        let wallet_service = WalletService::new();
        let mut tags: Tags = HashMap::new();
        let tag_name_1 = "tag_name_1";
        let tag_value_1 = "tag_value_1";
        let tag_name_2 = "tag_name_2";
        let tag_value_2 = "tag_value_2";
        let tag_name_3 = "~tag_name_3";
        let tag_value_3 = "tag_value_3";
        tags.insert(tag_name_1.to_string(), tag_value_1.to_string());
        tags.insert(tag_name_2.to_string(), tag_value_2.to_string());
        tags.insert(tag_name_3.to_string(), tag_value_3.to_string());
        wallet_service.create_wallet("pool1", "test_wallet", None, None, &_credentials()).unwrap();
        let wallet_handle = wallet_service.open_wallet("test_wallet", None, &_credentials()).unwrap();

        wallet_service.add_record(wallet_handle, type_, name, value, &tags).unwrap();

        let mut new_tags: Tags = HashMap::new();
        let new_tag_value_2 = "new_tag_value_2";
        let new_tag_value_3 = "new_tag_value_3";
        new_tags.insert(tag_name_2.to_string(), new_tag_value_2.to_string());
        new_tags.insert(tag_name_3.to_string(), new_tag_value_3.to_string());
        wallet_service.update_record_tags(wallet_handle, type_, name, &new_tags).unwrap();

        let item = wallet_service.get_record(wallet_handle, type_, name, &_fetch_options(true, true, true)).unwrap();
        let retrieved_tags = item.tags.unwrap();
        assert_eq!(new_tags, retrieved_tags);
    }

    /**
     * Delete tags tests
     */
    #[test]
    fn wallet_service_delete_tags() {
        _cleanup();
        let type_ = "type";
        let name = "name";
        let value = "value";
        let wallet_service = WalletService::new();
        let mut tags: Tags = HashMap::new();
        let tag_name_1 = "tag_name_1";
        let tag_value_1 = "tag_value_1";
        let tag_name_2 = "tag_name_2";
        let tag_value_2 = "tag_value_2";
        let tag_name_3 = "~tag_name_3";
        let tag_value_3 = "tag_value_3";
        tags.insert(tag_name_1.to_string(), tag_value_1.to_string());
        tags.insert(tag_name_2.to_string(), tag_value_2.to_string());
        tags.insert(tag_name_3.to_string(), tag_value_3.to_string());
        wallet_service.create_wallet("pool1", "test_wallet", None, None, &_credentials()).unwrap();
        let wallet_handle = wallet_service.open_wallet("test_wallet", None, &_credentials()).unwrap();

        wallet_service.add_record(wallet_handle, type_, name, value, &tags).unwrap();

        let tag_names = vec!["tag_name_1", "~tag_name_3"];
        wallet_service.delete_record_tags(wallet_handle, type_, name, &tag_names).unwrap();

        let item = wallet_service.get_record(wallet_handle, type_, name, &_fetch_options(true, true, true)).unwrap();
        let mut expected_tags = HashMap::new();
        expected_tags.insert(tag_name_2.to_string(), tag_value_2.to_string());
        let retrieved_tags = item.tags.unwrap();
        assert_eq!(expected_tags, retrieved_tags);
    }


<<<<<<< HEAD
//    #[test]
//    fn wallet_service_search_records_works() {
//        TestUtils::cleanup_indy_home();
//
//        let wallet_service = WalletService::new();
//        wallet_service.create("pool1", "wallet1", None, None, r#"{"key":"key"}"#).unwrap();
//        let wallet_handle = wallet_service.open("wallet1", None, r#"{"key":"key"}"#).unwrap();
//
//        wallet_service.add_record(wallet_handle, "type1", "id1", "value1", HashMap::new()).unwrap();
//        wallet_service.add_record(wallet_handle, "type2", "id2", "value2", HashMap::new()).unwrap();
//
//        let mut search = wallet_service.search_records(wallet_handle, "type1", "{}", HashMap::new()).unwrap();
//        assert_eq!(1, search.get_total_count().unwrap().unwrap());
//
//        let record = search.fetch_next_record().unwrap().unwrap();
//        assert_eq!("id1", record.get_id());
//        assert_eq!("value1", record.get_value().unwrap());
//
//        TestUtils::cleanup_indy_home();
//    }
//
//    #[test]
//    fn wallet_service_search_all_records_works() {
//        TestUtils::cleanup_indy_home();
//
//        let wallet_service = WalletService::new();
//        wallet_service.create("pool1", "wallet1", None, None, r#"{"key":"key"}"#).unwrap();
//        let wallet_handle = wallet_service.open("wallet1", None, r#"{"key":"key"}"#).unwrap();
//
//        wallet_service.add_record(wallet_handle, "type1", "id1", "value1", HashMap::new()).unwrap();
//        wallet_service.add_record(wallet_handle, "type2", "id2", "value2", HashMap::new()).unwrap();
//
//        let mut search = wallet_service.search_all_records(wallet_handle).unwrap();
//        assert_eq!(2, search.get_total_count().unwrap().unwrap());
//
//        let record = search.fetch_next_record().unwrap().unwrap();
//        assert_eq!("value1", record.get_value().unwrap());
//
//        let record = search.fetch_next_record().unwrap().unwrap();
//        assert_eq!("value2", record.get_value().unwrap());
//
//        TestUtils::cleanup_indy_home();
//    }
//
//
//    //    #[test]
//    //    fn wallet_service_list_works_for_plugged() {
//    //        TestUtils::cleanup_indy_home();
//    //        InmemWallet::cleanup();
//    //
//    //        let wallet_service = WalletService::new();
//    //
//    //        wallet_service
//    //            .register_type(
//    //                "inmem",
//    //                InmemWallet::create,
//    //                InmemWallet::open,
//    //                InmemWallet::set,
//    //                InmemWallet::get,
//    //                InmemWallet::list,
//    //                InmemWallet::close,
//    //                InmemWallet::delete,
//    //                InmemWallet::free
//    //            )
//    //            .unwrap();
//    //
//    //        wallet_service.create("pool1", "wallet1", Some("inmem"), None, None).unwrap();
//    //        let wallet_handle = wallet_service.open("wallet1", Some("{\"freshness_time\": 1}"), None).unwrap();
//    //
//    //        wallet_service.set(wallet_handle, "key1::subkey1", "value1").unwrap();
//    //        wallet_service.set(wallet_handle, "key1::subkey2", "value2").unwrap();
//    //
//    //        let mut key_values = wallet_service.list(wallet_handle, "key1::").unwrap();
//    //        key_values.sort();
//    //        assert_eq!(2, key_values.len());
//    //
//    //        let (key, value) = key_values.pop().unwrap();
//    //        assert_eq!("key1::subkey2", key);
//    //        assert_eq!("value2", value);
//    //
//    //        let (key, value) = key_values.pop().unwrap();
//    //        assert_eq!("key1::subkey1", key);
//    //        assert_eq!("value1", value);
//    //
//    //        TestUtils::cleanup_indy_home();
//    //        InmemWallet::cleanup();
//    //    }
//
=======
    //    #[test]
    //    fn wallet_service_search_records_works() {
    //        TestUtils::cleanup_indy_home();
    //
    //        let wallet_service = WalletService::new();
    //        wallet_service.create("pool1", "wallet1", None, None, r#"{"key":"key"}"#).unwrap();
    //        let wallet_handle = wallet_service.open("wallet1", None, r#"{"key":"key"}"#).unwrap();
    //
    //        wallet_service.add_record(wallet_handle, "type1", "id1", "value1", "{}").unwrap();
    //        wallet_service.add_record(wallet_handle, "type2", "id2", "value2", "{}").unwrap();
    //
    //        let mut search = wallet_service.search_records(wallet_handle, "type1", "{}", "{}").unwrap();
    //        assert_eq!(1, search.get_total_count().unwrap().unwrap());
    //
    //        let record = search.fetch_next_record().unwrap().unwrap();
    //        assert_eq!("id1", record.get_id());
    //        assert_eq!("value1", record.get_value().unwrap());
    //
    //        TestUtils::cleanup_indy_home();
    //    }
    //
    //    #[test]
    //    fn wallet_service_search_all_records_works() {
    //        TestUtils::cleanup_indy_home();
    //
    //        let wallet_service = WalletService::new();
    //        wallet_service.create("pool1", "wallet1", None, None, r#"{"key":"key"}"#).unwrap();
    //        let wallet_handle = wallet_service.open("wallet1", None, r#"{"key":"key"}"#).unwrap();
    //
    //        wallet_service.add_record(wallet_handle, "type1", "id1", "value1", "{}").unwrap();
    //        wallet_service.add_record(wallet_handle, "type2", "id2", "value2", "{}").unwrap();
    //
    //        let mut search = wallet_service.search_all_records(wallet_handle).unwrap();
    //        assert_eq!(2, search.get_total_count().unwrap().unwrap());
    //
    //        let record = search.fetch_next_record().unwrap().unwrap();
    //        assert_eq!("value1", record.get_value().unwrap());
    //
    //        let record = search.fetch_next_record().unwrap().unwrap();
    //        assert_eq!("value2", record.get_value().unwrap());
    //
    //        TestUtils::cleanup_indy_home();
    //    }
    //
    //
    //    //    #[test]
    //    //    fn wallet_service_list_works_for_plugged() {
    //    //        TestUtils::cleanup_indy_home();
    //    //        InmemWallet::cleanup();
    //    //
    //    //        let wallet_service = WalletService::new();
    //    //
    //    //        wallet_service
    //    //            .register_type(
    //    //                "inmem",
    //    //                InmemWallet::create,
    //    //                InmemWallet::open,
    //    //                InmemWallet::set,
    //    //                InmemWallet::get,
    //    //                InmemWallet::list,
    //    //                InmemWallet::close,
    //    //                InmemWallet::delete,
    //    //                InmemWallet::free
    //    //            )
    //    //            .unwrap();
    //    //
    //    //        wallet_service.create("pool1", "wallet1", Some("inmem"), None, None).unwrap();
    //    //        let wallet_handle = wallet_service.open("wallet1", Some("{\"freshness_time\": 1}"), None).unwrap();
    //    //
    //    //        wallet_service.set(wallet_handle, "key1::subkey1", "value1").unwrap();
    //    //        wallet_service.set(wallet_handle, "key1::subkey2", "value2").unwrap();
    //    //
    //    //        let mut key_values = wallet_service.list(wallet_handle, "key1::").unwrap();
    //    //        key_values.sort();
    //    //        assert_eq!(2, key_values.len());
    //    //
    //    //        let (key, value) = key_values.pop().unwrap();
    //    //        assert_eq!("key1::subkey2", key);
    //    //        assert_eq!("value2", value);
    //    //
    //    //        let (key, value) = key_values.pop().unwrap();
    //    //        assert_eq!("key1::subkey1", key);
    //    //        assert_eq!("value1", value);
    //    //
    //    //        TestUtils::cleanup_indy_home();
    //    //        InmemWallet::cleanup();
    //    //    }
    //
>>>>>>> df6cdd8b
    #[test]
    fn wallet_service_get_pool_name_works() {
        _cleanup();

        let wallet_service = WalletService::new();
        let wallet_name = "test_wallet";
        let pool_name = "pool1";
        wallet_service.create_wallet(pool_name, wallet_name, None, None, &_credentials()).unwrap();
        let wallet_handle = wallet_service.open_wallet(wallet_name, None, &_credentials()).unwrap();

        assert_eq!(wallet_service.get_pool_name(wallet_handle).unwrap(), pool_name);
    }
    //
    //    //    #[test]
    //    //    fn wallet_service_get_pool_name_works_for_plugged() {
    //    //        TestUtils::cleanup_indy_home();
    //    //        InmemWallet::cleanup();
    //    //
    //    //        let wallet_service = WalletService::new();
    //    //
    //    //        wallet_service
    //    //            .register_type(
    //    //                "inmem",
    //    //                InmemWallet::create,
    //    //                InmemWallet::open,
    //    //                InmemWallet::set,
    //    //                InmemWallet::get,
    //    //                InmemWallet::list,
    //    //                InmemWallet::close,
    //    //                InmemWallet::delete,
    //    //                InmemWallet::free
    //    //            )
    //    //            .unwrap();
    //    //
    //    //        wallet_service.create("pool1", "wallet1", Some("inmem"), None, None).unwrap();
    //    //        let wallet_handle = wallet_service.open("wallet1", None, None).unwrap();
    //    //
    //    //        assert_eq!(wallet_service.get_pool_name(wallet_handle).unwrap(), "pool1");
    //    //
    //    //        TestUtils::cleanup_indy_home();
    //    //        InmemWallet::cleanup();
    //    //    }
    //
    #[test]
    fn wallet_service_get_pool_name_works_for_incorrect_wallet_handle() {
        _cleanup();

        let wallet_service = WalletService::new();
        let wallet_name = "test_wallet";
        let pool_name = "pool1";
        wallet_service.create_wallet(pool_name, wallet_name, None, None, &_credentials()).unwrap();

        let get_pool_name_res = wallet_service.get_pool_name(1);
        assert_match!(Err(WalletError::InvalidHandle(_)), get_pool_name_res);
    }
}<|MERGE_RESOLUTION|>--- conflicted
+++ resolved
@@ -345,13 +345,8 @@
         Ok(())
     }
 
-<<<<<<< HEAD
     pub fn add_record(&self, wallet_handle: i32, type_: &str, name: &str, value: &str, tags: &HashMap<String, String>) -> Result<(), WalletError> {
-        match self.wallets.borrow_mut().get_mut(&wallet_handle) {
-=======
-    pub fn add_record(&self, wallet_handle: i32, type_: &str, name: &str, value: &str, tags_json: &str) -> Result<(), WalletError> {
         match self.wallets.borrow().get(&wallet_handle) {
->>>>>>> df6cdd8b
             Some(wallet) => {
                 wallet.add(type_, name, value, &tags)
             }
@@ -390,13 +385,8 @@
         }
     }
 
-<<<<<<< HEAD
     pub fn add_record_tags(&self, wallet_handle: i32, type_: &str, name: &str, tags: &HashMap<String, String>) -> Result<(), WalletError> {
-        match self.wallets.borrow_mut().get_mut(&wallet_handle) {
-=======
-    pub fn add_record_tags(&self, wallet_handle: i32, type_: &str, name: &str, tags_json: &str) -> Result<(), WalletError> {
         match self.wallets.borrow().get(&wallet_handle) {
->>>>>>> df6cdd8b
             Some(wallet) => {
                 wallet.add_tags(type_, name, &tags)
             }
@@ -409,14 +399,9 @@
         self.add_record_tags(wallet_handle, &self.add_prefix(T::short_type_name()), name, tags)
     }
 
-<<<<<<< HEAD
     pub fn update_record_tags(&self, wallet_handle: i32, type_: &str, name: &str, tags: &HashMap<String, String>)
         -> Result<(), WalletError> {
-        match self.wallets.borrow_mut().get_mut(&wallet_handle) {
-=======
-    pub fn update_record_tags(&self, wallet_handle: i32, type_: &str, name: &str, tags_json: &str) -> Result<(), WalletError> {
         match self.wallets.borrow().get(&wallet_handle) {
->>>>>>> df6cdd8b
             Some(wallet) => {
                 wallet.update_tags(type_, name, &tags)
             }
@@ -429,20 +414,11 @@
         self.update_record_tags(wallet_handle, &self.add_prefix(T::short_type_name()), name, tags)
     }
 
-<<<<<<< HEAD
     pub fn delete_record_tags(&self, wallet_handle: i32, type_: &str, name: &str, tag_names: &[&str]) -> Result<(), WalletError> {
-        match self.wallets.borrow_mut().get_mut(&wallet_handle) {
+        match self.wallets.borrow().get(&wallet_handle) {
             Some(wallet) => {
                 wallet.delete_tags(type_, name, tag_names)
             },
-=======
-    pub fn delete_record_tags(&self, wallet_handle: i32, type_: &str, name: &str, tag_names_json: &str) -> Result<(), WalletError> {
-        match self.wallets.borrow().get(&wallet_handle) {
-            Some(wallet) => {
-                let tag_names: Vec<String> = serde_json::from_str(tag_names_json)?;
-                wallet.delete_tags(type_, name, &tag_names[..])
-            }
->>>>>>> df6cdd8b
             None => Err(WalletError::InvalidHandle(wallet_handle.to_string()))
         }
     }
@@ -743,21 +719,6 @@
     //    use std::thread;
     //
 
-<<<<<<< HEAD
-//    const POOL: &'static str = "pool";
-//    const WALLET: &'static str = "wallet";
-//    const DEFAULT: &'static str = "default";
-//    const ID_1: &'static str = "id1";
-//    const ID_2: &'static str = "id2";
-//    const TYPE_1: &'static str = "type1";
-//    const TYPE_2: &'static str = "type2";
-//    const VALUE_1: &'static str = "value1";
-//    const VALUE_2: &'static str = "value2";
-//    const TAGS_EMPTY: &'static str = "{}";
-//    const TAGS: &'static str = r#"{"tagName1":"tagValue1"}"##;
-//    const QUERY_EMPTY: &'static str = "{}";
-//    const OPTIONS_EMPTY: &'static str = "{}";
-=======
     //    const POOL: &'static str = "pool";
     //    const WALLET: &'static str = "wallet";
     //    const DEFAULT: &'static str = "default";
@@ -771,7 +732,6 @@
     //    const TAGS: &'static str = r#"{"tagName1":"tagValue1"}"##;
     //    const QUERY_EMPTY: &'static str = "{}";
     //    const OPTIONS_EMPTY: &'static str = "{}";
->>>>>>> df6cdd8b
 
 
     fn _fetch_options(type_: bool, value: bool, tags: bool) -> String {
@@ -1336,14 +1296,8 @@
         let tag_name_3 = "~tag_name_3";
         let tag_value_3 = "tag_value_3";
         new_tags.insert(tag_name_2.to_string(), tag_value_2.to_string());
-<<<<<<< HEAD
         new_tags.insert(tag_name_3.to_string(),tag_value_3.to_string());
         wallet_service.add_record_tags(wallet_handle, type_, name, &new_tags).unwrap();
-=======
-        new_tags.insert(tag_name_3.to_string(), tag_value_3.to_string());
-        let new_tags_json = serde_json::to_string(&new_tags).unwrap();
-        wallet_service.add_record_tags(wallet_handle, type_, name, &new_tags_json).unwrap();
->>>>>>> df6cdd8b
 
         let item = wallet_service.get_record(wallet_handle, type_, name, &_fetch_options(true, true, true)).unwrap();
         let mut expected_tags = new_tags.clone();
@@ -1425,96 +1379,6 @@
     }
 
 
-<<<<<<< HEAD
-//    #[test]
-//    fn wallet_service_search_records_works() {
-//        TestUtils::cleanup_indy_home();
-//
-//        let wallet_service = WalletService::new();
-//        wallet_service.create("pool1", "wallet1", None, None, r#"{"key":"key"}"#).unwrap();
-//        let wallet_handle = wallet_service.open("wallet1", None, r#"{"key":"key"}"#).unwrap();
-//
-//        wallet_service.add_record(wallet_handle, "type1", "id1", "value1", HashMap::new()).unwrap();
-//        wallet_service.add_record(wallet_handle, "type2", "id2", "value2", HashMap::new()).unwrap();
-//
-//        let mut search = wallet_service.search_records(wallet_handle, "type1", "{}", HashMap::new()).unwrap();
-//        assert_eq!(1, search.get_total_count().unwrap().unwrap());
-//
-//        let record = search.fetch_next_record().unwrap().unwrap();
-//        assert_eq!("id1", record.get_id());
-//        assert_eq!("value1", record.get_value().unwrap());
-//
-//        TestUtils::cleanup_indy_home();
-//    }
-//
-//    #[test]
-//    fn wallet_service_search_all_records_works() {
-//        TestUtils::cleanup_indy_home();
-//
-//        let wallet_service = WalletService::new();
-//        wallet_service.create("pool1", "wallet1", None, None, r#"{"key":"key"}"#).unwrap();
-//        let wallet_handle = wallet_service.open("wallet1", None, r#"{"key":"key"}"#).unwrap();
-//
-//        wallet_service.add_record(wallet_handle, "type1", "id1", "value1", HashMap::new()).unwrap();
-//        wallet_service.add_record(wallet_handle, "type2", "id2", "value2", HashMap::new()).unwrap();
-//
-//        let mut search = wallet_service.search_all_records(wallet_handle).unwrap();
-//        assert_eq!(2, search.get_total_count().unwrap().unwrap());
-//
-//        let record = search.fetch_next_record().unwrap().unwrap();
-//        assert_eq!("value1", record.get_value().unwrap());
-//
-//        let record = search.fetch_next_record().unwrap().unwrap();
-//        assert_eq!("value2", record.get_value().unwrap());
-//
-//        TestUtils::cleanup_indy_home();
-//    }
-//
-//
-//    //    #[test]
-//    //    fn wallet_service_list_works_for_plugged() {
-//    //        TestUtils::cleanup_indy_home();
-//    //        InmemWallet::cleanup();
-//    //
-//    //        let wallet_service = WalletService::new();
-//    //
-//    //        wallet_service
-//    //            .register_type(
-//    //                "inmem",
-//    //                InmemWallet::create,
-//    //                InmemWallet::open,
-//    //                InmemWallet::set,
-//    //                InmemWallet::get,
-//    //                InmemWallet::list,
-//    //                InmemWallet::close,
-//    //                InmemWallet::delete,
-//    //                InmemWallet::free
-//    //            )
-//    //            .unwrap();
-//    //
-//    //        wallet_service.create("pool1", "wallet1", Some("inmem"), None, None).unwrap();
-//    //        let wallet_handle = wallet_service.open("wallet1", Some("{\"freshness_time\": 1}"), None).unwrap();
-//    //
-//    //        wallet_service.set(wallet_handle, "key1::subkey1", "value1").unwrap();
-//    //        wallet_service.set(wallet_handle, "key1::subkey2", "value2").unwrap();
-//    //
-//    //        let mut key_values = wallet_service.list(wallet_handle, "key1::").unwrap();
-//    //        key_values.sort();
-//    //        assert_eq!(2, key_values.len());
-//    //
-//    //        let (key, value) = key_values.pop().unwrap();
-//    //        assert_eq!("key1::subkey2", key);
-//    //        assert_eq!("value2", value);
-//    //
-//    //        let (key, value) = key_values.pop().unwrap();
-//    //        assert_eq!("key1::subkey1", key);
-//    //        assert_eq!("value1", value);
-//    //
-//    //        TestUtils::cleanup_indy_home();
-//    //        InmemWallet::cleanup();
-//    //    }
-//
-=======
     //    #[test]
     //    fn wallet_service_search_records_works() {
     //        TestUtils::cleanup_indy_home();
@@ -1603,7 +1467,6 @@
     //    //        InmemWallet::cleanup();
     //    //    }
     //
->>>>>>> df6cdd8b
     #[test]
     fn wallet_service_get_pool_name_works() {
         _cleanup();
