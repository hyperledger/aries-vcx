--- conflicted
+++ resolved
@@ -160,21 +160,13 @@
 
     pub fn send_tx(&self, handle: i32, msg: &str) -> Result<i32, PoolError> {
         let cmd_id: i32 = SequenceUtils::get_next_id();
-<<<<<<< HEAD
-        self.open_pools.try_borrow().map_err(CommonError::from)?
-            .get(&handle)
-            .map(|ref pool| {
-                self._send_msg(cmd_id, msg, &pool.cmd_socket);
-            }).ok_or(PoolError::InvalidHandle(format!("No pool with requested handle {}", handle)))?;
-=======
 
         let pools = self.open_pools.try_borrow().map_err(CommonError::from)?;
         match pools.get(&handle) {
-            Some(&(_, ref socket)) => self._send_msg(cmd_id, msg, socket)?,
+            Some(ref pool) => self._send_msg(cmd_id, msg, &pool.cmd_socket)?,
             None => return Err(PoolError::InvalidHandle(format!("No pool with requested handle {}", handle)))
         }
 
->>>>>>> 553b6d66
         Ok(cmd_id)
     }
 
@@ -200,39 +192,25 @@
 
     pub fn close(&self, handle: i32) -> Result<i32, PoolError> {
         let cmd_id: i32 = SequenceUtils::get_next_id();
-<<<<<<< HEAD
-        self.open_pools.try_borrow_mut().map_err(CommonError::from)?
-            .remove(&handle).map(|pool| {
-                self._send_msg(cmd_id, "exit", &pool.cmd_socket);
-            }).ok_or(PoolError::InvalidHandle(format!("No pool with requested handle {}", handle)))?;
-=======
 
         let mut pools = self.open_pools.try_borrow_mut().map_err(CommonError::from)?;
         match pools.remove(&handle) {
-            Some((_, ref socket)) => self._send_msg(cmd_id, "exit", socket)?,
+            Some(ref pool) => self._send_msg(cmd_id, "exit", &pool.cmd_socket)?,
             None => return Err(PoolError::InvalidHandle(format!("No pool with requested handle {}", handle)))
         }
 
->>>>>>> 553b6d66
         Ok(cmd_id)
     }
 
     pub fn refresh(&self, handle: i32) -> Result<i32, PoolError> {
         let cmd_id: i32 = SequenceUtils::get_next_id();
-<<<<<<< HEAD
-        self.open_pools.try_borrow_mut().map_err(CommonError::from)?
-            .get(&handle).map(|ref pool| {
-                self._send_msg(cmd_id, "refresh", &pool.cmd_socket);
-            }).ok_or(PoolError::InvalidHandle(format!("No pool with requested handle {}", handle)))?;
-=======
 
         let pools = self.open_pools.try_borrow().map_err(CommonError::from)?;
         match pools.get(&handle) {
-            Some(&(_, ref socket)) => self._send_msg(cmd_id, "refresh", socket)?,
+            Some(ref pool) => self._send_msg(cmd_id, "refresh", &pool.cmd_socket)?,
             None => return Err(PoolError::InvalidHandle(format!("No pool with requested handle {}", handle)))
         };
 
->>>>>>> 553b6d66
         Ok(cmd_id)
     }
 
@@ -406,7 +384,7 @@
 
             let pool = Pool::new(name, 0);
             let ps = PoolService::new();
-            ps.open_pools.borrow_mut().insert(-1, (pool, send_cmd_sock));
+            ps.open_pools.borrow_mut().insert(-1, ZMQPool::new(pool, send_cmd_sock));
             let res = ps.send_tx(-1, "test_data");
             assert_match!(Err(PoolError::CommonError(CommonError::IOError(_))), res);
         }
@@ -548,7 +526,6 @@
         drop_test();
         TestUtils::cleanup_storage();
     }
-<<<<<<< HEAD
 //
 //    impl Default for PoolWorker {
 //        fn default() -> Self {
@@ -617,79 +594,7 @@
 //        handle.join().expect("join");
 //    }
 
-    #[allow(dead_code)] //FIXME
-    mod nodes_emulator {
-=======
-    //
-    //    impl Default for PoolWorker {
-    //        fn default() -> Self {
-    //            PoolWorker {
-    //                pool_id: 0,
-    //                cmd_sock: zmq::Context::new().socket(zmq::SocketType::PAIR).unwrap(),
-    //                open_cmd_id: 0,
-    //                name: "".to_string(),
-    //                handler: PoolWorkerHandler::CatchupHandler(CatchupHandler {
-    //                    timeout: time::now_utc().add(Duration::seconds(2)),
-    //                    ..Default::default()
-    //                }),
-    //            }
-    //        }
-    //    }
-
-    //    #[test]
-    //    fn pool_worker_get_zmq_poll_items_works() {
-    //        TestUtils::cleanup_storage();
-    //
-    //        let pw: PoolWorker = Default::default();
-    //
-    //        let poll_items = pw.get_zmq_poll_items().unwrap();
-    //
-    //        assert_eq!(poll_items.len(), pw.handler.nodes().len() + 1);
-    //        //TODO compare poll items
-    //    }
-
-    //    #[test]
-    //    fn catchup_handler_start_catchup_works() {
-    //        TestUtils::cleanup_storage();
-    //
-    //        let mut ch: CatchupHandler = Default::default();
-    //        let (gt, handle) = nodes_emulator::start();
-    //        ch.merkle_tree.append(rmp_serde::to_vec_named(&gt).unwrap()).unwrap();
-    //        let mut rn: RemoteNode = RemoteNode::new(&gt).unwrap();
-    //        rn.connect(&zmq::Context::new(), &zmq::CurveKeyPair::new().unwrap()).unwrap();
-    //        ch.nodes.push(rn);
-    //        ch.target_mt_size = 2;
-    //
-    //        ch.start_catchup().unwrap();
-    //
-    //        let emulator_msgs: Vec<String> = handle.join().unwrap();
-    //        assert_eq!(1, emulator_msgs.len());
-    //        let expected_resp: CatchupReq = CatchupReq {
-    //            ledgerId: 0,
-    //            seqNoStart: 2,
-    //            seqNoEnd: 2,
-    //            catchupTill: 2,
-    //        };
-    //        let act_resp = CatchupReq::from_json(emulator_msgs[0].as_str()).unwrap();
-    //        assert_eq!(expected_resp, act_resp);
-    //    }
-
-    //    #[test]
-    //    fn remote_node_connect_works_and_can_ping_pong() {
-    //        TestUtils::cleanup_storage();
-    //
-    //        let (gt, handle) = nodes_emulator::start();
-    //        let mut rn: RemoteNode = RemoteNode::new(&gt).unwrap();
-    //        let ctx = zmq::Context::new();
-    //        rn.connect(&ctx, &zmq::CurveKeyPair::new().unwrap()).unwrap();
-    //        rn.send_str("pi").expect("send");
-    //        rn.zsock.as_ref().expect("sock").poll(zmq::POLLIN, nodes_emulator::POLL_TIMEOUT).expect("poll");
-    //        assert_eq!("po", rn.zsock.as_ref().expect("sock").recv_string(zmq::DONTWAIT).expect("recv").expect("string").as_str());
-    //        handle.join().expect("join");
-    //    }
-
     pub mod nodes_emulator {
->>>>>>> 553b6d66
         extern crate sodiumoxide;
 
         use services::pool::rust_base58::{FromBase58, ToBase58};
