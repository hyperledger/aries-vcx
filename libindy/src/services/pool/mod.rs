--- conflicted
+++ resolved
@@ -231,19 +231,8 @@
                 pool.push(json);
             }
         }
-<<<<<<< HEAD
 
         Ok(pool)
-    }
-
-    pub fn get_pool_name(&self, handle: i32) -> Result<String, PoolError> {
-        self.open_pools.try_borrow().map_err(CommonError::from)?.get(&handle).map_or(
-            Err(PoolError::InvalidHandle(format!("Pool doesn't exists for handle {}", handle))),
-            |ref pool| Ok(pool.pool.get_name().to_string()))
-=======
-
-        Ok(pool)
->>>>>>> d06db54f
     }
 }
 
@@ -392,25 +381,6 @@
             ps.open_pools.borrow_mut().insert(-1, ZMQPool::new(pool, send_cmd_sock));
             let res = ps.send_tx(-1, "test_data");
             assert_match!(Err(PoolError::CommonError(CommonError::IOError(_))), res);
-        }
-
-        #[test]
-        fn pool_get_pool_name_works() {
-            TestUtils::cleanup_storage();
-            let name = "test";
-            let ps = PoolService::new();
-            let zmq_ctx = zmq::Context::new();
-            let send_cmd_sock = zmq_ctx.socket(zmq::SocketType::PAIR).unwrap();
-            let pool = Pool::new(name, 0);
-            ps.open_pools.borrow_mut().insert(-1, ZMQPool::new(pool, send_cmd_sock));
-            assert_eq!(ps.get_pool_name(-1).unwrap(), name);
-        }
-
-        #[test]
-        fn pool_get_pool_name_works_for_invalid_handle() {
-            TestUtils::cleanup_storage();
-            let ps = PoolService::new();
-            assert_match!(Err(PoolError::InvalidHandle(_)), ps.get_pool_name(-1));
         }
 
         #[test]
@@ -607,7 +577,6 @@
         use std::thread;
         use super::*;
         use self::indy_crypto::bls::{Generator, SignKey, VerKey};
-        use sodiumoxide::crypto::sign::ed25519::PublicKey;
 
         pub static POLL_TIMEOUT: i64 = 1_000; /* in ms */
 
