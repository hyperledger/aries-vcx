extern crate serde_json;
extern crate indy_crypto;
extern crate uuid;

use errors::common::CommonError;
use errors::indy::IndyError;
use errors::anoncreds::AnoncredsError;
use services::anoncreds::AnoncredsService;
use services::wallet::WalletService;
use services::crypto::CryptoService;
use std::rc::Rc;
use services::anoncreds::types::*;
use services::blob_storage::BlobStorageService;
use std::collections::{HashMap, HashSet};
use self::indy_crypto::cl::*;
use self::indy_crypto::utils::json::{JsonDecodable, JsonEncodable};
use super::tails::SDKTailsAccessor;

pub enum ProverCommand {
    CreateMasterSecret(
        i32, // wallet handle
        String, // master secret id
        Box<Fn(Result<(), IndyError>) + Send>),
    CreateAndStoreCredentialRequest(
        i32, // wallet handle
        String, // prover did
        String, // credential offer json
        String, // credential def json
        String, // master secret name
        Box<Fn(Result<(String, String), IndyError>) + Send>),
    StoreCredential(
        i32, // wallet handle
        Option<String>, // credential id
        String, // credential request json
        String, // credential request metadata json
        String, // credentials json
        String, // credential definition json
        Option<String>, // revocation registry definition json
        Option<String>, // revocation state json
        Box<Fn(Result<String, IndyError>) + Send>),
    GetCredentials(
        i32, // wallet handle
        Option<String>, // filter json
        Box<Fn(Result<String, IndyError>) + Send>),
    GetCredentialsForProofReq(
        i32, // wallet handle
        String, // proof request json
        Box<Fn(Result<String, IndyError>) + Send>),
    CreateProof(
        i32, // wallet handle
        String, // proof request json
        String, // requested credentials json
        String, // master secret name
        String, // schemas json
        String, // credential defs json
        String, // revocation states json
        Box<Fn(Result<String, IndyError>) + Send>),
    CreateRevocationState(
        i32, // blob storage reader handle
        String, // revocation registry definition json
        String, // revocation registry delta json
        u64, //timestamp
        String, //credential revocation id
        Box<Fn(Result<String, IndyError>) + Send>),
    UpdateRevocationState(
        i32, // tails reader _handle
        String, // revocation state json
        String, // revocation registry definition json
        String, // revocation registry delta json
        u64, //timestamp
        String, //credential revocation id
        Box<Fn(Result<String, IndyError>) + Send>)
}

pub struct ProverCommandExecutor {
    anoncreds_service: Rc<AnoncredsService>,
    wallet_service: Rc<WalletService>,
    crypto_service: Rc<CryptoService>,
    blob_storage_service: Rc<BlobStorageService>,
}

impl ProverCommandExecutor {
    pub fn new(anoncreds_service: Rc<AnoncredsService>,
               wallet_service: Rc<WalletService>,
               crypto_service: Rc<CryptoService>,
               blob_storage_service: Rc<BlobStorageService>) -> ProverCommandExecutor {
        ProverCommandExecutor {
            anoncreds_service,
            wallet_service,
            crypto_service,
            blob_storage_service
        }
    }

    pub fn execute(&self, command: ProverCommand) {
        match command {
            ProverCommand::CreateMasterSecret(wallet_handle, master_secret_id, cb) => {
                trace!(target: "prover_command_executor", "CreateMasterSecret command received");
                cb(self.create_master_secret(wallet_handle, &master_secret_id));
            }
            ProverCommand::CreateAndStoreCredentialRequest(wallet_handle, prover_did, credential_offer_json,
                                                           credential_def_json, master_secret_name, cb) => {
                trace!(target: "prover_command_executor", "CreateAndStoreCredentialRequest command received");
                cb(self.create_and_store_credential_request(wallet_handle, &prover_did, &credential_offer_json,
                                                            &credential_def_json, &master_secret_name));
            }
            ProverCommand::StoreCredential(wallet_handle, cred_id, cred_req_json, cred_req_metadata_json, cred_json, cred_def_json, rev_reg_def_json, rev_state_json, cb) => {
                trace!(target: "prover_command_executor", "StoreCredential command received");
                cb(self.store_credential(wallet_handle, cred_id.as_ref().map(String::as_str),
                                         &cred_req_json, &cred_req_metadata_json, &cred_json, &cred_def_json,
                                         rev_reg_def_json.as_ref().map(String::as_str),
                                         rev_state_json.as_ref().map(String::as_str)));
            }
            ProverCommand::GetCredentials(wallet_handle, filter_json, cb) => {
                trace!(target: "prover_command_executor", "GetCredentials command received");
                cb(self.get_credentials(wallet_handle, filter_json.as_ref().map(String::as_str)));
            }
            ProverCommand::GetCredentialsForProofReq(wallet_handle, proof_req_json, cb) => {
                trace!(target: "prover_command_executor", "GetCredentialsForProofReq command received");
                cb(self.get_credentials_for_proof_req(wallet_handle, &proof_req_json));
            }
            ProverCommand::CreateProof(wallet_handle, proof_req_json, requested_credentials_json, master_secret_name,
                                       schemas_json, credential_defs_json, rev_states_json, cb) => {
                trace!(target: "prover_command_executor", "CreateProof command received");
                cb(self.create_proof(wallet_handle, &proof_req_json, &requested_credentials_json, &master_secret_name,
                                     &schemas_json, &credential_defs_json, &rev_states_json));
            }
            ProverCommand::CreateRevocationState(blob_storage_reader_handle, rev_reg_def_json, rev_reg_delta_json, timestamp, cred_rev_id, cb) => {
                trace!(target: "prover_command_executor", "CreateRevocationState command received");
                cb(self.create_revocation_state(blob_storage_reader_handle, &rev_reg_def_json, &rev_reg_delta_json, timestamp, &cred_rev_id));
            }
            ProverCommand::UpdateRevocationState(blob_storage_reader_handle, rev_state_json, rev_reg_def_json, rev_reg_delta_json, timestamp, cred_rev_id, cb) => {
                trace!(target: "prover_command_executor", "UpdateRevocationState command received");
                cb(self.update_revocation_state(blob_storage_reader_handle, &rev_state_json, &rev_reg_def_json, &rev_reg_delta_json, timestamp, &cred_rev_id));
            }
        };
    }

    fn create_master_secret(&self,
                            wallet_handle: i32,
                            master_secret_id: &str) -> Result<(), IndyError> {
        trace!("create_master_secret >>> wallet_handle: {:?}, master_secret_id: {:?}", wallet_handle, master_secret_id);

        if let Ok(_) = self.wallet_service.get(wallet_handle, &format!("master_secret::{}", master_secret_id)) {
            return Err(IndyError::AnoncredsError(
                AnoncredsError::MasterSecretDuplicateNameError(format!("MasterSecret already exists {}", master_secret_id))));
        };

        let master_secret = self.anoncreds_service.prover.new_master_secret()?;
        let master_secret_json = self.wallet_service.set_object(wallet_handle, &format!("master_secret::{}", master_secret_id), &master_secret, "MasterSecret")?;

        trace!("create_master_secret <<<");

        Ok(())
    }

    fn create_and_store_credential_request(&self,
                                           wallet_handle: i32,
                                           prover_did: &str,
                                           credential_offer_json: &str,
                                           credential_def_json: &str,
                                           master_secret_id: &str) -> Result<(String, String), IndyError> {
        trace!("create_and_store_credential_request >>> wallet_handle: {:?}, prover_did: {:?}, credential_offer_json: {:?}, credential_def_json: {:?}, \
               master_secret_id: {:?}", wallet_handle, prover_did, credential_offer_json, credential_def_json, master_secret_id);

        self.crypto_service.validate_did(&prover_did)?;

        let master_secret: MasterSecret =
            self.wallet_service.get_object(wallet_handle, &format!("master_secret::{}", &master_secret_id), "MasterSecret", &mut String::new())?;

        let credential_def: CredentialDefinition = CredentialDefinition::from_json(&credential_def_json)
            .map_err(|err| CommonError::InvalidStructure(format!("Cannot deserialize CredentialDefinition: {:?}", err)))?;

        let credential_offer: CredentialOffer = CredentialOffer::from_json(&credential_offer_json)
            .map_err(|err| CommonError::InvalidStructure(format!("Cannot deserialize CredentialOffer: {:?}", err)))?;

        let (blinded_ms, ms_blinding_data, blinded_ms_correctness_proof) =
            self.anoncreds_service.prover.new_credential_request(&credential_def, &master_secret, &credential_offer)?;

        let nonce = new_nonce()
            .map_err(|err| IndyError::AnoncredsError(AnoncredsError::from(err)))?;

        let credential_request = CredentialRequest {
            prover_did: prover_did.to_string(),
            cred_def_id: credential_offer.cred_def_id.clone(),
            blinded_ms,
            blinded_ms_correctness_proof,
            nonce
        };

        let nonce = credential_request.nonce.clone()
            .map_err(|err| IndyError::AnoncredsError(AnoncredsError::from(err)))?;

        let credential_request_metadata = CredentialRequestMetadata {
            master_secret_blinding_data: ms_blinding_data,
            nonce,
            master_secret_name: master_secret_id.to_string()
        };

        let credential_request_json = credential_request.to_json()
            .map_err(|err| CommonError::InvalidState(format!("Cannot serialize CredentialRequest: {:?}", err)))?;

        let credential_request_metadata_json = credential_request_metadata.to_json()
            .map_err(|err| CommonError::InvalidState(format!("Cannot serialize CredentialRequestMetadata: {:?}", err)))?;

        trace!("create_and_store_credential_request <<< credential_request_json: {:?}, credential_request_metadata_json: {:?}",
               credential_request_json, credential_request_metadata_json);

        Ok((credential_request_json, credential_request_metadata_json))
    }

    fn store_credential(&self,
                        wallet_handle: i32,
                        cred_id: Option<&str>,
                        cred_req_json: &str,
                        cred_req_metadata_json: &str,
                        cred_json: &str,
                        cred_def_json: &str,
                        rev_reg_def_json: Option<&str>,
                        rev_state_json: Option<&str>) -> Result<String, IndyError> {
        trace!("store_credential >>> wallet_handle: {:?}, cred_id: {:?}, cred_req_json: {:?}, cred_req_metadata_json: {:?}, cred_json: {:?}, cred_def_json: {:?}, \
        rev_reg_def_json: {:?}, rev_state_json: {:?}",
               wallet_handle, cred_id, cred_req_json, cred_req_metadata_json, cred_json, cred_def_json, rev_reg_def_json, rev_state_json);

        let credential_request: CredentialRequest = CredentialRequest::from_json(&cred_req_json)
            .map_err(|err| CommonError::InvalidStructure(format!("Cannot deserialize CredentialRequest: {:?}", err)))?;

        let credential_request_metadata: CredentialRequestMetadata = CredentialRequestMetadata::from_json(&cred_req_metadata_json)
            .map_err(|err| CommonError::InvalidStructure(format!("Cannot deserialize CredentialRequestMetadata: {:?}", err)))?;

        let mut credential: Credential = Credential::from_json(&cred_json)
            .map_err(|err| CommonError::InvalidStructure(format!("Cannot deserialize Credential: {:?}", err)))?;

        let credential_def: CredentialDefinition = CredentialDefinition::from_json(&cred_def_json)
            .map_err(|err| CommonError::InvalidStructure(format!("Cannot deserialize CredentialDefinition: {:?}", err)))?;

        let rev_reg_def = match rev_reg_def_json {
            Some(r_reg_def_json) =>
                Some(RevocationRegistryDefinition::from_json(&r_reg_def_json)
                    .map_err(|err| CommonError::InvalidState(format!("Cannot deserialize RevocationRegistryDefinition: {:?}", err)))?),
            None => None
        };

        let rev_state = match rev_state_json {
            Some(r_state_json) =>
                Some(RevocationState::from_json(&r_state_json)
                    .map_err(|err| CommonError::InvalidState(format!("Cannot deserialize RevocationState: {:?}", err)))?),
            None => None
        };

        let master_secret: MasterSecret =
            self.wallet_service.get_object(wallet_handle, &format!("master_secret::{}", &credential_request_metadata.master_secret_name), "MasterSecret", &mut String::new())?;

        self.anoncreds_service.prover.process_credential(&mut credential,
                                                         &credential_request_metadata,
                                                         &master_secret,
                                                         &credential_def,
                                                         rev_reg_def.as_ref(),
                                                         rev_state.as_ref().map(|r| &r.rev_reg),
                                                         rev_state.as_ref().map(|r| &r.witness))?;

        let out_cred_id = cred_id.map(String::from).unwrap_or(uuid::Uuid::new_v4().to_string());

        self.wallet_service.set_object(wallet_handle, &format!("credential::{}", &out_cred_id), &credential, "Credential")?;

        trace!("store_credential <<< out_cred_id: {:?}", out_cred_id);

        Ok(out_cred_id)
    }

    fn get_credentials(&self,
                       wallet_handle: i32,
                       filter_json: Option<&str>) -> Result<String, IndyError> {
        trace!("get_credentials >>> wallet_handle: {:?}, filter_json: {:?}", wallet_handle, filter_json);

        let mut credentials_info: Vec<CredentialInfo> = self.get_credentials_info(wallet_handle)?;

        let filter: Filter = Filter::from_json(filter_json.unwrap_or("{}"))
            .map_err(|err| CommonError::InvalidStructure(format!("Cannot deserialize Filter: {:?}", err)))?;

        credentials_info.retain(move |credential_info|
            self.anoncreds_service.prover.satisfy_restriction(credential_info, &filter));

        let credentials_info_json = serde_json::to_string(&credentials_info)
            .map_err(|err| CommonError::InvalidState(format!("Cannot serialize list of CredentialInfo: {:?}", err)))?;

        trace!("get_credentials <<< credentials_info_json: {:?}", credentials_info_json);

        Ok(credentials_info_json)
    }

    fn get_credentials_info(&self,
                            wallet_handle: i32) -> Result<Vec<CredentialInfo>, IndyError> {
        trace!("get_credentials_info >>> wallet_handle: {:?}", wallet_handle);

        let credentials: Vec<(String, String)> = self.wallet_service.list(wallet_handle, &format!("credential::"))?;

        let mut credentials_info: Vec<CredentialInfo> = Vec::new();

        for &(ref referent, ref credential) in credentials.iter() {
            let credential: Credential = Credential::from_json(credential)
                .map_err(|err| CommonError::InvalidState(format!("Cannot deserialize Credential: {:?}", err)))?;

            let mut credential_values: HashMap<String, String> = HashMap::new();
            for (attr, values) in credential.values {
                credential_values.insert(attr.clone(), values.raw.clone());
            }

            credentials_info.push(
                CredentialInfo {
                    referent: referent.replace("credential::", ""),
                    attrs: credential_values,
                    cred_def_id: credential.cred_def_id.clone(),
                    rev_reg_id: credential.rev_reg_id.as_ref().map(|s| s.to_string())
                });
        }

        trace!("get_credentials_info <<< credentials_info: {:?}", credentials_info);

        Ok(credentials_info)
    }

<<<<<<< HEAD
    fn create_revocation_info(&self,
                              tails_reader_config_handle: i32,
                              rev_reg_def: &str,
                              rev_reg_delta_json: &str,
                              timestamp: u64,
                              rev_idx: u32) -> Result<String, IndyError> {
        trace!("create_witness >>> , tails_reader_config_handle: {:?}, rev_reg_def: {:?}, rev_reg_delta_json: {:?}, timestamp: {:?}, rev_idx: {:?}",
               tails_reader_config_handle, rev_reg_def, rev_reg_delta_json, timestamp, rev_idx);

        let revocation_registry_definition: RevocationRegistryDefinition = RevocationRegistryDefinition::from_json(rev_reg_def)
            .map_err(|err| CommonError::InvalidStructure(format!("Cannot deserialize RevocationRegistryDefinition: {:?}", err)))?;

        let rev_reg_delta: RevocationRegistryDelta = RevocationRegistryDelta::from_json(rev_reg_delta_json)
            .map_err(|err| CommonError::InvalidStructure(format!("Cannot deserialize RevocationRegistryDelta: {:?}", err)))?;

        let sdk_tails_accessor = SDKTailsAccessor::new(self.blob_storage_service.clone(),
                                                       tails_reader_config_handle,
                                                       &revocation_registry_definition)?;

        let witness = Witness::new(rev_idx, revocation_registry_definition.value.max_cred_num, &rev_reg_delta, &sdk_tails_accessor)
            .map_err(|err| IndyError::CommonError(CommonError::from(err)))?;

        let revocation_info = RevocationInfo {
            witness,
            rev_reg: RevocationRegistry::from(rev_reg_delta),
            timestamp,
        };

        let revocation_info_json = revocation_info.to_json()
            .map_err(|err| CommonError::InvalidState(format!("Cannot serialize Witness: {:?}", err)))?;

        trace!("create_witness <<< revocation_info_json: {:?}", revocation_info_json);

        Ok(revocation_info_json)
    }

    fn update_revocation_info(&self,
                              tails_reader_config_handle: i32,
                              rev_info_json: &str,
                              rev_reg_def_json: &str,
                              rev_reg_delta_json: &str,
                              timestamp: u64,
                              rev_idx: u32) -> Result<String, IndyError> {
        trace!("update_revocation_info >>> tails_reader_config_handle: {:?}, rev_reg_def_json: {:?}, rev_reg_delta_json: {:?}, timestamp: {:?}, rev_idx: {:?}",
               tails_reader_config_handle, rev_reg_def_json, rev_reg_delta_json, timestamp, rev_idx);

        let mut rev_info: RevocationInfo = RevocationInfo::from_json(rev_info_json)
            .map_err(|err| CommonError::InvalidStructure(format!("Cannot deserialize RevocationInfo: {:?}", err)))?;

        let revocation_registry_definition: RevocationRegistryDefinition = RevocationRegistryDefinition::from_json(rev_reg_def_json)
            .map_err(|err| CommonError::InvalidStructure(format!("Cannot deserialize RevocationRegistryDefinition: {:?}", err)))?;

        let rev_reg_delta: RevocationRegistryDelta = RevocationRegistryDelta::from_json(rev_reg_delta_json)
            .map_err(|err| CommonError::InvalidStructure(format!("Cannot deserialize RevocationRegistryDelta: {:?}", err)))?;

        let sdk_tails_accessor = SDKTailsAccessor::new(self.blob_storage_service.clone(),
                                                       tails_reader_config_handle,
                                                       &revocation_registry_definition)?;

        rev_info.witness.update(rev_idx, revocation_registry_definition.value.max_cred_num, &rev_reg_delta, &sdk_tails_accessor)
            .map_err(|err| IndyError::CommonError(CommonError::from(err)))?;

        rev_info.rev_reg = RevocationRegistry::from(rev_reg_delta);
        rev_info.timestamp = timestamp;

        let rev_info_json = rev_info.to_json()
            .map_err(|err| CommonError::InvalidState(format!("Cannot serialize RevocationInfo: {:?}", err)))?;

        trace!("update_revocation_info <<< rev_info_json: {:?}", rev_info_json);

        Ok(rev_info_json)
    }

    fn store_revocation_info(&self,
                             wallet_handle: i32,
                             id: &str,
                             rev_info_json: &str) -> Result<(), IndyError> {
        trace!("store_revocation_info >>> wallet_handle: {:?}, id: {:?}, rev_info_json: {:?}", wallet_handle, id, rev_info_json);

        let rev_info: RevocationInfo = RevocationInfo::from_json(rev_info_json)
            .map_err(|err| CommonError::InvalidStructure(format!("Cannot deserialize RevocationInfo: {:?}", err)))?;

        self.wallet_service.set(wallet_handle, &format!("revocation_info::{}::{}", &id, rev_info.timestamp), rev_info_json)?;

        let revocation_info_jsons: Vec<(String, String)> = self.wallet_service.list(wallet_handle, &format!("revocation_info::{}::", &id))?;

        if !revocation_info_jsons.iter()
            .any(|&(ref cred_id, _)|
                cred_id.rsplit("::").collect::<Vec<&str>>()[0].parse::<u64>().unwrap() > rev_info.timestamp) {
                self.wallet_service.set(wallet_handle, &format!("revocation_info::{}", &id), rev_info_json)?;
            }

        trace!("store_revocation_info <<<");

        Ok(())
    }

    fn get_revocation_info(&self,
                           wallet_handle: i32,
                           id: &str,
                           timestamp: Option<u64>) -> Result<String, IndyError> {
        trace!("get_revocation_info >>> wallet_handle: {:?}, id: {:?}, timestamp: {:?}", wallet_handle, id, timestamp);

        let timestamp = timestamp.map(|t| format!("::{}", t)).unwrap_or(String::new());

        let rev_info_json = self.wallet_service.get(wallet_handle, &format!("revocation_info::{}{}", id, timestamp))?;

        trace!("get_revocation_info <<< rev_info_json: {:?}", rev_info_json);

        Ok(rev_info_json)
    }

=======
>>>>>>> 4534cbef
    fn get_credentials_for_proof_req(&self,
                                     wallet_handle: i32,
                                     proof_req_json: &str, ) -> Result<String, IndyError> {
        trace!("get_credentials_for_proof_req >>> wallet_handle: {:?}, proof_req_json: {:?}", wallet_handle, proof_req_json);

        let proof_request: ProofRequest = ProofRequest::from_json(proof_req_json)
            .map_err(|err| CommonError::InvalidStructure(format!("Cannot deserialize ProofRequest: {:?}", err)))?;

        let mut credentials: Vec<CredentialInfo> = self.get_credentials_info(wallet_handle)?;

        let credentials_for_proof_request = self.anoncreds_service.prover.get_credentials_for_proof_req(&proof_request, &mut credentials)?;
        let credentials_for_proof_request_json = credentials_for_proof_request.to_json()
            .map_err(|err| CommonError::InvalidState(format!("Cannot serialize CredentialsForProofRequest: {:?}", err)))?;

        trace!("get_credentials_for_proof_req <<< credentials_for_proof_request_json: {:?}", credentials_for_proof_request_json);

        Ok(credentials_for_proof_request_json)
    }

    fn create_proof(&self,
                    wallet_handle: i32,
                    proof_req_json: &str,
                    requested_credentials_json: &str,
                    master_secret_id: &str,
                    schemas_json: &str,
                    credential_defs_json: &str,
                    rev_states_json: &str) -> Result<String, IndyError> {
        trace!("create_proof >>> wallet_handle: {:?}, proof_req_json: {:?}, requested_credentials_json: {:?}, master_secret_id: {:?}, schemas_json: {:?}, \
        credential_defs_json: {:?}, rev_states_json: {:?}",
               wallet_handle, proof_req_json, requested_credentials_json, master_secret_id, schemas_json, credential_defs_json, rev_states_json);

        let proof_req: ProofRequest = ProofRequest::from_json(proof_req_json)
            .map_err(|err| CommonError::InvalidStructure(format!("Cannot deserialize ProofRequest: {:?}", err)))?;

        let schemas: HashMap<String, Schema> = serde_json::from_str(schemas_json)
            .map_err(|err| CommonError::InvalidStructure(format!("Cannot deserialize list of Schema: {:?}", err)))?;

        let credential_defs: HashMap<String, CredentialDefinition> = serde_json::from_str(credential_defs_json)
            .map_err(|err| CommonError::InvalidStructure(format!("Cannot deserialize list of CredentialDefinition: {:?}", err)))?;

        let rev_states: HashMap<String, HashMap<u64, RevocationState>> = serde_json::from_str(rev_states_json)
            .map_err(|err| CommonError::InvalidStructure(format!("Cannot deserialize list of RevocationInfo: {:?}", err)))?;

        let requested_credentials: RequestedCredentials = RequestedCredentials::from_json(requested_credentials_json)
            .map_err(|err| CommonError::InvalidStructure(format!("Cannot deserialize RequestedCredentials: {:?}", err)))?;

        if schemas.keys().collect::<HashSet<&String>>() != credential_defs.keys().collect::<HashSet<&String>>() {
            return Err(IndyError::CommonError(CommonError::InvalidStructure(
                format!("CredentialDefinitions {:?} do not correspond to Schemas {:?}", schemas.keys(), credential_defs.keys()))));
        }

        let master_secret: MasterSecret =
            self.wallet_service.get_object(wallet_handle, &format!("master_secret::{}", master_secret_id), "MasterSecret", &mut String::new())?;

        let mut credentials: HashMap<String, Credential> = HashMap::new();

        for key_id in credential_defs.keys() {
            let credential: Credential = self.wallet_service.get_object(wallet_handle, &format!("credential::{}", &key_id), "Credential", &mut String::new())?;
            credentials.insert(key_id.clone(), credential);
        }

        let proof = self.anoncreds_service.prover.create_proof(&credentials,
                                                               &proof_req,
                                                               &requested_credentials,
                                                               &master_secret,
                                                               &schemas,
                                                               &credential_defs,
                                                               &rev_states)?;

        let proof_json = FullProof::to_json(&proof)
            .map_err(|err| CommonError::InvalidState(format!("Cannot serialize FullProof: {:?}", err)))?;

        trace!("create_proof <<< proof_json: {:?}", proof_json);

        Ok(proof_json)
    }

    fn create_revocation_state(&self,
                               blob_storage_reader_handle: i32,
                               rev_reg_def: &str,
                               rev_reg_delta_json: &str,
                               timestamp: u64,
                               cred_rev_id: &str) -> Result<String, IndyError> {
        trace!("create_revocation_state >>> , blob_storage_reader_handle: {:?}, rev_reg_def: {:?}, rev_reg_delta_json: {:?}, timestamp: {:?}, cred_rev_id: {:?}",
               blob_storage_reader_handle, rev_reg_def, rev_reg_delta_json, timestamp, cred_rev_id);

        let revocation_registry_definition: RevocationRegistryDefinition = RevocationRegistryDefinition::from_json(rev_reg_def)
            .map_err(|err| CommonError::InvalidStructure(format!("Cannot deserialize RevocationRegistryDefinition: {:?}", err)))?;

        let rev_reg_delta: RevocationRegistryDelta = RevocationRegistryDelta::from_json(rev_reg_delta_json)
            .map_err(|err| CommonError::InvalidStructure(format!("Cannot deserialize RevocationRegistryDelta: {:?}", err)))?;

        let rev_idx = cred_rev_id.parse::<u32>()
            .map_err(|_| CommonError::InvalidStructure(format!("Cannot parse CredentialRevocationIndex: {}", cred_rev_id)))?;

        let sdk_tails_accessor = SDKTailsAccessor::new(self.blob_storage_service.clone(), blob_storage_reader_handle);

        let witness = Witness::new(rev_idx, revocation_registry_definition.value.max_cred_num, &rev_reg_delta, &sdk_tails_accessor)
            .map_err(|err| IndyError::CommonError(CommonError::from(err)))?;

        let revocation_state = RevocationState {
            witness,
            rev_reg: RevocationRegistry::from(rev_reg_delta),
            timestamp,
        };

        let revocation_state_json = revocation_state.to_json()
            .map_err(|err| CommonError::InvalidState(format!("Cannot serialize RevocationState: {:?}", err)))?;

        trace!("create_revocation_state <<< revocation_state_json: {:?}", revocation_state_json);

        Ok(revocation_state_json)
    }

    fn update_revocation_state(&self,
                               blob_storage_reader_handle: i32,
                               rev_state_json: &str,
                               rev_reg_def_json: &str,
                               rev_reg_delta_json: &str,
                               timestamp: u64,
                               cred_rev_id: &str) -> Result<String, IndyError> {
        trace!("update_revocation_state >>> blob_storage_reader_handle: {:?}, rev_state_json: {:?}, rev_reg_def_json: {:?}, rev_reg_delta_json: {:?}, timestamp: {:?}, cred_rev_id: {:?}",
               blob_storage_reader_handle, rev_state_json, rev_reg_def_json, rev_reg_delta_json, timestamp, cred_rev_id);

        let mut rev_state: RevocationState = RevocationState::from_json(rev_state_json)
            .map_err(|err| CommonError::InvalidStructure(format!("Cannot deserialize RevocationState: {:?}", err)))?;

        let revocation_registry_definition: RevocationRegistryDefinition = RevocationRegistryDefinition::from_json(rev_reg_def_json)
            .map_err(|err| CommonError::InvalidStructure(format!("Cannot deserialize RevocationRegistryDefinition: {:?}", err)))?;

        let rev_reg_delta: RevocationRegistryDelta = RevocationRegistryDelta::from_json(rev_reg_delta_json)
            .map_err(|err| CommonError::InvalidStructure(format!("Cannot deserialize RevocationRegistryDelta: {:?}", err)))?;

        let rev_idx = cred_rev_id.parse::<u32>()
            .map_err(|_| CommonError::InvalidStructure(format!("Cannot parse CredentialRevocationIndex: {}", cred_rev_id)))?;

        let sdk_tails_accessor = SDKTailsAccessor::new(self.blob_storage_service.clone(), blob_storage_reader_handle);

        rev_state.witness.update(rev_idx, revocation_registry_definition.value.max_cred_num, &rev_reg_delta, &sdk_tails_accessor)
            .map_err(|err| IndyError::CommonError(CommonError::from(err)))?;

        rev_state.rev_reg = RevocationRegistry::from(rev_reg_delta);
        rev_state.timestamp = timestamp;

        let rev_state_json = rev_state.to_json()
            .map_err(|err| CommonError::InvalidState(format!("Cannot serialize RevocationState: {:?}", err)))?;

        trace!("update_revocation_state <<< rev_state_json: {:?}", rev_state_json);

        Ok(rev_state_json)
    }
}<|MERGE_RESOLUTION|>--- conflicted
+++ resolved
@@ -320,121 +320,6 @@
         Ok(credentials_info)
     }
 
-<<<<<<< HEAD
-    fn create_revocation_info(&self,
-                              tails_reader_config_handle: i32,
-                              rev_reg_def: &str,
-                              rev_reg_delta_json: &str,
-                              timestamp: u64,
-                              rev_idx: u32) -> Result<String, IndyError> {
-        trace!("create_witness >>> , tails_reader_config_handle: {:?}, rev_reg_def: {:?}, rev_reg_delta_json: {:?}, timestamp: {:?}, rev_idx: {:?}",
-               tails_reader_config_handle, rev_reg_def, rev_reg_delta_json, timestamp, rev_idx);
-
-        let revocation_registry_definition: RevocationRegistryDefinition = RevocationRegistryDefinition::from_json(rev_reg_def)
-            .map_err(|err| CommonError::InvalidStructure(format!("Cannot deserialize RevocationRegistryDefinition: {:?}", err)))?;
-
-        let rev_reg_delta: RevocationRegistryDelta = RevocationRegistryDelta::from_json(rev_reg_delta_json)
-            .map_err(|err| CommonError::InvalidStructure(format!("Cannot deserialize RevocationRegistryDelta: {:?}", err)))?;
-
-        let sdk_tails_accessor = SDKTailsAccessor::new(self.blob_storage_service.clone(),
-                                                       tails_reader_config_handle,
-                                                       &revocation_registry_definition)?;
-
-        let witness = Witness::new(rev_idx, revocation_registry_definition.value.max_cred_num, &rev_reg_delta, &sdk_tails_accessor)
-            .map_err(|err| IndyError::CommonError(CommonError::from(err)))?;
-
-        let revocation_info = RevocationInfo {
-            witness,
-            rev_reg: RevocationRegistry::from(rev_reg_delta),
-            timestamp,
-        };
-
-        let revocation_info_json = revocation_info.to_json()
-            .map_err(|err| CommonError::InvalidState(format!("Cannot serialize Witness: {:?}", err)))?;
-
-        trace!("create_witness <<< revocation_info_json: {:?}", revocation_info_json);
-
-        Ok(revocation_info_json)
-    }
-
-    fn update_revocation_info(&self,
-                              tails_reader_config_handle: i32,
-                              rev_info_json: &str,
-                              rev_reg_def_json: &str,
-                              rev_reg_delta_json: &str,
-                              timestamp: u64,
-                              rev_idx: u32) -> Result<String, IndyError> {
-        trace!("update_revocation_info >>> tails_reader_config_handle: {:?}, rev_reg_def_json: {:?}, rev_reg_delta_json: {:?}, timestamp: {:?}, rev_idx: {:?}",
-               tails_reader_config_handle, rev_reg_def_json, rev_reg_delta_json, timestamp, rev_idx);
-
-        let mut rev_info: RevocationInfo = RevocationInfo::from_json(rev_info_json)
-            .map_err(|err| CommonError::InvalidStructure(format!("Cannot deserialize RevocationInfo: {:?}", err)))?;
-
-        let revocation_registry_definition: RevocationRegistryDefinition = RevocationRegistryDefinition::from_json(rev_reg_def_json)
-            .map_err(|err| CommonError::InvalidStructure(format!("Cannot deserialize RevocationRegistryDefinition: {:?}", err)))?;
-
-        let rev_reg_delta: RevocationRegistryDelta = RevocationRegistryDelta::from_json(rev_reg_delta_json)
-            .map_err(|err| CommonError::InvalidStructure(format!("Cannot deserialize RevocationRegistryDelta: {:?}", err)))?;
-
-        let sdk_tails_accessor = SDKTailsAccessor::new(self.blob_storage_service.clone(),
-                                                       tails_reader_config_handle,
-                                                       &revocation_registry_definition)?;
-
-        rev_info.witness.update(rev_idx, revocation_registry_definition.value.max_cred_num, &rev_reg_delta, &sdk_tails_accessor)
-            .map_err(|err| IndyError::CommonError(CommonError::from(err)))?;
-
-        rev_info.rev_reg = RevocationRegistry::from(rev_reg_delta);
-        rev_info.timestamp = timestamp;
-
-        let rev_info_json = rev_info.to_json()
-            .map_err(|err| CommonError::InvalidState(format!("Cannot serialize RevocationInfo: {:?}", err)))?;
-
-        trace!("update_revocation_info <<< rev_info_json: {:?}", rev_info_json);
-
-        Ok(rev_info_json)
-    }
-
-    fn store_revocation_info(&self,
-                             wallet_handle: i32,
-                             id: &str,
-                             rev_info_json: &str) -> Result<(), IndyError> {
-        trace!("store_revocation_info >>> wallet_handle: {:?}, id: {:?}, rev_info_json: {:?}", wallet_handle, id, rev_info_json);
-
-        let rev_info: RevocationInfo = RevocationInfo::from_json(rev_info_json)
-            .map_err(|err| CommonError::InvalidStructure(format!("Cannot deserialize RevocationInfo: {:?}", err)))?;
-
-        self.wallet_service.set(wallet_handle, &format!("revocation_info::{}::{}", &id, rev_info.timestamp), rev_info_json)?;
-
-        let revocation_info_jsons: Vec<(String, String)> = self.wallet_service.list(wallet_handle, &format!("revocation_info::{}::", &id))?;
-
-        if !revocation_info_jsons.iter()
-            .any(|&(ref cred_id, _)|
-                cred_id.rsplit("::").collect::<Vec<&str>>()[0].parse::<u64>().unwrap() > rev_info.timestamp) {
-                self.wallet_service.set(wallet_handle, &format!("revocation_info::{}", &id), rev_info_json)?;
-            }
-
-        trace!("store_revocation_info <<<");
-
-        Ok(())
-    }
-
-    fn get_revocation_info(&self,
-                           wallet_handle: i32,
-                           id: &str,
-                           timestamp: Option<u64>) -> Result<String, IndyError> {
-        trace!("get_revocation_info >>> wallet_handle: {:?}, id: {:?}, timestamp: {:?}", wallet_handle, id, timestamp);
-
-        let timestamp = timestamp.map(|t| format!("::{}", t)).unwrap_or(String::new());
-
-        let rev_info_json = self.wallet_service.get(wallet_handle, &format!("revocation_info::{}{}", id, timestamp))?;
-
-        trace!("get_revocation_info <<< rev_info_json: {:?}", rev_info_json);
-
-        Ok(rev_info_json)
-    }
-
-=======
->>>>>>> 4534cbef
     fn get_credentials_for_proof_req(&self,
                                      wallet_handle: i32,
                                      proof_req_json: &str, ) -> Result<String, IndyError> {
@@ -530,7 +415,9 @@
         let rev_idx = cred_rev_id.parse::<u32>()
             .map_err(|_| CommonError::InvalidStructure(format!("Cannot parse CredentialRevocationIndex: {}", cred_rev_id)))?;
 
-        let sdk_tails_accessor = SDKTailsAccessor::new(self.blob_storage_service.clone(), blob_storage_reader_handle);
+        let sdk_tails_accessor = SDKTailsAccessor::new(self.blob_storage_service.clone(),
+                                                       blob_storage_reader_handle,
+                                                       &revocation_registry_definition)?;
 
         let witness = Witness::new(rev_idx, revocation_registry_definition.value.max_cred_num, &rev_reg_delta, &sdk_tails_accessor)
             .map_err(|err| IndyError::CommonError(CommonError::from(err)))?;
@@ -571,7 +458,9 @@
         let rev_idx = cred_rev_id.parse::<u32>()
             .map_err(|_| CommonError::InvalidStructure(format!("Cannot parse CredentialRevocationIndex: {}", cred_rev_id)))?;
 
-        let sdk_tails_accessor = SDKTailsAccessor::new(self.blob_storage_service.clone(), blob_storage_reader_handle);
+        let sdk_tails_accessor = SDKTailsAccessor::new(self.blob_storage_service.clone(),
+                                                       blob_storage_reader_handle,
+                                                       &revocation_registry_definition)?;
 
         rev_state.witness.update(rev_idx, revocation_registry_definition.value.max_cred_num, &rev_reg_delta, &sdk_tails_accessor)
             .map_err(|err| IndyError::CommonError(CommonError::from(err)))?;
