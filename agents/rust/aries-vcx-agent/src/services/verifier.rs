--- conflicted
+++ resolved
@@ -75,13 +75,8 @@
     pub async fn verify_presentation(&self, thread_id: &str, presentation: Presentation) -> AgentResult<()> {
         let VerifierWrapper { mut verifier, connection_id } = self.verifiers.get(thread_id)?;
         let connection = self.service_connections.get_by_id(&connection_id)?;
-<<<<<<< HEAD
         verifier.verify_presentation(&self.profile, presentation, connection.send_message_closure(&self.profile, None).await?).await?;
-        self.verifiers.set(
-=======
-        verifier.verify_presentation(self.wallet_handle, self.pool_handle, presentation, connection.send_message_closure(self.wallet_handle, None).await?).await?;
         self.verifiers.insert(
->>>>>>> 1b041049
             thread_id,
             VerifierWrapper::new(verifier, &connection_id),
         )?;
