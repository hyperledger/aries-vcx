pub mod config;
pub mod a2a;
<<<<<<< HEAD
pub mod wallet;
=======
pub mod pairwise;
pub mod invite;
pub mod key_deligation_proof;
pub mod status;
pub mod internal_message;
>>>>>>> 4bd34e2e
<|MERGE_RESOLUTION|>--- conflicted
+++ resolved
@@ -1,11 +1,7 @@
 pub mod config;
 pub mod a2a;
-<<<<<<< HEAD
-pub mod wallet;
-=======
-pub mod pairwise;
+pub mod indy;
 pub mod invite;
 pub mod key_deligation_proof;
 pub mod status;
-pub mod internal_message;
->>>>>>> 4bd34e2e
+pub mod internal_message;