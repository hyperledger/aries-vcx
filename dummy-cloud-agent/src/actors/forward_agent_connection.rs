--- conflicted
+++ resolved
@@ -138,14 +138,8 @@
             .into_box()
     }
 
-<<<<<<< HEAD
-    #[allow(unused)] // FIXME: Use!
-    fn handle_a2a_msg(&mut self,
-                      msg: Vec<u8>) -> ResponseActFuture<Self, Vec<u8>, Error> {
-=======
     fn _handle_a2a_msg(&mut self,
                        msg: Vec<u8>) -> ResponseActFuture<Self, Vec<u8>, Error> {
->>>>>>> ed4eb08a
         trace!("ForwardAgentConnection::handle_message >> {:?}", msg);
 
         future::ok(())
@@ -170,14 +164,9 @@
             .into_box()
     }
 
-<<<<<<< HEAD
-    #[allow(unused)] // FIXME: Use!
-    fn sign_up(&mut self, _msg: SignUp) -> ResponseActFuture<Self, Vec<u8>, Error> {
-=======
     fn _sign_up(&mut self, msg: SignUp) -> ResponseActFuture<Self, Vec<u8>, Error> {
         trace!("ForwardAgentConnection::handle_message >> {:?}", msg);
 
->>>>>>> ed4eb08a
         if self.is_signed_up {
             return err_act!(self, err_msg("Already signed up"));
         };
