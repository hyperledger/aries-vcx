--- conflicted
+++ resolved
@@ -7,21 +7,13 @@
         .into_box()
 }
 
-<<<<<<< HEAD
-pub fn open_wallet(config: &str, credentials: &str) -> Box<Future<Item=WalletHandle, Error=IndyError>> {
-=======
-pub fn open_wallet(config: &str, credentials: &str) -> Box<dyn Future<Item=i32, Error=IndyError>> {
->>>>>>> e962d4ce
+pub fn open_wallet(config: &str, credentials: &str) -> Box<dyn Future<Item=WalletHandle, Error=IndyError>> {
     wallet::open_wallet(config, credentials)
         .into_box()
 }
 
 #[allow(unused)] // TODO: Use!
-<<<<<<< HEAD
-pub fn close_wallet(wallet_handle: WalletHandle) -> Box<Future<Item=(), Error=IndyError>> {
-=======
-pub fn close_wallet(wallet_handle: i32) -> Box<dyn Future<Item=(), Error=IndyError>> {
->>>>>>> e962d4ce
+pub fn close_wallet(wallet_handle: WalletHandle) -> Box<dyn Future<Item=(), Error=IndyError>> {
     wallet::close_wallet(wallet_handle)
         .into_box()
 }