extern crate regex;
extern crate chrono;

use command_executor::{Command, CommandContext, CommandMetadata, CommandParams, CommandGroup, CommandGroupMetadata};
use commands::*;

use libindy::ErrorCode;
use libindy::payment::Payment;

use serde_json::Value as JSONValue;
use serde_json::Map as JSONMap;

use utils::table::print_list_table;


pub mod group {
    use super::*;

    command_group!(CommandGroupMetadata::new("payment-address", "Payment address management commands"));
}

pub mod create_command {
    use super::*;

    command!(CommandMetadata::build("create", "Create the payment address for specified payment method.")
                .add_required_param("payment_method", "Payment method to use")
                .add_optional_param("seed", "Seed for creating payment address")
                .add_example("payment-address create payment_method=sov")
                .add_example("payment-address create payment_method=sov seed=000000000000000000000000000Seed1")
                .finalize()
    );

    fn execute(ctx: &CommandContext, params: &CommandParams) -> Result<(), ()> {
        trace!("execute >> ctx {:?} params {:?}", ctx, params);

        let wallet_handle = ensure_opened_wallet_handle(&ctx)?;

        let payment_method = get_str_param("payment_method", params).map_err(error_err!())?;
        let seed = get_opt_str_param("seed", params).map_err(error_err!())?;

        let config = {
            let mut json = JSONMap::new();
            update_json_map_opt_key!(json, "seed", seed);
            JSONValue::from(json).to_string()
        };

        let res = match Payment::create_payment_address(wallet_handle, payment_method, &config) {
            Ok(payment_address) => Ok(println_succ!("Payment Address has been created \"{}\"", payment_address)),
            Err(err) => Err(handle_payment_error(err, Some(payment_method))),
        };

        trace!("execute << {:?}", res);
        res
    }
}

pub mod list_command {
    use super::*;

    command!(CommandMetadata::build("list", "Lists all payment addresses that are stored in the wallet.")
                .finalize());

    fn execute(ctx: &CommandContext, params: &CommandParams) -> Result<(), ()> {
        trace!("execute >> ctx {:?} params {:?}", ctx, params);

        let wallet_handle = ensure_opened_wallet_handle(&ctx)?;

        let res = match Payment::list_payment_addresses(wallet_handle) {
            Ok(payment_addresses_json) => {
                let mut payment_addresses: Vec<String> = serde_json::from_str(&payment_addresses_json)
                    .map_err(|_| println_err!("Wrong data has been received"))?;

                let list_addresses =
                    payment_addresses.iter()
                        .map(|payment_address| {
                            let parts = payment_address.split(":").collect::<Vec<&str>>();
                            json!({
                                "address": payment_address,
                                "method": parts.get(1).unwrap_or(&"Unknown payment method")
                            })
                        })
                        .collect::<Vec<serde_json::Value>>();

                print_list_table(&list_addresses,
                                 &vec![("address", "Payment Address"),
                                       ("method", "Payment Method")],
                                 "There are no payment addresses");
                Ok(())
            }
            Err(err) => Err(println_err!("Indy SDK error occurred {:?}", err)),
        };

        trace!("execute << {:?}", res);
        res
    }
}

pub fn handle_payment_error(err: ErrorCode, payment_method: Option<&str>) {
    match err {
        ErrorCode::PaymentUnknownMethodError => println_err!("Unknown payment method {}", payment_method.unwrap_or("")),
        ErrorCode::PaymentIncompatibleMethodsError => println_err!("Different payment methods were specified"),
        ErrorCode::PaymentInsufficientFundsError => println_err!("Insufficient funds on inputs"),
        err => println_err!("Indy SDK error occurred {:?}", err)
    }
}

#[cfg(test)]
pub mod tests {
    use super::*;
    use utils::test::TestUtils;
    use commands::common::tests::{load_null_payment_plugin, NULL_PAYMENT_METHOD};
    use commands::wallet::tests::{create_and_open_wallet, close_and_delete_wallet};
    use commands::did::tests::SEED_MY1;

    mod create {
        use super::*;

        #[test]
        #[cfg(feature = "nullpay_plugin")]
        pub fn create_works() {
            TestUtils::cleanup_storage();
            let ctx = CommandContext::new();

            let wallet_handle = create_and_open_wallet(&ctx);
            load_null_payment_plugin(&ctx);
            {
                let cmd = create_command::new();
                let mut params = CommandParams::new();
                params.insert("payment_method", NULL_PAYMENT_METHOD.to_string());
                cmd.execute(&ctx, &params).unwrap();
            }
            let addresses = get_payment_addresses(wallet_handle);
            assert_eq!(1, addresses.len());
            assert!(addresses[0].starts_with("pay:null:"));

            close_and_delete_wallet(&ctx);
            TestUtils::cleanup_storage();
        }

        #[test]
        #[cfg(feature = "nullpay_plugin")]
        pub fn create_works_for_seed() {
            TestUtils::cleanup_storage();
            let ctx = CommandContext::new();

            let wallet_handle = create_and_open_wallet(&ctx);
            load_null_payment_plugin(&ctx);
            {
                let cmd = create_command::new();
                let mut params = CommandParams::new();
                params.insert("payment_method", NULL_PAYMENT_METHOD.to_string());
                params.insert("seed", SEED_MY1.to_string());
                cmd.execute(&ctx, &params).unwrap();
            }
            let addresses = get_payment_addresses(wallet_handle);
            assert_eq!(1, addresses.len());
            assert!(addresses[0].starts_with("pay:null:"));

            close_and_delete_wallet(&ctx);
            TestUtils::cleanup_storage();
        }

        #[test]
        #[cfg(feature = "nullpay_plugin")]
        pub fn create_works_for_unknown_payment_method() {
            TestUtils::cleanup_storage();
            let ctx = CommandContext::new();

            create_and_open_wallet(&ctx);
            {
                let cmd = create_command::new();
                let mut params = CommandParams::new();
                params.insert("payment_method", "unknown_payment_method".to_string());
                cmd.execute(&ctx, &params).unwrap_err();
            }
            close_and_delete_wallet(&ctx);
            TestUtils::cleanup_storage();
        }

        #[test]
        #[cfg(feature = "nullpay_plugin")]
        pub fn create_works_for_no_opened_wallet() {
            TestUtils::cleanup_storage();
            let ctx = CommandContext::new();
            load_null_payment_plugin(&ctx);
            {
                let cmd = create_command::new();
                let mut params = CommandParams::new();
                params.insert("payment_method", NULL_PAYMENT_METHOD.to_string());
                cmd.execute(&ctx, &params).unwrap_err();
            }
            TestUtils::cleanup_storage();
        }
    }

    mod list {
        use super::*;

        #[test]
        #[cfg(feature = "nullpay_plugin")]
        pub fn list_works() {
<<<<<<< HEAD
            TestUtils::cleanup_storage();
=======
>>>>>>> 468b6544
            let ctx = CommandContext::new();

            let wallet_handle = create_and_open_wallet(&ctx);
            load_null_payment_plugin(&ctx);
            create_payment_address(&ctx);
            {
                let cmd = list_command::new();
                let params = CommandParams::new();
                cmd.execute(&ctx, &params).unwrap();
            }
            let addresses = get_payment_addresses(wallet_handle);
            assert_eq!(1, addresses.len());

            close_and_delete_wallet(&ctx);
            TestUtils::cleanup_storage();
        }

        #[test]
        #[cfg(feature = "nullpay_plugin")]
        pub fn list_works_for_empty_list() {
            TestUtils::cleanup_storage();
            let ctx = CommandContext::new();

            let wallet_handle = create_and_open_wallet(&ctx);
            load_null_payment_plugin(&ctx);
            {
                let cmd = list_command::new();
                let params = CommandParams::new();
                cmd.execute(&ctx, &params).unwrap();
            }
            let addresses = get_payment_addresses(wallet_handle);
            assert_eq!(0, addresses.len());

            close_and_delete_wallet(&ctx);
            TestUtils::cleanup_storage();
        }

        #[test]
        #[cfg(feature = "nullpay_plugin")]
        pub fn list_works_for_no_opened_wallet() {
            TestUtils::cleanup_storage();
            let ctx = CommandContext::new();

            load_null_payment_plugin(&ctx);
            {
                let cmd = list_command::new();
                let params = CommandParams::new();
                cmd.execute(&ctx, &params).unwrap_err();
            }
            TestUtils::cleanup_storage();
        }
    }

    fn get_payment_addresses(wallet_handle: i32) -> Vec<String> {
        let payment_addresses = Payment::list_payment_addresses(wallet_handle).unwrap();
        serde_json::from_str(&payment_addresses).unwrap()
    }

    pub fn create_payment_address(ctx: &CommandContext) -> String {
        let wallet_handle = ensure_opened_wallet_handle(ctx).unwrap();
        Payment::create_payment_address(wallet_handle, NULL_PAYMENT_METHOD, "{}").unwrap()
    }
}<|MERGE_RESOLUTION|>--- conflicted
+++ resolved
@@ -199,10 +199,7 @@
         #[test]
         #[cfg(feature = "nullpay_plugin")]
         pub fn list_works() {
-<<<<<<< HEAD
-            TestUtils::cleanup_storage();
-=======
->>>>>>> 468b6544
+            TestUtils::cleanup_storage();
             let ctx = CommandContext::new();
 
             let wallet_handle = create_and_open_wallet(&ctx);
