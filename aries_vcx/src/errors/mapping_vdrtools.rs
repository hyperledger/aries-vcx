use vdrtools::types;
use vdrtools::types::errors::IndyErrorKind;

use crate::errors::error::{AriesVcxError, AriesVcxErrorKind};

impl From<IndyErrorKind> for AriesVcxErrorKind {
    fn from(indy: IndyErrorKind) -> Self {
        use types::errors::IndyErrorKind::*;

        match indy {
            InvalidParam(_) => AriesVcxErrorKind::InvalidLibindyParam,
            InvalidStructure => AriesVcxErrorKind::LibindyInvalidStructure,
            IOError => AriesVcxErrorKind::IOError,
            InvalidWalletHandle => AriesVcxErrorKind::InvalidWalletHandle,
            WalletAlreadyExists => AriesVcxErrorKind::DuplicationWallet,
            WalletNotFound => AriesVcxErrorKind::WalletNotFound,
            WalletAlreadyOpened => AriesVcxErrorKind::WalletAlreadyOpen,
            WalletItemNotFound => AriesVcxErrorKind::WalletRecordNotFound,
            WalletItemAlreadyExists => AriesVcxErrorKind::DuplicationWalletRecord,
            PoolConfigAlreadyExists => AriesVcxErrorKind::CreatePoolConfig,
            MasterSecretDuplicateName => AriesVcxErrorKind::DuplicationMasterSecret,
<<<<<<< HEAD

            // 405
            ProofRejected => AriesVcxErrorKind::ProofRejected,

            // 407
=======
>>>>>>> eb788cdc
            CredDefAlreadyExists => AriesVcxErrorKind::CredDefAlreadyCreated,
            DIDAlreadyExists => AriesVcxErrorKind::DuplicationDid,
<<<<<<< HEAD

            // 702
            PaymentInsufficientFunds
            | InvalidState
            | RevocationRegistryFull
            | LedgerItemNotFound
            | InvalidPoolHandle
            | UnknownWalletStorageType
            | InvalidUserRevocId
            | CredentialRevoked
            | NoConsensus
            | InvalidTransaction
            | PoolNotCreated
            | PoolTerminated
            | PoolTimeout
            | PoolIncompatibleProtocolVersion
            | UnknownCrypto
            | WalletStorageTypeAlreadyRegistered
            | WalletAccessFailed
            | WalletEncodingError
            | WalletStorageError
            | WalletEncryptionError
            | WalletQueryError
            | UnknownPaymentMethodType
            | IncompatiblePaymentMethods
            | PaymentSourceDoesNotExist
            | PaymentOperationNotSupported
            | PaymentExtraFunds
            | TransactionNotAllowed
            | QueryAccountDoesNotExist
            | InvalidVDRHandle
            | InvalidVDRNamespace
            | IncompatibleLedger => {
=======
            InvalidState => AriesVcxErrorKind::InvalidState,
            NoConsensus => AriesVcxErrorKind::InvalidLedgerResponse,
            InvalidTransaction => AriesVcxErrorKind::InvalidLedgerResponse,
            LedgerItemNotFound => AriesVcxErrorKind::LedgerItemNotFound,
            TransactionNotAllowed => AriesVcxErrorKind::InvalidLedgerResponse,
            PoolTimeout => AriesVcxErrorKind::InvalidLedgerResponse,
            PoolIncompatibleProtocolVersion => AriesVcxErrorKind::InvalidConfiguration,
            UnknownWalletStorageType => AriesVcxErrorKind::InvalidConfiguration,
            WalletStorageTypeAlreadyRegistered => AriesVcxErrorKind::InvalidConfiguration,
            WalletAccessFailed => AriesVcxErrorKind::WalletAccessFailed,
            _ => {
>>>>>>> eb788cdc
                let err_code = types::ErrorCode::from(indy) as u32;
                AriesVcxErrorKind::VdrToolsError(err_code)
            }
        }
    }
}

impl From<types::errors::IndyError> for AriesVcxError {
    fn from(indy: types::errors::IndyError) -> Self {
        let vcx_kind: AriesVcxErrorKind = indy.kind().into();
        AriesVcxError::from_msg(vcx_kind, indy.to_string())
    }
}<|MERGE_RESOLUTION|>--- conflicted
+++ resolved
@@ -19,51 +19,8 @@
             WalletItemAlreadyExists => AriesVcxErrorKind::DuplicationWalletRecord,
             PoolConfigAlreadyExists => AriesVcxErrorKind::CreatePoolConfig,
             MasterSecretDuplicateName => AriesVcxErrorKind::DuplicationMasterSecret,
-<<<<<<< HEAD
-
-            // 405
-            ProofRejected => AriesVcxErrorKind::ProofRejected,
-
-            // 407
-=======
->>>>>>> eb788cdc
             CredDefAlreadyExists => AriesVcxErrorKind::CredDefAlreadyCreated,
             DIDAlreadyExists => AriesVcxErrorKind::DuplicationDid,
-<<<<<<< HEAD
-
-            // 702
-            PaymentInsufficientFunds
-            | InvalidState
-            | RevocationRegistryFull
-            | LedgerItemNotFound
-            | InvalidPoolHandle
-            | UnknownWalletStorageType
-            | InvalidUserRevocId
-            | CredentialRevoked
-            | NoConsensus
-            | InvalidTransaction
-            | PoolNotCreated
-            | PoolTerminated
-            | PoolTimeout
-            | PoolIncompatibleProtocolVersion
-            | UnknownCrypto
-            | WalletStorageTypeAlreadyRegistered
-            | WalletAccessFailed
-            | WalletEncodingError
-            | WalletStorageError
-            | WalletEncryptionError
-            | WalletQueryError
-            | UnknownPaymentMethodType
-            | IncompatiblePaymentMethods
-            | PaymentSourceDoesNotExist
-            | PaymentOperationNotSupported
-            | PaymentExtraFunds
-            | TransactionNotAllowed
-            | QueryAccountDoesNotExist
-            | InvalidVDRHandle
-            | InvalidVDRNamespace
-            | IncompatibleLedger => {
-=======
             InvalidState => AriesVcxErrorKind::InvalidState,
             NoConsensus => AriesVcxErrorKind::InvalidLedgerResponse,
             InvalidTransaction => AriesVcxErrorKind::InvalidLedgerResponse,
@@ -74,8 +31,8 @@
             UnknownWalletStorageType => AriesVcxErrorKind::InvalidConfiguration,
             WalletStorageTypeAlreadyRegistered => AriesVcxErrorKind::InvalidConfiguration,
             WalletAccessFailed => AriesVcxErrorKind::WalletAccessFailed,
+            ProofRejected => AriesVcxErrorKind::ProofRejected,
             _ => {
->>>>>>> eb788cdc
                 let err_code = types::ErrorCode::from(indy) as u32;
                 AriesVcxErrorKind::VdrToolsError(err_code)
             }
