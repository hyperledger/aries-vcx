--- conflicted
+++ resolved
@@ -38,33 +38,12 @@
 macro_rules! get_attach_as_string {
     ($attachments:expr) => {{
         let __attach = $attachments.get(0).as_ref().map(|a| &a.data.content);
-<<<<<<< HEAD
-        let Some(messages::decorators::attachment::AttachmentType::Base64(encoded_attach)) = __attach else {
-                return Err(AriesVcxError::from_msg(
-                    AriesVcxErrorKind::SerializationError,
-                    format!("Attachment is not base 64 encoded JSON: {:?}", $attachments.get(0)),
-                ));
-            };
-        let Ok(bytes) = base64::decode(encoded_attach) else {
-                return Err(AriesVcxError::from_msg(
-                    AriesVcxErrorKind::SerializationError,
-                    format!("Attachment is not base 64 encoded JSON: {:?}", $attachments.get(0)),
-                ));
-            };
-        let Ok(attach_string) = String::from_utf8(bytes) else {
-                return Err(AriesVcxError::from_msg(
-                    AriesVcxErrorKind::SerializationError,
-                    format!("Attachment is not base 64 encoded JSON: {:?}", $attachments.get(0)),
-                ));
-            };
-=======
         let err_fn = |attach: Option<&messages::decorators::attachment::Attachment>| {
             Err(AriesVcxError::from_msg(
                 AriesVcxErrorKind::SerializationError,
                 format!("Attachment is not base 64 encoded JSON: {:?}", attach),
             ))
         };
->>>>>>> bfac0358
 
         let Some(messages::decorators::attachment::AttachmentType::Base64(encoded_attach)) = __attach else { return err_fn($attachments.get(0)); };
         let Ok(bytes) = base64::decode(encoded_attach) else { return err_fn($attachments.get(0)); };
