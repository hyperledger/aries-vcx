--- conflicted
+++ resolved
@@ -73,11 +73,7 @@
                     AttachmentId::PresentationRequest => {
                         let request: PresentationRequest = serde_json::from_str(&attach_json)
                             .map_err(|_| VcxError::from_msg(VcxErrorKind::SerializationError, format!("Failed to deserialize attachment: {}", attach_json)))?;
-<<<<<<< HEAD
-                        return Ok(Some(A2AMessage::PresentationRequest(request.set_parent_thread_id(&self.oob.id.0))));
-=======
                         return Ok(Some(A2AMessage::PresentationRequest(request)));
->>>>>>> a148e9cc
                     }
                     AttachmentId::Presentation => {
                         let presentation: Presentation = serde_json::from_str(&attach_json)
