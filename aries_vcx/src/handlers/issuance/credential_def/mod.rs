--- conflicted
+++ resolved
@@ -4,10 +4,7 @@
 
 use crate::error::prelude::*;
 use crate::libindy::utils::anoncreds;
-<<<<<<< HEAD
 use crate::libindy::utils::anoncreds::RevocationRegistryDefinition;
-=======
->>>>>>> b540db0a
 use crate::utils::constants::DEFAULT_SERIALIZE_VERSION;
 use crate::utils::serialization::ObjectWithVersion;
 
@@ -26,12 +23,8 @@
     pub cred_def_id: String,
     tag: String,
     source_id: String,
-<<<<<<< HEAD
     issuer_did: String,
     cred_def_json: String,
-=======
-    pub issuer_did: Option<String>,
->>>>>>> b540db0a
     rev_reg: Option<RevocationRegistry>,
     #[serde(default)]
     pub state: PublicEntityStateType,
@@ -159,44 +152,12 @@
 }
 
 impl CredentialDef {
-<<<<<<< HEAD
     pub fn create_and_store(source_id: String, config: CredentialDefConfig, revocation_details: RevocationDetails) -> VcxResult<Self> {
         trace!("CredentialDef::create_and_store >>> source_id: {}, config: {:?}, revocation_details: {:?}", source_id, config, revocation_details);
 
         let (cred_def_id, cred_def_json, rev_reg_id, rev_reg_def, rev_reg_entry) = _create_and_store(&config, &revocation_details)?;
 
         let CredentialDefConfig { issuer_did, tag, .. } = config;
-=======
-    pub fn create(source_id: String, name: String, issuer_did: String, schema_id: String, tag: String, revocation_details: String) -> VcxResult<Self> {
-        trace!("CredentialDef::create >>> source_id: {}, name: {}, issuer_did: {}, schema_id: {}, revocation_details: {}",
-               source_id, name, issuer_did, schema_id, revocation_details);
-
-        let revocation_details: RevocationDetails = _parse_revocation_details(&revocation_details)?;
-
-        let (cred_def_id, cred_def_json, rev_reg_id, rev_reg_def, rev_reg_entry) = _create_credentialdef(&issuer_did, &schema_id, &tag, &revocation_details)?;
-
-        match _try_get_cred_def_from_ledger(&issuer_did, &cred_def_id) {
-            Ok(Some(ledger_cred_def_json)) => {
-                return Err(VcxError::from_msg(VcxErrorKind::CreateCredDef, format!("Credential definition with id {} already exists on the ledger: {}", cred_def_id, ledger_cred_def_json)));
-            }
-            Ok(None) => {
-                anoncreds::publish_cred_def(&issuer_did, &cred_def_json)?;
-
-                match (&rev_reg_id, &rev_reg_def, &rev_reg_entry) {
-                    (Some(ref rev_reg_id), Some(ref rev_reg_def), Some(ref rev_reg_entry)) => {
-                        anoncreds::publish_rev_reg_def(&issuer_did, &rev_reg_def)
-                            .map_err(|err| err.map(VcxErrorKind::CreateCredDef, "Cannot create CredentialDefinition"))?;
-
-                        anoncreds::publish_rev_reg_delta(&issuer_did, &rev_reg_id, &rev_reg_entry)
-                            .map_err(|err| err.map(VcxErrorKind::InvalidRevocationEntry, "Cannot post RevocationEntry"))?;
-
-                    }
-                    _ => ()
-                }
-            }
-            Err(err) => return Err(err)
-        };
->>>>>>> b540db0a
 
         let rev_reg = match (rev_reg_id, rev_reg_def, rev_reg_entry, revocation_details.tails_file, revocation_details.max_creds) {
             (Some(rev_reg_id), Some(rev_reg_def), Some(rev_reg_entry), Some(tails_file), Some(max_creds)) => {
@@ -206,11 +167,7 @@
                     rev_reg_entry,
                     tails_file,
                     max_creds,
-<<<<<<< HEAD
-                    tag: 1,
-=======
                     tag: 1
->>>>>>> b540db0a
                 })
             }
             _ => None
@@ -220,14 +177,9 @@
             Self {
                 source_id,
                 tag,
-<<<<<<< HEAD
                 cred_def_id,
                 cred_def_json,
                 issuer_did,
-=======
-                id: cred_def_id,
-                issuer_did: Some(issuer_did),
->>>>>>> b540db0a
                 rev_reg,
                 state: PublicEntityStateType::Built,
             }
@@ -362,17 +314,10 @@
                     rev_reg_def.value.tails_location = String::from(new_tails_url);
                 };
 
-<<<<<<< HEAD
                 anoncreds::publish_rev_reg_def(&self.issuer_did, &rev_reg_def)
                     .map_err(|err| err.map(VcxErrorKind::CreateCredDef, "Cannot publish revocation registry defintion"))?;
 
                 anoncreds::publish_rev_reg_delta(&self.issuer_did, &rev_reg_id, &rev_reg_entry)
-=======
-                anoncreds::publish_rev_reg_def(&issuer_did, &new_rev_reg_def)
-                    .map_err(|err| err.map(VcxErrorKind::CreateCredDef, "Cannot publish revocation registry defintion"))?;
-
-                anoncreds::publish_rev_reg_delta(&issuer_did, &rev_reg_id, &rev_reg_entry)
->>>>>>> b540db0a
                     .map_err(|err| err.map(VcxErrorKind::InvalidRevocationEntry, "Cannot post RevocationEntry"))?;
 
                 let new_rev_reg = RevocationRegistry {
