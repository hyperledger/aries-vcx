#[cfg(test)]
#[cfg(feature = "test_utils")]
pub mod test_utils {
<<<<<<< HEAD
    use aries_vcx::handlers::revocation_notification::receiver::RevocationNotificationReceiver;
    use aries_vcx::handlers::revocation_notification::sender::RevocationNotificationSender;
    use aries_vcx::protocols::revocation_notification::sender::state_machine::SenderConfigBuilder;
    use messages::ack::please_ack::AckOn;
    use messages::revocation_notification::revocation_ack::RevocationAck;
    use messages::revocation_notification::revocation_notification::RevocationNotification;
=======
    use messages::status::Status;
>>>>>>> f26e31e9
    use vdrtools_sys::{PoolHandle, WalletHandle};

    use agency_client::agency_client::AgencyClient;
    use agency_client::api::downloaded_message::DownloadedMessage;
    use agency_client::configuration::{AgencyClientConfig, AgentProvisionConfig};
    use agency_client::MessageStatusCode;
    use aries_vcx::error::{VcxError, VcxErrorKind, VcxResult};

    use aries_vcx::global::settings;
    use aries_vcx::global::settings::init_issuer_config;
    use aries_vcx::handlers::connection::connection::{Connection, ConnectionState};
    use aries_vcx::handlers::connection::public_agent::PublicAgent;
    use aries_vcx::handlers::issuance::holder::test_utils::get_credential_offer_messages;
    use aries_vcx::handlers::issuance::holder::Holder;
    use aries_vcx::handlers::issuance::issuer::Issuer;
    use aries_vcx::handlers::proof_presentation::prover::test_utils::get_proof_request_messages;
    use aries_vcx::handlers::proof_presentation::prover::Prover;
    use aries_vcx::handlers::proof_presentation::verifier::Verifier;
    use aries_vcx::indy::ledger::transactions::into_did_doc;
    use aries_vcx::indy::primitives::credential_definition::CredentialDef;
    use aries_vcx::indy::primitives::credential_definition::CredentialDefConfigBuilder;
    use aries_vcx::indy::primitives::credential_schema::Schema;
    use aries_vcx::indy::proofs::proof_request::PresentationRequestData;
    use aries_vcx::indy::wallet::open_wallet;
    use aries_vcx::indy::wallet::{
        close_wallet, create_wallet_with_master_secret, delete_wallet, wallet_configure_issuer, IssuerConfig,
        WalletConfig,
    };
    use aries_vcx::messages::a2a::A2AMessage;
    use aries_vcx::messages::connection::invite::{Invitation, PublicInvitation};
    use aries_vcx::messages::issuance::credential_offer::CredentialOffer;
    use aries_vcx::messages::issuance::credential_offer::OfferInfo;
    use aries_vcx::messages::proof_presentation::presentation_request::PresentationRequest;
    use aries_vcx::protocols::connection::invitee::state_machine::InviteeState;
    use aries_vcx::protocols::connection::inviter::state_machine::InviterState;
    use aries_vcx::protocols::issuance::holder::state_machine::HolderState;
    use aries_vcx::protocols::issuance::issuer::state_machine::IssuerState;
    use aries_vcx::protocols::proof_presentation::prover::state_machine::ProverState;
    use aries_vcx::protocols::proof_presentation::verifier::state_machine::VerifierState;
    use aries_vcx::utils::devsetup::*;
    use aries_vcx::utils::provision::provision_cloud_agent;

    #[derive(Debug)]
    pub struct VcxAgencyMessage {
        pub uid: String,
        pub decrypted_msg: String,
    }

    #[derive(Debug, Clone, PartialEq)]
    pub enum PayloadKinds {
        CredOffer,
        CredReq,
        Cred,
        Proof,
        ProofRequest,
        ConnRequest,
        Other(String),
    }

    fn determine_message_type(a2a_message: A2AMessage) -> PayloadKinds {
        debug!("determine_message_type >>> a2a_message: {:?}", a2a_message);
        match a2a_message.clone() {
            A2AMessage::PresentationRequest(_) => PayloadKinds::ProofRequest,
            A2AMessage::CredentialOffer(_) => PayloadKinds::CredOffer,
            A2AMessage::Credential(_) => PayloadKinds::Cred,
            A2AMessage::Presentation(_) => PayloadKinds::Proof,
            A2AMessage::ConnectionRequest(_) => PayloadKinds::ConnRequest,
            _msg => PayloadKinds::Other(String::from("aries")),
        }
    }

    fn str_message_to_a2a_message(message: &str) -> VcxResult<A2AMessage> {
        Ok(serde_json::from_str(message).map_err(|err| {
            VcxError::from_msg(
                VcxErrorKind::InvalidJson,
                format!("Cannot deserialize A2A message: {}", err),
            )
        })?)
    }

    fn str_message_to_payload_type(message: &str) -> VcxResult<PayloadKinds> {
        let a2a_message = str_message_to_a2a_message(message)?;
        Ok(determine_message_type(a2a_message))
    }

    async fn filter_messages(
        messages: Vec<DownloadedMessage>,
        filter_msg_type: PayloadKinds,
    ) -> Option<VcxAgencyMessage> {
        for message in messages.into_iter() {
            let decrypted_msg = &message.decrypted_msg;
            let msg_type = str_message_to_payload_type(decrypted_msg).unwrap();
            if filter_msg_type == msg_type {
                return Some(VcxAgencyMessage {
                    uid: message.uid,
                    decrypted_msg: decrypted_msg.to_string(),
                });
            }
        }
        None
    }

    pub struct Faber {
        pub is_active: bool,
        pub config_wallet: WalletConfig,
        pub config_agency: AgencyClientConfig,
        pub config_issuer: IssuerConfig,
        pub rev_not_sender: RevocationNotificationSender,
        pub connection: Connection,
        pub schema: Schema,
        pub cred_def: CredentialDef,
        pub issuer_credential: Issuer,
        pub verifier: Verifier,
        pub agent: PublicAgent,
        pub wallet_handle: WalletHandle,
        pub pool_handle: PoolHandle,
        pub agency_client: AgencyClient,
    }

    impl Faber {
        pub async fn setup(pool_handle: PoolHandle) -> Faber {
            settings::reset_config_values();
            let enterprise_seed = "000000000000000000000000Trustee1";
            let config_wallet = WalletConfig {
                wallet_name: format!("faber_wallet_{}", uuid::Uuid::new_v4().to_string()),
                wallet_key: settings::DEFAULT_WALLET_KEY.into(),
                wallet_key_derivation: settings::WALLET_KDF_RAW.into(),
                wallet_type: None,
                storage_config: None,
                storage_credentials: None,
                rekey: None,
                rekey_derivation_method: None,
            };
            let config_provision_agent = AgentProvisionConfig {
                agency_did: AGENCY_DID.to_string(),
                agency_verkey: AGENCY_VERKEY.to_string(),
                agency_endpoint: AGENCY_ENDPOINT.to_string(),
                agent_seed: None,
            };
            create_wallet_with_master_secret(&config_wallet).await.unwrap();
            let wallet_handle = open_wallet(&config_wallet).await.unwrap();
            let config_issuer = wallet_configure_issuer(wallet_handle, enterprise_seed).await.unwrap();
            init_issuer_config(&config_issuer).unwrap();
            let mut agency_client = AgencyClient::new();
            let config_agency = provision_cloud_agent(&mut agency_client, wallet_handle, &config_provision_agent)
                .await
                .unwrap();
            let connection = Connection::create("faber", agency_client.get_wallet_handle(), &agency_client, true)
                .await
                .unwrap();
<<<<<<< HEAD
            let agent = PublicAgent::create(wallet_handle, pool_handle, &agency_client, "faber", &config_issuer.institution_did)
                .await
                .unwrap();
            let rev_not_sender = RevocationNotificationSender::build();
=======
            let agent = PublicAgent::create(
                wallet_handle,
                pool_handle,
                &agency_client,
                "faber",
                &config_issuer.institution_did,
            )
            .await
            .unwrap();
>>>>>>> f26e31e9
            let faber = Faber {
                wallet_handle,
                pool_handle,
                agency_client,
                is_active: false,
                config_wallet,
                config_agency,
                config_issuer,
                schema: Schema::default(),
                cred_def: CredentialDef::default(),
                connection,
                issuer_credential: Issuer::default(),
                verifier: Verifier::default(),
                rev_not_sender,
                agent,
            };
            faber
        }

        pub async fn create_schema(&mut self) {
            let data = vec!["name", "date", "degree", "empty_param"]
                .iter()
                .map(|s| s.to_string())
                .collect();
            let name: String = aries_vcx::utils::random::generate_random_schema_name();
            let version: String = String::from("1.0");

            self.schema = Schema::create("", &self.config_issuer.institution_did, &name, &version, &data)
                .await
                .unwrap()
                .publish(self.wallet_handle, self.pool_handle, None)
                .await
                .unwrap();
        }

        pub async fn create_nonrevocable_credential_definition(&mut self) {
            let config = CredentialDefConfigBuilder::default()
                .issuer_did("V4SGRU86Z58d6TV7PBUe6f")
                .schema_id(self.schema.get_schema_id())
                .tag("tag")
                .build()
                .unwrap();

            self.cred_def = CredentialDef::create(
                self.wallet_handle,
                self.pool_handle,
                String::from("test_cred_def"),
                config,
                false,
            )
            .await
            .unwrap()
            .publish_cred_def(self.wallet_handle, self.pool_handle)
            .await
            .unwrap();
        }

        pub async fn create_presentation_request(&self) -> Verifier {
            let requested_attrs = json!([
                {"name": "name"},
                {"name": "date"},
                {"name": "degree"},
                {"name": "empty_param", "restrictions": {"attr::empty_param::value": ""}}
            ])
            .to_string();
            let presentation_request_data = PresentationRequestData::create("1")
                .await
                .unwrap()
                .set_requested_attributes_as_string(requested_attrs)
                .unwrap();
            Verifier::create_from_request(String::from("alice_degree"), &presentation_request_data).unwrap()
        }

        pub async fn create_invite(&mut self) -> String {
            self.connection
                .connect(self.wallet_handle, &self.agency_client)
                .await
                .unwrap();
            self.connection
                .find_message_and_update_state(self.wallet_handle, &self.agency_client)
                .await
                .unwrap();
            assert_eq!(
                ConnectionState::Inviter(InviterState::Invited),
                self.connection.get_state()
            );

            json!(self.connection.get_invite_details().unwrap()).to_string()
        }

        pub fn create_public_invite(&mut self) -> VcxResult<String> {
            let public_invitation = PublicInvitation::create()
                .set_label("faber")
                .set_public_did(&self.config_issuer.institution_did)?;
            Ok(json!(public_invitation).to_string())
        }

        pub async fn update_state(&mut self, expected_state: u32) {
            self.connection
                .find_message_and_update_state(self.wallet_handle, &self.agency_client)
                .await
                .unwrap();
            assert_eq!(expected_state, u32::from(self.connection.get_state()));
        }

        pub async fn handle_messages(&mut self) {
            self.connection
                .find_and_handle_message(self.wallet_handle, &self.agency_client)
                .await
                .unwrap();
        }

        pub async fn respond_messages(&mut self, expected_state: u32) {
            self.connection
                .find_and_handle_message(self.wallet_handle, &self.agency_client)
                .await
                .unwrap();
            assert_eq!(expected_state, u32::from(self.connection.get_state()));
        }

        pub async fn ping(&mut self) {
            self.connection.send_ping(self.wallet_handle, None).await.unwrap();
        }

        pub async fn discovery_features(&mut self) {
            self.connection
                .send_discovery_query(self.wallet_handle, None, None)
                .await
                .unwrap();
        }

        pub async fn connection_info(&mut self) -> serde_json::Value {
            let details = self.connection.get_connection_info(&self.agency_client).await.unwrap();
            serde_json::from_str(&details).unwrap()
        }

        pub async fn offer_non_revocable_credential(&mut self) {
            let credential_json = json!({
                "name": "alice",
                "date": "05-2018",
                "degree": "maths",
                "empty_param": ""
            })
            .to_string();

            let offer_info = OfferInfo {
                credential_json,
                cred_def_id: self.cred_def.get_cred_def_id(),
                rev_reg_id: None,
                tails_file: None,
            };
            self.issuer_credential = Issuer::create("alice_degree").unwrap();
            self.issuer_credential
                .build_credential_offer_msg(self.wallet_handle, offer_info, None)
                .await
                .unwrap();
            self.issuer_credential
                .send_credential_offer(self.connection.send_message_closure(self.wallet_handle).await.unwrap())
                .await
                .unwrap();
            self.issuer_credential
                .update_state(self.wallet_handle, &self.agency_client, &self.connection)
                .await
                .unwrap();
            assert_eq!(IssuerState::OfferSent, self.issuer_credential.get_state());
        }

        pub async fn send_credential(&mut self) {
            self.issuer_credential
                .update_state(self.wallet_handle, &self.agency_client, &self.connection)
                .await
                .unwrap();
            assert_eq!(IssuerState::RequestReceived, self.issuer_credential.get_state());

            self.issuer_credential
                .send_credential(
                    self.wallet_handle,
                    self.connection.send_message_closure(self.wallet_handle).await.unwrap(),
                )
                .await
                .unwrap();
            self.issuer_credential
                .update_state(self.wallet_handle, &self.agency_client, &self.connection)
                .await
                .unwrap();
            assert_eq!(IssuerState::CredentialSent, self.issuer_credential.get_state());
        }

        pub async fn request_presentation(&mut self) {
            self.verifier = self.create_presentation_request().await;
            assert_eq!(VerifierState::PresentationRequestSet, self.verifier.get_state());

            self.verifier
                .send_presentation_request(self.connection.send_message_closure(self.wallet_handle).await.unwrap())
                .await
                .unwrap();
            self.verifier
                .update_state(
                    self.wallet_handle,
                    self.pool_handle,
                    &self.agency_client,
                    &self.connection,
                )
                .await
                .unwrap();

            assert_eq!(VerifierState::PresentationRequestSent, self.verifier.get_state());
        }

        pub async fn verify_presentation(&mut self) {
            self.update_proof_state(VerifierState::Finished, Status::Success).await
        }

        pub async fn update_proof_state(&mut self, expected_state: VerifierState, expected_status: Status) {
            self.verifier
                .update_state(
                    self.wallet_handle,
                    self.pool_handle,
                    &self.agency_client,
                    &self.connection,
                )
                .await
                .unwrap();
            assert_eq!(expected_state, self.verifier.get_state());
            assert_eq!(expected_status, self.verifier.get_presentation_status());
        }

        pub async fn send_revocation_notification(&mut self, ack_on: Vec<AckOn>) {
            let config = SenderConfigBuilder::default()
                .ack_on(ack_on)
                .rev_reg_id(self.issuer_credential.get_rev_reg_id().unwrap())
                .cred_rev_id(self.issuer_credential.get_rev_id().unwrap())
                .build()
                .unwrap();
            let send_message = self.connection.send_message_closure(self.wallet_handle).await.unwrap();
            self.rev_not_sender = self.rev_not_sender
                .clone()
                .send_revocation_notification(config, send_message)
                .await
                .unwrap();
        }

        pub async fn handle_revocation_notification_ack(&mut self, ack: RevocationAck) {
            self.rev_not_sender = self.rev_not_sender
                .clone()
                .handle_revocation_notification_ack(ack)
                .await
                .unwrap();
        }
    }

    pub struct Alice {
        pub is_active: bool,
        pub config_wallet: WalletConfig,
        pub config_agency: AgencyClientConfig,
        pub connection: Connection,
        pub credential: Holder,
        pub rev_not_receiver: Option<RevocationNotificationReceiver>,
        pub prover: Prover,
        pub wallet_handle: WalletHandle,
        pub pool_handle: PoolHandle,
        pub agency_client: AgencyClient,
    }

    impl Alice {
        pub async fn setup(pool_handle: PoolHandle) -> Alice {
            settings::reset_config_values();
            let config_wallet = WalletConfig {
                wallet_name: format!("alice_wallet_{}", uuid::Uuid::new_v4().to_string()),
                wallet_key: settings::DEFAULT_WALLET_KEY.into(),
                wallet_key_derivation: settings::WALLET_KDF_RAW.into(),
                wallet_type: None,
                storage_config: None,
                storage_credentials: None,
                rekey: None,
                rekey_derivation_method: None,
            };
            let config_provision_agent = AgentProvisionConfig {
                agency_did: AGENCY_DID.to_string(),
                agency_verkey: AGENCY_VERKEY.to_string(),
                agency_endpoint: AGENCY_ENDPOINT.to_string(),
                agent_seed: None,
            };
            create_wallet_with_master_secret(&config_wallet).await.unwrap();
            let wallet_handle = open_wallet(&config_wallet).await.unwrap();
            let mut agency_client = AgencyClient::new();
            let config_agency = provision_cloud_agent(&mut agency_client, wallet_handle, &config_provision_agent)
                .await
                .unwrap();
            let connection = Connection::create("tmp_empoty", agency_client.get_wallet_handle(), &agency_client, true)
                .await
                .unwrap();
            let alice = Alice {
                wallet_handle,
                pool_handle,
                agency_client,
                is_active: false,
                config_wallet,
                config_agency,
                connection,
                credential: Holder::default(),
                prover: Prover::default(),
                rev_not_receiver: None
            };
            alice
        }

        pub async fn accept_invite(&mut self, invite: &str) {
            let invite: Invitation = serde_json::from_str(invite).unwrap();
            let ddo = into_did_doc(self.pool_handle, &invite).await.unwrap();
            self.connection =
                Connection::create_with_invite("faber", self.wallet_handle, &self.agency_client, invite, ddo, true)
                    .await
                    .unwrap();
            self.connection
                .connect(self.wallet_handle, &self.agency_client)
                .await
                .unwrap();
            self.connection
                .find_message_and_update_state(self.wallet_handle, &self.agency_client)
                .await
                .unwrap();
            assert_eq!(
                ConnectionState::Invitee(InviteeState::Requested),
                self.connection.get_state()
            );
        }

        pub async fn update_state(&mut self, expected_state: u32) {
            self.connection
                .find_message_and_update_state(self.wallet_handle, &self.agency_client)
                .await
                .unwrap();
            assert_eq!(expected_state, u32::from(self.connection.get_state()));
        }

        pub async fn handle_messages(&mut self) {
            self.connection
                .find_and_handle_message(self.wallet_handle, &self.agency_client)
                .await
                .unwrap();
        }

        pub async fn respond_messages(&mut self, expected_state: u32) {
            self.connection
                .find_and_handle_message(self.wallet_handle, &self.agency_client)
                .await
                .unwrap();
            assert_eq!(expected_state, u32::from(self.connection.get_state()));
        }

        pub async fn download_message(&mut self, message_type: PayloadKinds) -> VcxResult<VcxAgencyMessage> {
            let _did = self.connection.pairwise_info().pw_did.to_string();
            let messages = self
                .connection
                .download_messages(&self.agency_client, Some(vec![MessageStatusCode::Received]), None)
                .await
                .unwrap();
            filter_messages(messages, message_type).await.ok_or(VcxError::from_msg(
                VcxErrorKind::UnknownError,
                format!("Failed to download a message"),
            ))
        }

        pub async fn accept_offer(&mut self) {
            let offers = get_credential_offer_messages(&self.agency_client, &self.connection)
                .await
                .unwrap();
            let offer = serde_json::from_str::<Vec<::serde_json::Value>>(&offers).unwrap()[0].clone();
            let offer = serde_json::to_string(&offer).unwrap();
            let cred_offer: CredentialOffer = serde_json::from_str(&offer)
                .map_err(|err| {
                    VcxError::from_msg(
                        VcxErrorKind::InvalidJson,
                        format!(
                            "Strict `aries` protocol is enabled. Can not parse `aries` formatted Credential Offer: {}",
                            err
                        ),
                    )
                })
                .unwrap();

            self.credential = Holder::create_from_offer("degree", cred_offer).unwrap();
            assert_eq!(HolderState::OfferReceived, self.credential.get_state());

            let pw_did = self.connection.pairwise_info().pw_did.to_string();
            self.credential
                .send_request(
                    self.wallet_handle,
                    self.pool_handle,
                    pw_did,
                    self.connection.send_message_closure(self.wallet_handle).await.unwrap(),
                )
                .await
                .unwrap();
            assert_eq!(HolderState::RequestSent, self.credential.get_state());
        }

        pub async fn accept_credential(&mut self) {
            self.credential
                .update_state(
                    self.wallet_handle,
                    self.pool_handle,
                    &self.agency_client,
                    &self.connection,
                )
                .await
                .unwrap();
            assert_eq!(HolderState::Finished, self.credential.get_state());
            assert_eq!(
                aries_vcx::messages::status::Status::Success.code(),
                self.credential.get_credential_status().unwrap()
            );
        }

        pub async fn get_proof_request_messages(&mut self) -> PresentationRequest {
            let presentation_requests = get_proof_request_messages(&self.agency_client, &self.connection)
                .await
                .unwrap();
            let presentation_request =
                serde_json::from_str::<Vec<::serde_json::Value>>(&presentation_requests).unwrap()[0].clone();
            let presentation_request_json = serde_json::to_string(&presentation_request).unwrap();
            let presentation_request: PresentationRequest = serde_json::from_str(&presentation_request_json).unwrap();
            presentation_request
        }

        pub async fn get_proof_request_by_msg_id(&mut self, msg_id: &str) -> VcxResult<PresentationRequest> {
            match self
                .connection
                .get_message_by_id(msg_id, &self.agency_client)
                .await
                .unwrap()
            {
                A2AMessage::PresentationRequest(presentation_request) => Ok(presentation_request),
                msg => Err(VcxError::from_msg(
                    VcxErrorKind::InvalidMessages,
                    format!("Message of different type was received: {:?}", msg),
                )),
            }
        }

        pub async fn get_credential_offer_by_msg_id(&mut self, msg_id: &str) -> VcxResult<CredentialOffer> {
            match self
                .connection
                .get_message_by_id(msg_id, &self.agency_client)
                .await
                .unwrap()
            {
                A2AMessage::CredentialOffer(cred_offer) => Ok(cred_offer),
                msg => Err(VcxError::from_msg(
                    VcxErrorKind::InvalidMessages,
                    format!("Message of different type was received: {:?}", msg),
                )),
            }
        }

        pub async fn get_credentials_for_presentation(&mut self) -> serde_json::Value {
            let credentials = self.prover.retrieve_credentials(self.wallet_handle).await.unwrap();
            let credentials: std::collections::HashMap<String, serde_json::Value> =
                serde_json::from_str(&credentials).unwrap();

            let mut use_credentials = json!({});

            for (referent, credentials) in credentials["attrs"].as_object().unwrap().iter() {
                use_credentials["attrs"][referent] = json!({
                    "credential": credentials[0]
                })
            }

            use_credentials
        }

        pub async fn send_presentation(&mut self) {
            let presentation_request = self.get_proof_request_messages().await;

            self.prover = Prover::create_from_request("degree", presentation_request).unwrap();

            let credentials = self.get_credentials_for_presentation().await;

            self.prover
                .generate_presentation(
                    self.wallet_handle,
                    self.pool_handle,
                    credentials.to_string(),
                    String::from("{}"),
                )
                .await
                .unwrap();
            assert_eq!(ProverState::PresentationPrepared, self.prover.get_state());

            self.prover
                .send_presentation(
                    self.connection.send_message_closure(self.wallet_handle).await.unwrap(),
                )
                .await
                .unwrap();
            assert_eq!(ProverState::PresentationSent, self.prover.get_state());
        }

        pub async fn ensure_presentation_verified(&mut self) {
            self.prover
                .update_state(
                    self.wallet_handle,
                    self.pool_handle,
                    &self.agency_client,
                    &self.connection,
                )
                .await
                .unwrap();
            assert_eq!(
                aries_vcx::messages::status::Status::Success.code(),
                self.prover.presentation_status()
            );
        }

        pub async fn receive_revocation_notification(&mut self, rev_not: RevocationNotification) {
            let rev_reg_id = self.credential.get_rev_reg_id().unwrap();
            let cred_rev_id = self.credential.get_cred_rev_id(self.wallet_handle).await.unwrap();
            let send_message = self.connection.send_message_closure(self.wallet_handle).await.unwrap();
            let rev_not_receiver = RevocationNotificationReceiver::build(rev_reg_id, cred_rev_id)
                .handle_revocation_notification(rev_not, send_message).await.unwrap();
            self.rev_not_receiver = Some(rev_not_receiver);
        }
    }

    impl Drop for Faber {
        fn drop(&mut self) {
            futures::executor::block_on(close_wallet(self.wallet_handle))
                .unwrap_or_else(|_| error!("Failed to close Faber's wallet while dropping Faber"));
            futures::executor::block_on(delete_wallet(&self.config_wallet))
                .unwrap_or_else(|_| error!("Failed to delete Faber's wallet while dropping"));
        }
    }

    impl Drop for Alice {
        fn drop(&mut self) {
            futures::executor::block_on(close_wallet(self.wallet_handle))
                .unwrap_or_else(|_| error!("Failed to close Alice's wallet while dropping Alice"));
            futures::executor::block_on(delete_wallet(&self.config_wallet))
                .unwrap_or_else(|_| error!("Failed to delete Alice's wallet while dropping"));
        }
    }
}<|MERGE_RESOLUTION|>--- conflicted
+++ resolved
@@ -1,16 +1,13 @@
 #[cfg(test)]
 #[cfg(feature = "test_utils")]
 pub mod test_utils {
-<<<<<<< HEAD
     use aries_vcx::handlers::revocation_notification::receiver::RevocationNotificationReceiver;
     use aries_vcx::handlers::revocation_notification::sender::RevocationNotificationSender;
     use aries_vcx::protocols::revocation_notification::sender::state_machine::SenderConfigBuilder;
     use messages::ack::please_ack::AckOn;
     use messages::revocation_notification::revocation_ack::RevocationAck;
     use messages::revocation_notification::revocation_notification::RevocationNotification;
-=======
     use messages::status::Status;
->>>>>>> f26e31e9
     use vdrtools_sys::{PoolHandle, WalletHandle};
 
     use agency_client::agency_client::AgencyClient;
@@ -161,12 +158,6 @@
             let connection = Connection::create("faber", agency_client.get_wallet_handle(), &agency_client, true)
                 .await
                 .unwrap();
-<<<<<<< HEAD
-            let agent = PublicAgent::create(wallet_handle, pool_handle, &agency_client, "faber", &config_issuer.institution_did)
-                .await
-                .unwrap();
-            let rev_not_sender = RevocationNotificationSender::build();
-=======
             let agent = PublicAgent::create(
                 wallet_handle,
                 pool_handle,
@@ -176,7 +167,7 @@
             )
             .await
             .unwrap();
->>>>>>> f26e31e9
+            let rev_not_sender = RevocationNotificationSender::build();
             let faber = Faber {
                 wallet_handle,
                 pool_handle,
