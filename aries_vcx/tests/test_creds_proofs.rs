--- conflicted
+++ resolved
@@ -93,12 +93,8 @@
     #[tokio::test]
     #[ignore]
     async fn test_agency_pool_retrieve_credentials_empty() {
-<<<<<<< HEAD
         SetupProfile::run(|setup| async move {
             // create skeleton proof request attachment data
-=======
-        SetupProfile::run_indy(|setup| async move {
->>>>>>> 2e8c7371
             let mut req = json!({
                "nonce":"123432421212",
                "name":"proof_req_1",
@@ -355,14 +351,10 @@
     #[tokio::test]
     #[ignore]
     async fn test_agency_pool_generate_proof_with_predicates() {
-<<<<<<< HEAD
         // todo - use SetupProfile::run after modular impls
         SetupProfile::run_indy(|setup: SetupProfile| async move {
             let holder_setup = init_holder_setup_in_indy_context(&setup).await;
 
-=======
-        SetupProfile::run_indy(|setup| async move {
->>>>>>> 2e8c7371
             create_and_store_credential(
                 &setup.profile,
                 &holder_setup.profile,
