--- conflicted
+++ resolved
@@ -45,11 +45,7 @@
                 error!("error: {}", err);
                 AgencyClientError::from_msg(AgencyClientErrorKind::PostMessageFailed, format!("Could not connect {:?}", err))
             })?;
-<<<<<<< HEAD
-trace!("Response Header: {:?}", response);
-=======
     trace!("Response Header: {:?}", response);
->>>>>>> f688207b
     if !response.status().is_success() {
         let mut content = String::new();
         match response.read_to_string(&mut content) {
