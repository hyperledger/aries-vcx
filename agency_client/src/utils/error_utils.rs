use std::collections::HashMap;
use std::ffi::CString;
use std::fmt;

pub static SUCCESS: Error = Error { code_num: 0, message: "Success" };
pub static UNKNOWN_ERROR: Error = Error { code_num: 1001, message: "Unknown Error" };
pub static INVALID_CONFIGURATION: Error = Error { code_num: 1004, message: "Invalid Configuration" };
pub static NOT_READY: Error = Error { code_num: 1005, message: "Object not ready for specified action" };
pub static INVALID_OPTION: Error = Error { code_num: 1007, message: "Invalid Option" };
pub static INVALID_DID: Error = Error { code_num: 1008, message: "Invalid DID" };
pub static INVALID_VERKEY: Error = Error { code_num: 1009, message: "Invalid VERKEY" };
pub static POST_MSG_FAILURE: Error = Error { code_num: 1010, message: "Message failed in post" };
pub static INVALID_URL: Error = Error { code_num: 1013, message: "Invalid URL" };
pub static NOT_BASE58: Error = Error { code_num: 1014, message: "Value needs to be base58" };
pub static INVALID_JSON: Error = Error { code_num: 1016, message: "Invalid JSON string" };
pub static CREATE_POOL_CONFIG: Error = Error { code_num: 1026, message: "Formatting for Pool Config are incorrect." };
pub static INVALID_HTTP_RESPONSE: Error = Error { code_num: 1033, message: "Invalid HTTP response." };
pub static UNKNOWN_LIBINDY_ERROR: Error = Error { code_num: 1035, message: "Unknown libindy error" };
pub static TIMEOUT_LIBINDY_ERROR: Error = Error { code_num: 1038, message: "Waiting for callback timed out" };
pub static CREDENTIAL_DEF_ALREADY_CREATED: Error = Error { code_num: 1039, message: "Can't create, Credential Def already exists in wallet" };
pub static INVALID_OBJ_HANDLE: Error = Error { code_num: 1048, message: "Obj was not found with handle" };
pub static SERIALIZATION_ERROR: Error = Error { code_num: 1050, message: "Unable to serialize" };
pub static WALLET_ALREADY_EXISTS: Error = Error { code_num: 1051, message: "Indy wallet already exists" };
pub static WALLET_ALREADY_OPEN: Error = Error { code_num: 1052, message: "Indy wallet already open" };
pub static INVALID_WALLET_HANDLE: Error = Error { code_num: 1057, message: "Invalid Wallet or Search Handle" };
pub static CANNOT_DELETE_CONNECTION: Error = Error { code_num: 1060, message: "Cannot Delete Connection. Check status of connection is appropriate to be deleted from agency." };
pub static INSUFFICIENT_TOKEN_AMOUNT: Error = Error { code_num: 1064, message: "Insufficient amount of tokens to process request" };
pub static INVALID_LIBINDY_PARAM: Error = Error { code_num: 1067, message: "Parameter passed to libindy was invalid" };
pub static MISSING_WALLET_KEY: Error = Error { code_num: 1069, message: "Configuration is missing wallet key" };
pub static DUPLICATE_WALLET_RECORD: Error = Error { code_num: 1072, message: "Record already exists in the wallet" };
pub static WALLET_RECORD_NOT_FOUND: Error = Error { code_num: 1073, message: "Wallet record not found" };
pub static IOERROR: Error = Error { code_num: 1074, message: "IO Error, possibly creating a backup wallet" };
pub static WALLET_NOT_FOUND: Error = Error { code_num: 1079, message: "Wallet Not Found" };
pub static LIBINDY_INVALID_STRUCTURE: Error = Error { code_num: 1080, message: "Object (json, config, key, credential and etc...) passed to libindy has invalid structure" };
pub static INVALID_STATE: Error = Error { code_num: 1081, message: "Object is in invalid state for requested operation" };
pub static INVALID_MSGPACK: Error = Error { code_num: 1019, message: "Invalid MessagePack" };
pub static DUPLICATE_MASTER_SECRET: Error = Error { code_num: 1084, message: "Attempted to add a Master Secret that already existed in wallet" };
pub static DID_ALREADY_EXISTS_IN_WALLET: Error = Error { code_num: 1083, message: "Attempted to add a DID to wallet when that DID already exists in wallet" };
<<<<<<< HEAD
pub static CREATE_AGENT: Error = Error { code_num: 2000, message: "Failed to create agent client" };
=======
pub static CREATE_AGENT: Error = Error { code_num: 2000, message: "Failed to create agency client" };
>>>>>>> f688207b

lazy_static! {
    static ref ERROR_C_MESSAGES: HashMap<u32, CString> = {
       let mut m = HashMap::new();
        insert_c_message(&mut m, &UNKNOWN_ERROR);
        insert_c_message(&mut m, &INVALID_CONFIGURATION);
        insert_c_message(&mut m, &NOT_READY);
        insert_c_message(&mut m, &INVALID_OPTION);
        insert_c_message(&mut m, &INVALID_DID);
        insert_c_message(&mut m, &INVALID_VERKEY);
        insert_c_message(&mut m, &POST_MSG_FAILURE);
        insert_c_message(&mut m, &INVALID_URL);
        insert_c_message(&mut m, &NOT_BASE58);
        insert_c_message(&mut m, &INVALID_JSON);
        insert_c_message(&mut m, &INVALID_MSGPACK);
        insert_c_message(&mut m, &CREATE_POOL_CONFIG);
        insert_c_message(&mut m, &INVALID_HTTP_RESPONSE);
        insert_c_message(&mut m, &UNKNOWN_LIBINDY_ERROR);
        insert_c_message(&mut m, &TIMEOUT_LIBINDY_ERROR);
        insert_c_message(&mut m, &CREDENTIAL_DEF_ALREADY_CREATED);
        insert_c_message(&mut m, &INVALID_OBJ_HANDLE);
        insert_c_message(&mut m, &SERIALIZATION_ERROR);
        insert_c_message(&mut m, &WALLET_ALREADY_EXISTS);
        insert_c_message(&mut m, &WALLET_ALREADY_OPEN);
        insert_c_message(&mut m, &INVALID_WALLET_HANDLE);
        insert_c_message(&mut m, &CANNOT_DELETE_CONNECTION);
        insert_c_message(&mut m, &INSUFFICIENT_TOKEN_AMOUNT);
        insert_c_message(&mut m, &INVALID_LIBINDY_PARAM);
        insert_c_message(&mut m, &MISSING_WALLET_KEY);
        insert_c_message(&mut m, &DUPLICATE_WALLET_RECORD);
        insert_c_message(&mut m, &WALLET_RECORD_NOT_FOUND);
        insert_c_message(&mut m, &IOERROR);
        insert_c_message(&mut m, &WALLET_NOT_FOUND);
        insert_c_message(&mut m, &LIBINDY_INVALID_STRUCTURE);
        insert_c_message(&mut m, &INVALID_STATE);
        insert_c_message(&mut m, &DID_ALREADY_EXISTS_IN_WALLET);
        insert_c_message(&mut m, &DUPLICATE_MASTER_SECRET);

        m
    };
}

// ******* END *******

// Helper function for static defining of error messages. Does limited checking that it can.
fn insert_c_message(map: &mut HashMap<u32, CString>, error: &Error) {
    if map.contains_key(&error.code_num) {
        panic!("Error Code number was repeated which is not allowed! (likely a copy/paste error)")
    }
    map.insert(error.code_num, CString::new(error.message).unwrap());
}

#[derive(Clone, Copy)]
pub struct Error {
    pub code_num: u32,
    pub message: &'static str,
}

impl fmt::Display for Error {
    fn fmt(&self, f: &mut fmt::Formatter) -> fmt::Result {
        let msg = error_message(&self.code_num);
        write!(f, "{}: (Error Num:{})", msg, &self.code_num)
    }
}

pub fn error_c_message(code_num: &u32) -> &CString {
    match ERROR_C_MESSAGES.get(code_num) {
        Some(msg) => &msg,
        None => error_c_message(&UNKNOWN_ERROR.code_num),
    }
}

pub fn error_message(code_num: &u32) -> String {
    match ERROR_C_MESSAGES.get(code_num) {
        Some(msg) => msg.to_str().unwrap().to_string(),
        None => error_message(&UNKNOWN_ERROR.code_num),
    }
}<|MERGE_RESOLUTION|>--- conflicted
+++ resolved
@@ -36,11 +36,7 @@
 pub static INVALID_MSGPACK: Error = Error { code_num: 1019, message: "Invalid MessagePack" };
 pub static DUPLICATE_MASTER_SECRET: Error = Error { code_num: 1084, message: "Attempted to add a Master Secret that already existed in wallet" };
 pub static DID_ALREADY_EXISTS_IN_WALLET: Error = Error { code_num: 1083, message: "Attempted to add a DID to wallet when that DID already exists in wallet" };
-<<<<<<< HEAD
-pub static CREATE_AGENT: Error = Error { code_num: 2000, message: "Failed to create agent client" };
-=======
 pub static CREATE_AGENT: Error = Error { code_num: 2000, message: "Failed to create agency client" };
->>>>>>> f688207b
 
 lazy_static! {
     static ref ERROR_C_MESSAGES: HashMap<u32, CString> = {
